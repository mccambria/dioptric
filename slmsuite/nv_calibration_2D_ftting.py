import matplotlib.pyplot as plt
import numpy as np
from scipy.optimize import curve_fit

from utils import data_manager as dm
from utils import kplotlib as kpl


# Define the 2D Gaussian function
def gaussian_2d(xy, amplitude, xo, yo, sigma_x, sigma_y, theta, offset):
    x, y = xy
    xo = float(xo)
    yo = float(yo)
    a = (np.cos(theta) ** 2) / (2 * sigma_x**2) + (np.sin(theta) ** 2) / (
        2 * sigma_y**2
    )
    b = -(np.sin(2 * theta)) / (4 * sigma_x**2) + (np.sin(2 * theta)) / (4 * sigma_y**2)
    c = (np.sin(theta) ** 2) / (2 * sigma_x**2) + (np.cos(theta) ** 2) / (
        2 * sigma_y**2
    )
    g = offset + amplitude * np.exp(
        -(a * ((x - xo) ** 2) + 2 * b * (x - xo) * (y - yo) + c * ((y - yo) ** 2))
    )
    return g.ravel()


# Fit a 2D Gaussian to a local region of the image data
def fit_gaussian_2d_local(image, center, size=20):
    """Fit a 2D Gaussian to a local region around the initial peak coordinates.

    Args:
        image (ndarray): 2D image array.
        center (tuple): Initial center (x, y) of the peak.
        size (int): Size of the local region to consider for the fit.

    Returns:
        tuple: Fitted coordinates (x, y) and Gaussian parameters.
    """
    x0, y0 = center
    x_min, x_max = int(x0 - size), int(x0 + size)
    y_min, y_max = int(y0 - size), int(y0 + size)

    # Extract the local region of the image
    local_image = image[y_min:y_max, x_min:x_max]

    # Meshgrid for the local region
    x = np.arange(x_min, x_max)
    y = np.arange(y_min, y_max)
    x, y = np.meshgrid(x, y)

    # Initial guess for the Gaussian fit
    initial_guess = (
        local_image.max(),
        x0,
        y0,
        1,
        1,
        0,
        np.min(local_image),
    )

    # Perform the Gaussian fit
    popt, _ = curve_fit(gaussian_2d, (x, y), local_image.ravel(), p0=initial_guess)

    amplitude, xo, yo, sigma_x, sigma_y, theta, offset = popt
    return (round(xo, 3), round(yo, 3)), popt


def plot_fitting(
    image, centers, optimized_coords, size=20, colormap="hot", vmin=None, vmax=None
):
    """Plot the original image with the initial and optimized peak coordinates."""
    fig, ax = plt.subplots()

    # Use kpl.imshow to ensure consistent color mapping
    img_plot = kpl.imshow(ax, image, cbar_label="Photons")

    # Plot initial peaks
    ax.scatter(
        centers[:, 0], centers[:, 1], c="black", marker="x", label="Initial Peaks"
    )

    # Plot optimized peaks
    opt_x = [coord[0] for coord in optimized_coords]
    opt_y = [coord[1] for coord in optimized_coords]
    ax.scatter(opt_x, opt_y, c="blue", marker="o", label="Optimized Peaks")

    ax.legend()

    plt.title("2D Gaussian Fit: Initial vs Optimized Peaks")
    plt.xlabel("X (pixels)")
    plt.ylabel("Y (pixels)")

    # Automatically save the plot using the same approach for file paths
    timestamp = dm.get_time_stamp()
    file_path = dm.get_file_path(__file__, timestamp, "gaussian_fit")
    dm.save_figure(fig, file_path)

    plt.show()


# Example usage
if __name__ == "__main__":
    # Load the image array (replace this with your own method for loading image data)
<<<<<<< HEAD
    data = dm.get_raw_data(file_id=1663033194603, load_npz=True)
=======
    data = dm.get_raw_data(file_id=1660610324445, load_npz=True)
>>>>>>> 8b89315d
    img_array = np.array(data["img_array"])

    # List of initial peak coordinates
    initial_peaks = np.array(
        [
            [186.81, 52.631],
            [60.892, 126.778],
            [189.726, 197.611],
        ]
    )

    # Fit Gaussian to each peak
    optimized_coords = []
    for peak in initial_peaks:
        coords, _ = fit_gaussian_2d_local(img_array, peak, size=15)
        optimized_coords.append(coords)

    optimized_coords = np.array(optimized_coords)

    # Print optimized peak coordinates rounded to three digits
    print("Optimized peak coordinates (3 digits):", optimized_coords.tolist())

    # Plot the fitting results and save the figure
    plot_fitting(img_array, initial_peaks, optimized_coords)<|MERGE_RESOLUTION|>--- conflicted
+++ resolved
@@ -102,11 +102,8 @@
 # Example usage
 if __name__ == "__main__":
     # Load the image array (replace this with your own method for loading image data)
-<<<<<<< HEAD
     data = dm.get_raw_data(file_id=1663033194603, load_npz=True)
-=======
     data = dm.get_raw_data(file_id=1660610324445, load_npz=True)
->>>>>>> 8b89315d
     img_array = np.array(data["img_array"])
 
     # List of initial peak coordinates
