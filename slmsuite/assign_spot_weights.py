--- conflicted
+++ resolved
@@ -139,14 +139,11 @@
     updated_spot_weights, adjusted_aom_voltage = adjust_aom_voltage_for_slm(
         optimal_aom_values, power_law_params
     )
-<<<<<<< HEAD
 
     # smoothing with sigmoid
     smoothed_spot_weights = sigmoid(
         updated_spot_weights - np.median(updated_spot_weights)
     )
-=======
->>>>>>> cecb16d6
     # Print adjusted voltages
     print("Adjusted Voltages (V):", adjusted_aom_voltage)
     print("NV Index | Coords    |   weights")
