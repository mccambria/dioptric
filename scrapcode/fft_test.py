--- conflicted
+++ resolved
@@ -24,7 +24,7 @@
 max_tau = precession_time_range[1]
 taus = numpy.linspace(min_tau, max_tau, num_steps)
 
-# Fake 
+# Fake
 #min_tau = precession_time_range[0]
 #max_tau = precession_time_range[1]
 #max_tau *= 2
@@ -39,7 +39,6 @@
 
 transform_mag = numpy.absolute(transform)
 
-<<<<<<< HEAD
 raw_fig, axes_pack = plt.subplots(1, 2, figsize=(17, 8.5))
 ax = axes_pack[0]
 ax.plot(taus / 10**3, avg_sig_counts, 'r-', label = 'signal')
@@ -56,8 +55,7 @@
 # fig.set_tight_layout(True)
 raw_fig.canvas.flush_events()
 
-=======
->>>>>>> ee1116c4
+
 fig, ax= plt.subplots(1, 1, figsize=(10, 8))
 fig.set_tight_layout(True)
 ax.plot(freqs[1:], transform_mag[1:])  # [1:] excludes frequency 0 (DC component)
