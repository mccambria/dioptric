# -*- coding: utf-8 -*-
"""Template for scripts that should be run directly from the files themselves
(as opposed to from the control panel, for example).

Created on Sun Jun 16 11:22:40 2019

@author: mccambria
"""


# %% Imports
    

from pulsestreamer import PulseStreamer as Pulser
from pulsestreamer import TriggerStart
from pulsestreamer import OutputState
import numpy
from pulsestreamer import Sequence
import labrad
import utils.tool_belt as tool_belt


# %% Constants


LOW = 0
HIGH = 1


# %% Functions


def constant(digital_channels, analog_0_voltage, analog_1_voltage):
    
    with labrad.connect() as cxn:
        pulser = cxn.pulse_streamer
        pulser.constant(digital_channels,
                                    analog_0_voltage, analog_1_voltage)
#        val = 0.0
#        cxn.pulse_streamer.constant([], 0.0, 0.0)
#        cxn.pulse_streamer.constant([], val, 0.0)
#        cxn.pulse_streamer.constant([7], 0.0, val)
#        cxn.pulse_streamer.constant([], val, val)

        input('Press enter to stop...')
        
        pulser.constant([], 0.0, 0.0)


# %% Main


def main(channels):
    """When you run the file, we'll call into main, which should contain the
    body of the script.
    """
    
#    period = numpy.int64(100)
#    period = numpy.int64(300)
    period = numpy.int64(10**4)
#    period = numpy.int64(10**5)
#    period = numpy.int64(10**9)
    half_period = period // 2
    
    seq = Sequence()

#    train = [(half_period, HIGH), (half_period, HIGH)]
#    train = [(half_period, HIGH), (half_period, LOW)]
    train = [(10**4, HIGH), (10**4, LOW),
             (10**4, HIGH), (10**4, LOW),
             ]
    for chan in channels:
        seq.setDigital(chan, train)
#    laser_high = 1.0
#    laser_low = 0
#    train = [(10**4, laser_high), (10**4, laser_low),
#             (10**4, laser_high), (10**4, laser_low),
#             ]
##    for chan in channels:
##        seq.setAnalog(chan, train)
#    seq.setAnalog(0, train)
    
    pulser = Pulser('128.104.160.111')
    pulser.constant(OutputState([]))
    pulser.setTrigger(start=TriggerStart.SOFTWARE)
    pulser.stream(seq, Pulser.REPEAT_INFINITELY)
    pulser.startNow()
    
    input('Press enter to stop...')
    
    pulser.constant(OutputState([]))


# %% Run the file


# The __name__ variable will only be '__main__' if you run this file directly.
# This allows a file's functions, classes, etc to be imported without running
# the script that you set up here.
if __name__ == '__main__':

    # Set up your parameters to be passed to main here
    
<<<<<<< HEAD
    # laser_names = ['laser_532', 'laser_589', 'laser_638']
    laser_names = ['laser_532']
    chans = []
=======
    # Rabi
    laser_names = ['laser_515']
    pos = [0.0, 0.0, 5.0]
>>>>>>> 7a38ee64
    
    # Hahn
#    laser_names = ['laser_532', 'laser_589', 'laser_638']
#    pos = [0.0, 0.0, 0]
    
    chans = []
    with labrad.connect() as cxn:
        tool_belt.set_xyz(cxn, pos)
        for el in laser_names:
            # tool_belt.set_filter(cxn, optics_name=laser_name, filter_name='nd_0.5')
            chan = tool_belt.get_registry_entry(cxn, 'do_{}_dm'.format(el),
                                         ['', 'Config', 'Wiring', 'Pulser'])
            chans.append(chan)
#    constant(chans, 0.0, 0.0)
    main(chans)<|MERGE_RESOLUTION|>--- conflicted
+++ resolved
@@ -9,7 +9,7 @@
 
 
 # %% Imports
-    
+
 
 from pulsestreamer import PulseStreamer as Pulser
 from pulsestreamer import TriggerStart
@@ -31,7 +31,7 @@
 
 
 def constant(digital_channels, analog_0_voltage, analog_1_voltage):
-    
+
     with labrad.connect() as cxn:
         pulser = cxn.pulse_streamer
         pulser.constant(digital_channels,
@@ -43,7 +43,7 @@
 #        cxn.pulse_streamer.constant([], val, val)
 
         input('Press enter to stop...')
-        
+
         pulser.constant([], 0.0, 0.0)
 
 
@@ -54,14 +54,14 @@
     """When you run the file, we'll call into main, which should contain the
     body of the script.
     """
-    
+
 #    period = numpy.int64(100)
 #    period = numpy.int64(300)
     period = numpy.int64(10**4)
 #    period = numpy.int64(10**5)
 #    period = numpy.int64(10**9)
     half_period = period // 2
-    
+
     seq = Sequence()
 
 #    train = [(half_period, HIGH), (half_period, HIGH)]
@@ -79,15 +79,15 @@
 ##    for chan in channels:
 ##        seq.setAnalog(chan, train)
 #    seq.setAnalog(0, train)
-    
+
     pulser = Pulser('128.104.160.111')
     pulser.constant(OutputState([]))
     pulser.setTrigger(start=TriggerStart.SOFTWARE)
     pulser.stream(seq, Pulser.REPEAT_INFINITELY)
     pulser.startNow()
-    
+
     input('Press enter to stop...')
-    
+
     pulser.constant(OutputState([]))
 
 
@@ -100,21 +100,15 @@
 if __name__ == '__main__':
 
     # Set up your parameters to be passed to main here
-    
-<<<<<<< HEAD
-    # laser_names = ['laser_532', 'laser_589', 'laser_638']
-    laser_names = ['laser_532']
-    chans = []
-=======
+
     # Rabi
     laser_names = ['laser_515']
     pos = [0.0, 0.0, 5.0]
->>>>>>> 7a38ee64
-    
+
     # Hahn
 #    laser_names = ['laser_532', 'laser_589', 'laser_638']
 #    pos = [0.0, 0.0, 0]
-    
+
     chans = []
     with labrad.connect() as cxn:
         tool_belt.set_xyz(cxn, pos)
