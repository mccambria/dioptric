--- conflicted
+++ resolved
@@ -315,13 +315,8 @@
         #               delay_range, num_steps, num_reps, laser_name, laser_power)
 
         # uwave_delay
-<<<<<<< HEAD
-        num_reps = int(1e4)
-        delay_range = [-200, 200]
-=======
-        num_reps = int(4E4)
+        num_reps = int(4e4)
         delay_range = [0, 200]
->>>>>>> 7bb2b78e
         num_steps = 51
         # sg394
         # state = States.LOW
