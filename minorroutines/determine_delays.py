# -*- coding: utf-8 -*-
"""
Plot the counts obtained by moving the AOM on time so that we can
determine the delay of the AOM relative to the APD gating.

The apd gate is delayed by tau, which is swept through a range of times. The
apd gate is offset from the end of the laser pulse by 500 ns. As tau is
increased, the apd gate moves closer (and eventually past) the laser pulse.
So if there were no delays betwee nthe laser and apd, the apd gate would just
stop overlapping with the laser pulse at 500 ns.

For laser delays, the end of the tail of the pulse shoudl be at 500 ns. If it occurs
later thatn 500 ns, the difference is the delay added at the beginning of
all other sequence trains.

Created on Fri Jul 12 13:53:45 2019

@author: mccambria
"""


# %% Imports


import labrad
import utils.tool_belt as tool_belt
import majorroutines.optimize as optimize
from random import shuffle
import numpy
import matplotlib.pyplot as plt
from utils.tool_belt import States


# %% Functions


def measure_delay(
    cxn,
    nv_sig,
    apd_indices,
    delay_range,
    num_steps,
    num_reps,
    seq_file,
    state=States.LOW,
    laser_name=None,
    laser_power=None,
):

    taus = numpy.linspace(delay_range[0], delay_range[1], num_steps)
    max_tau = delay_range[1]
    tau_ind_list = list(range(num_steps))
    shuffle(tau_ind_list)

    sig_counts = numpy.empty(num_steps)
    sig_counts[:] = numpy.nan
    ref_counts = numpy.copy(sig_counts)

    optimize.main_with_cxn(cxn, nv_sig, apd_indices)
    if 'charge_readout_laser_filter' in nv_sig:
        tool_belt.set_filter(cxn, nv_sig, 'charge_readout_laser')

    tool_belt.reset_cfm(cxn)

    # Turn on the microwaves for determining microwave delay
    sig_gen = None
    if seq_file == "uwave_delay.py":
        sig_gen_cxn = tool_belt.get_signal_generator_cxn(cxn, state)
        sig_gen_cxn.set_freq(nv_sig["resonance_{}".format(state.name)])
        sig_gen_cxn.set_amp(nv_sig["uwave_power_{}".format(state.name)])
        sig_gen_cxn.uwave_on()
        pi_pulse = round(nv_sig["rabi_{}".format(state.name)] / 2)
    cxn.apd_tagger.start_tag_stream(apd_indices)

    tool_belt.init_safe_stop()

    for tau_ind in tau_ind_list:

        # Break out of the while if the user says stop
        if tool_belt.safe_stop():
            break

        tau = taus[tau_ind]
        if seq_file == "aom_delay.py":
            readout = nv_sig["imaging_readout_dur"]
            seq_args = [
                tau,
                max_tau,
                readout,
                apd_indices[0],
                laser_name,
                laser_power,
            ]
        elif seq_file == "uwave_delay.py":
            laser_key = "spin_laser"
            laser_name = nv_sig[laser_key]
            laser_power = tool_belt.set_laser_power(cxn, nv_sig, laser_key)
            readout = nv_sig["spin_readout_dur"]
            polarization = nv_sig["spin_pol_dur"]
            seq_args = [
                tau,
                max_tau,
                readout,
                pi_pulse,
                polarization,
                state.value,
                apd_indices[0],
                laser_name,
                laser_power,
            ]
            
        # print(seq_args)
        # return
        # Clear the tagger buffer of any excess counts
        cxn.apd_tagger.clear_buffer()
        seq_args_string = tool_belt.encode_seq_args(seq_args)
        cxn.pulse_streamer.stream_immediate(
            seq_file, num_reps, seq_args_string
        )

        new_counts = cxn.apd_tagger.read_counter_separate_gates(1)
        sample_counts = new_counts[0]
        if len(sample_counts) != 2 * num_reps:
            print("Error!")
        ref_counts[tau_ind] = sum(sample_counts[0::2])
        sig_counts[tau_ind] = sum(sample_counts[1::2])

    cxn.apd_tagger.stop_tag_stream()

    tool_belt.reset_cfm(cxn)

    # kcps
    #    sig_count_rates = (sig_counts / (num_reps * 1000)) / (readout / (10**9))
    #    ref_count_rates = (ref_counts / (num_reps * 1000)) / (readout / (10**9))
    norm_avg_sig = sig_counts / ref_counts

    fig, axes_pack = plt.subplots(1, 2, figsize=(17, 8.5))
    ax = axes_pack[0]
    ax.plot(taus, sig_counts, "r-", label="signal")
    ax.plot(taus, ref_counts, "g-", label="reference")
    ax.set_title("Counts vs Delay Time")
    ax.set_xlabel("Delay time (ns)")
    ax.set_ylabel("Counts")
    ax.legend()
    ax = axes_pack[1]
    ax.plot(taus, norm_avg_sig, "b-")
    ax.set_title("Contrast vs Delay Time")
    ax.set_xlabel("Delay time (ns)")
    ax.set_ylabel("Contrast (arb. units)")
    fig.canvas.draw()
    fig.set_tight_layout(True)
    fig.canvas.flush_events()

    timestamp = tool_belt.get_time_stamp()
    raw_data = {
        "timestamp": timestamp,
        "sequence": seq_file,
        "sig_gen": sig_gen,
        "nv_sig": nv_sig,
        "nv_sig-units": tool_belt.get_nv_sig_units(),
        "delay_range": delay_range,
        "delay_range-units": "ns",
        "num_steps": num_steps,
        "num_reps": num_reps,
        "sig_counts": sig_counts.astype(int).tolist(),
        "sig_counts-units": "counts",
        "ref_counts": ref_counts.astype(int).tolist(),
        "ref_counts-units": "counts",
        "norm_avg_sig": norm_avg_sig.astype(float).tolist(),
        "norm_avg_sig-units": "arb",
    }

    file_path = tool_belt.get_file_path(__file__, timestamp, nv_sig["name"])
    tool_belt.save_figure(fig, file_path)
    tool_belt.save_raw_data(raw_data, file_path)

    if tool_belt.check_safe_stop_alive():
        print("\n\nRoutine complete. Press enter to exit.")
        tool_belt.poll_safe_stop()


# %% Mains


def aom_delay(
    cxn,
    nv_sig,
    apd_indices,
    delay_range,
    num_steps,
    num_reps,
    laser_name,
    laser_power,
):
    """
    This will repeatedly run the same sequence with different passed laser 
    delays. If there were no delays, the sequence would look like this
    laser ________|--------|________|--------|___
    APD   ___________|--|_________________|--|___
    The first readout is a reference - the laser should be on long enough such
    that the readout is roughly in the middle of the laser pulse regardless of
    of the actual laser delay. The second readout is a signal. We should see
    a normalized signal consistent with unity. If there is a delay we'll get
    this sequence
    laser __________|--------|________|--------|_
    APD   ___________|--|_________________|--|___
    and the normalized signal will still be unity. If the passed delay is
    excessive then we'll get this
    laser ______|--------|________|--------|_____
    APD   ___________|--|_________________|--|___
    and the normalized signal will be below unity. So we need to find the
    maximum passed delay that brings the normalized signal to unity before it
    starts to fall off.
    """

    seq_file = "aom_delay.py"

    measure_delay(
        cxn,
        nv_sig,
        apd_indices,
        delay_range,
        num_steps,
        num_reps,
        seq_file,
        laser_name=laser_name,
        laser_power=laser_power,
    )


def uwave_delay(
    cxn, nv_sig, apd_indices, state, delay_range, num_steps, num_reps
):

    """
    This will repeatedly run the same sequence with different passed microwave 
    delays. If there were no delays, the sequence would look like this
    uwave ______________________|---|____________
    laser ________|--------|________|--------|___
    APD   ________|----|____________|----|_______
    The first readout is a reference, the second is a signal. We should see
    a normalized signal consistent with the full pi pulse contrast. If there is
    a delay we'll get this sequence
    uwave ________________________|---|__________
    laser ________|--------|________|--------|___
    APD   ________|----|____________|----|_______
    and the normalized signal will be higher than the full pi pulse contrast.
    We need to find the minimum passed delay that recovers the full contrast.
    (This function assumes the laser delay is properly set!)
    """

    seq_file = "uwave_delay.py"

    measure_delay(
        cxn,
        nv_sig,
        apd_indices,
        delay_range,
        num_steps,
        num_reps,
        seq_file,
        state=state,
    )


# %% Run the file


# The __name__ variable will only be '__main__' if you run this file directly.
# This allows a file's functions, classes, etc to be imported without running
# the script that you set up here.
if __name__ == "__main__":

<<<<<<< HEAD
    # Set up your parameters to be passed to main here
    sample_name = "johnson"
    green_power = 20
    nd = "nd_0.5"
    green_laser = 'cobolt_515'
    # green_laser = "laserglow_532"
    nv_sig = {
        "coords": [-0.012, -0.016, 4.85],
        "name": "{}-nv1_2021_09_07".format(sample_name,),
        "disable_opt": False,
        "expected_count_rate": 17,
        
        "spin_laser": green_laser,
        "spin_laser_power": green_power,
        "spin_pol_dur": 1e5,
        "spin_readout_laser_power": green_power,
        "spin_readout_dur": 350,
        
        "imaging_laser":green_laser,
        "imaging_laser_power": green_power,
        "imaging_readout_dur": 1e7,
        "charge_readout_laser": 'nd_0',
        
        "collection_filter": "630_lp",
        "magnet_angle": None,
        "resonance_LOW": 2.8521,
        "rabi_LOW": 100,
        "uwave_power_LOW": 14.5,  # 15.5 max
        "resonance_HIGH": 2.8691,
        "rabi_HIGH": 150,
        "uwave_power_HIGH": 14.5,
        }
    apd_indices = [0]
=======
    # apd_indices = [0]
    apd_indices = [1]
    # apd_indices = [0,1]
    
    # nd = 'nd_0'
    nd = 'nd_0.5'
    # nd = 'nd_1.0'
    # nd = 'nd_2.0'
    sample_name = 'hopper'
    
    nv_sig = { 'coords': [0.0, 0.0, 10],
            'name': '{}-search'.format(sample_name),
            'disable_opt': True, 'expected_count_rate': 1000,
            'imaging_laser': 'laserglow_532', 'imaging_laser_filter': nd, 'imaging_readout_dur': 1E7,
            'spin_laser': 'laserglow_532', 'spin_laser_filter': nd, 'spin_pol_dur': 1E5, 'spin_readout_dur': 350,
            'charge_readout_laser': 'laser_589', 'charge_readout_laser_filter': nd, 'charge_readout_dur': 350,
            'NV-_pol_laser': 'laser_589', 'NV-_pol_laser_filter': nd, 'NV-_pol_dur': 240,
            'collection_filter': None, 'magnet_angle': 94.28571429,
            'resonance_LOW': 2.8079, 'rabi_LOW': 205.5, 'uwave_power_LOW': 15.5,  # 15.5 max
            'resonance_HIGH': 2.9460, 'rabi_HIGH': 283.3, 'uwave_power_HIGH': 14.5}   # 14.5 max
>>>>>>> 724aa3b8

    try:

        # aom_delay
<<<<<<< HEAD
        num_reps = int(5E4)
        num_steps = 101
        laser_name = 'laserglow_589'
        # delay_range = [0, 300]
        # laser_name = 'laserglow_532'
        delay_range = [1000, 2000]
        laser_power = 1.0
=======
        # num_reps = int(5E4)
        # num_steps = 51
        # laser_name = 'cobolt_515'
        # # delay_range = [0, 300]
        # # laser_name = 'laserglow_532'
        # delay_range = [0, 400]
        # laser_power = None
        # with labrad.connect() as cxn:
        #     aom_delay(cxn, nv_sig, apd_indices,
        #               delay_range, num_steps, num_reps, laser_name, laser_power)

        # uwave_delay
        num_reps = int(2e4)
        delay_range = [-150, 250]
        num_steps = 51
        # sg394
        # state = States.LOW
        # tsg4104a
        state = States.HIGH
>>>>>>> 724aa3b8
        with labrad.connect() as cxn:
            aom_delay(cxn, nv_sig, apd_indices,
                      delay_range, num_steps, num_reps, laser_name, laser_power)

        # uwave_delay
        # num_reps = int(1e4)
        # delay_range = [-200, 200]
        # num_steps = 101
        # # sg394
        # state = States.LOW
        # # tsg4104a
        # # state = States.HIGH
        # with labrad.connect() as cxn:
        #     uwave_delay(
        #         cxn,
        #         nv_sig,
        #         apd_indices,
        #         state,
        #         delay_range,
        #         num_steps,
        #         num_reps,
        #     )

    finally:
        # Reset our hardware - this should be done in each routine, but
        # let's double check here
        tool_belt.reset_cfm()
        # Kill safe stop
        if tool_belt.check_safe_stop_alive():
            print("\n\nRoutine complete. Press enter to exit.")
            tool_belt.poll_safe_stop()<|MERGE_RESOLUTION|>--- conflicted
+++ resolved
@@ -108,7 +108,7 @@
                 laser_name,
                 laser_power,
             ]
-            
+
         # print(seq_args)
         # return
         # Clear the tagger buffer of any excess counts
@@ -193,7 +193,7 @@
     laser_power,
 ):
     """
-    This will repeatedly run the same sequence with different passed laser 
+    This will repeatedly run the same sequence with different passed laser
     delays. If there were no delays, the sequence would look like this
     laser ________|--------|________|--------|___
     APD   ___________|--|_________________|--|___
@@ -233,7 +233,7 @@
 ):
 
     """
-    This will repeatedly run the same sequence with different passed microwave 
+    This will repeatedly run the same sequence with different passed microwave
     delays. If there were no delays, the sequence would look like this
     uwave ______________________|---|____________
     laser ________|--------|________|--------|___
@@ -271,7 +271,6 @@
 # the script that you set up here.
 if __name__ == "__main__":
 
-<<<<<<< HEAD
     # Set up your parameters to be passed to main here
     sample_name = "johnson"
     green_power = 20
@@ -283,18 +282,18 @@
         "name": "{}-nv1_2021_09_07".format(sample_name,),
         "disable_opt": False,
         "expected_count_rate": 17,
-        
+
         "spin_laser": green_laser,
         "spin_laser_power": green_power,
         "spin_pol_dur": 1e5,
         "spin_readout_laser_power": green_power,
         "spin_readout_dur": 350,
-        
+
         "imaging_laser":green_laser,
         "imaging_laser_power": green_power,
         "imaging_readout_dur": 1e7,
         "charge_readout_laser": 'nd_0',
-        
+
         "collection_filter": "630_lp",
         "magnet_angle": None,
         "resonance_LOW": 2.8521,
@@ -305,33 +304,10 @@
         "uwave_power_HIGH": 14.5,
         }
     apd_indices = [0]
-=======
-    # apd_indices = [0]
-    apd_indices = [1]
-    # apd_indices = [0,1]
-    
-    # nd = 'nd_0'
-    nd = 'nd_0.5'
-    # nd = 'nd_1.0'
-    # nd = 'nd_2.0'
-    sample_name = 'hopper'
-    
-    nv_sig = { 'coords': [0.0, 0.0, 10],
-            'name': '{}-search'.format(sample_name),
-            'disable_opt': True, 'expected_count_rate': 1000,
-            'imaging_laser': 'laserglow_532', 'imaging_laser_filter': nd, 'imaging_readout_dur': 1E7,
-            'spin_laser': 'laserglow_532', 'spin_laser_filter': nd, 'spin_pol_dur': 1E5, 'spin_readout_dur': 350,
-            'charge_readout_laser': 'laser_589', 'charge_readout_laser_filter': nd, 'charge_readout_dur': 350,
-            'NV-_pol_laser': 'laser_589', 'NV-_pol_laser_filter': nd, 'NV-_pol_dur': 240,
-            'collection_filter': None, 'magnet_angle': 94.28571429,
-            'resonance_LOW': 2.8079, 'rabi_LOW': 205.5, 'uwave_power_LOW': 15.5,  # 15.5 max
-            'resonance_HIGH': 2.9460, 'rabi_HIGH': 283.3, 'uwave_power_HIGH': 14.5}   # 14.5 max
->>>>>>> 724aa3b8
 
     try:
 
         # aom_delay
-<<<<<<< HEAD
         num_reps = int(5E4)
         num_steps = 101
         laser_name = 'laserglow_589'
@@ -339,27 +315,6 @@
         # laser_name = 'laserglow_532'
         delay_range = [1000, 2000]
         laser_power = 1.0
-=======
-        # num_reps = int(5E4)
-        # num_steps = 51
-        # laser_name = 'cobolt_515'
-        # # delay_range = [0, 300]
-        # # laser_name = 'laserglow_532'
-        # delay_range = [0, 400]
-        # laser_power = None
-        # with labrad.connect() as cxn:
-        #     aom_delay(cxn, nv_sig, apd_indices,
-        #               delay_range, num_steps, num_reps, laser_name, laser_power)
-
-        # uwave_delay
-        num_reps = int(2e4)
-        delay_range = [-150, 250]
-        num_steps = 51
-        # sg394
-        # state = States.LOW
-        # tsg4104a
-        state = States.HIGH
->>>>>>> 724aa3b8
         with labrad.connect() as cxn:
             aom_delay(cxn, nv_sig, apd_indices,
                       delay_range, num_steps, num_reps, laser_name, laser_power)
