# -*- coding: utf-8 -*-
"""
Modified version of determine_charge_readout_dur. Runs a single experiment
at a given power and use time-resolved counting to determine histograms at
difference readout durations.

Created on Thu Apr 22 14:09:39 2021

@author: mccambria
"""

import copy
import numpy as np
import matplotlib.pyplot as plt
import labrad
import time
import sys

import utils.tool_belt as tool_belt
import majorroutines.optimize as optimize


# %%


def calc_histogram(nv0, nvm, dur):

    # Counts are in us, readout is in ns
    dur_us = dur / 1e3
    nv0_counts = [np.count_nonzero(np.array(rep) < dur_us) for rep in nv0]
    nvm_counts = [np.count_nonzero(np.array(rep) < dur_us) for rep in nvm]

    max_0 = max(nv0_counts)
    max_m = max(nvm_counts)
    occur_0, bin_edges_0 = np.histogram(
        nv0_counts, np.linspace(0, max_0, max_0 + 1)
    )
    occur_m, bin_edge_m = np.histogram(
        nvm_counts, np.linspace(0, max_m, max_m + 1)
    )

    # Histogram returns bin edges. A bin is defined with the first point
    # inclusive and the last exclusive - eg a count a 2 will fall into
    # bin [2,3) - so just drop the last bin edge for our x vals
    x_vals_0 = bin_edges_0[:-1]
    x_vals_m = bin_edge_m[:-1]

    return occur_0, x_vals_0, occur_m, x_vals_m


def calc_overlap(occur_0, x_vals_0, occur_m, x_vals_m, num_reps):

    min_max_x_vals = int(min(x_vals_0[-1], x_vals_m[-1]))
    occur_0_clip = occur_0[0:min_max_x_vals]
    occur_m_clip = occur_m[0:min_max_x_vals]
    overlap = np.sum(np.minimum(occur_0_clip, occur_m_clip))
    fractional_overlap = overlap / num_reps
    return fractional_overlap


def calc_separation(occur_0, x_vals_0, occur_m, x_vals_m, num_reps):

    mean_0 = sum(occur_0 * x_vals_0) / num_reps
    std_0 = np.sqrt(sum(occur_0 * (x_vals_0 - mean_0) ** 2) / (num_reps - 1))
    mean_m = sum(occur_m * x_vals_m) / num_reps
    std_m = np.sqrt(sum(occur_m * (x_vals_m - mean_m) ** 2) / (num_reps - 1))
    avg_std = (std_0 + std_m) / 2
    norm_sep = (std_m - std_0) / avg_std
    # print(mean_0)
    # print(mean_m)
    return norm_sep


def determine_opti_readout_dur(nv0, nvm, max_readout_dur):

    readout_dur_linspace = np.arange(10e6, max_readout_dur, 10e6)
    # readout_dur_linspace = np.arange(10e6, 100e6, 1e6)
    # Round to nearest ms
    readout_dur_linspace = [
        int(1e6 * round(val / 1e6)) for val in readout_dur_linspace
    ]

    separations = []
    num_reps = len(nv0)

    for dur in readout_dur_linspace:
        occur_0, x_vals_0, occur_m, x_vals_m = calc_histogram(nv0, nvm, dur)
        separation = calc_separation(
            occur_0, x_vals_0, occur_m, x_vals_m, num_reps
        )
        separations.append(separation)

    max_separation = max(separations)
    opti_readout_dur_ind = separations.index(max_separation)
    opti_readout_dur = readout_dur_linspace[opti_readout_dur_ind]

    return opti_readout_dur


def plot_histogram(nv_sig, nv0, nvm, dur, power, do_save=True):

    num_reps = len(nv0)
    occur_0, x_vals_0, occur_m, x_vals_m = calc_histogram(nv0, nvm, dur)
    # overlap = calc_overlap(occur_0, x_vals_0, occur_m, x_vals_m, num_reps)
    # print("fractional overlap: {}".format(overlap))
    separation = calc_separation(
        occur_0, x_vals_0, occur_m, x_vals_m, num_reps
    )
    print("Normalized separation: {}".format(separation))

    fig_hist, ax = plt.subplots(1, 1)
    ax.plot(x_vals_0, occur_0, "r-o", label="Initial red pulse")
    ax.plot(x_vals_m, occur_m, "g-o", label="Initial green pulse")
    ax.set_xlabel("Counts")
    ax.set_ylabel("Occur.")
    ax.set_title("{} ms readout, {} V".format(int(dur / 1e6), power))
    ax.legend()

    if do_save:
        timestamp = tool_belt.get_time_stamp()
        file_path = tool_belt.get_file_path(
            __file__, timestamp, nv_sig["name"]
        )
        tool_belt.save_figure(fig_hist, file_path + "_histogram")
        # Sleep for a second so we don't overwrite any other histograms
        time.sleep(1.1)


def process_timetags(apd_gate_channel, timetags, channels):

    processed_timetags = []
    gate_open_channel = apd_gate_channel
    gate_close_channel = -gate_open_channel

    channels_array = np.array(channels)
    gate_open_inds = np.where(channels_array == gate_open_channel)[0]
    gate_close_inds = np.where(channels_array == gate_close_channel)[0]

    num_reps = len(gate_open_inds)
    for rep_ind in range(num_reps):
        open_ind = gate_open_inds[rep_ind]
        close_ind = gate_close_inds[rep_ind]
        open_timetag = timetags[open_ind]
        rep_processed_timetags = timetags[open_ind + 1 : close_ind]
        rep_processed_timetags = [
            val - open_timetag for val in rep_processed_timetags
        ]
        processed_timetags.append(rep_processed_timetags)

    return processed_timetags


def measure_histograms_sub(
    cxn, nv_sig, opti_nv_sig, seq_file, seq_args, num_reps
):

    seq_args_string = tool_belt.encode_seq_args(seq_args)
    ret_vals = cxn.pulse_streamer.stream_load(seq_file, seq_args_string)
    period = ret_vals[0]
    period_sec = period / 10 ** 9

    # Some initial parameters
    opti_period = 2.5 * 60
    num_reps_per_cycle = round(opti_period / period_sec)
    num_reps_remaining = num_reps
    timetags = []
    channels = []

    while num_reps_remaining > 0:

        # Break out of the while if the user says stop
        if tool_belt.safe_stop():
            break

        coords = nv_sig["coords"]
        opti_coords_list = []
        opti_coords = optimize.main_with_cxn(cxn, opti_nv_sig, apd_indices)
        opti_coords_list.append(opti_coords)
        drift = tool_belt.get_drift()
        adjusted_nv_coords = coords + np.array(drift)
        tool_belt.set_xyz(cxn, adjusted_nv_coords)
        # print(num_reps_remaining)

        # Make sure the lasers are at the right powers
        # Initial Calculation and setup
        tool_belt.set_filter(cxn, nv_sig, "nv0_prep_laser")
        tool_belt.set_filter(cxn, nv_sig, "nv-_prep_laser")
        tool_belt.set_filter(cxn, nv_sig, "charge_readout_laser")
        _ = tool_belt.set_laser_power(cxn, nv_sig, "nv0_prep_laser")
        _ = tool_belt.set_laser_power(cxn, nv_sig, "nv-_prep_laser")
        _ = tool_belt.set_laser_power(cxn, nv_sig, "charge_readout_laser")

        # Load the APD
        cxn.apd_tagger.start_tag_stream(apd_indices)
        cxn.apd_tagger.clear_buffer()

        # Run the sequence
        if num_reps_remaining > num_reps_per_cycle:
            num_reps_to_run = num_reps_per_cycle
        else:
            num_reps_to_run = num_reps_remaining
        cxn.pulse_streamer.stream_immediate(
            seq_file, num_reps_to_run, seq_args_string
        )
        # print(num_reps_to_run)

        ret_vals = cxn.apd_tagger.read_tag_stream(num_reps_to_run)
        buffer_timetags, buffer_channels = ret_vals
        # We don't care about picosecond resolution here, so just round to us
        # We also don't care about the offset value, so subtract that off
        if len(timetags) == 0:
            offset = np.int64(buffer_timetags[0])
        buffer_timetags = [
            int((np.int64(val) - offset) / 1e6) for val in buffer_timetags
        ]
        timetags.extend(buffer_timetags)
        channels.extend(buffer_channels)

        cxn.apd_tagger.stop_tag_stream()

        num_reps_remaining -= num_reps_per_cycle

    return timetags, channels


# Apply a gren or red pulse, then measure the counts under yellow illumination.
# Repeat num_reps number of times and returns the list of counts after red illumination, then green illumination
# Use with DM on red and green
def measure_histograms(nv_sig, opti_nv_sig, apd_indices, num_reps):

    with labrad.connect() as cxn:
        nv0, nvm = measure_histograms_with_cxn(
            cxn, nv_sig, opti_nv_sig, apd_indices, num_reps
        )

    return nv0, nvm


def measure_histograms_with_cxn(
    cxn, nv_sig, opti_nv_sig, apd_indices, num_reps
):
    # Only support a single APD for now
    apd_index = apd_indices[0]

    tool_belt.reset_cfm(cxn)

    # Initial Calculation and setup
    tool_belt.set_filter(cxn, nv_sig, "charge_readout_laser")
    tool_belt.set_filter(cxn, nv_sig, "nv-_prep_laser")
    tool_belt.set_filter(cxn, nv_sig, "nv0_prep_laser")

    readout_laser_power = tool_belt.set_laser_power(
        cxn, nv_sig, "charge_readout_laser"
    )

    readout_pulse_time = nv_sig["charge_readout_dur"]

    # Pulse sequence to do a single pulse followed by readout
    seq_file = "simple_readout_two_pulse.py"
    gen_seq_args = lambda init_laser: [
        nv_sig["{}_dur".format(init_laser)],
        readout_pulse_time,
        nv_sig[init_laser],
        nv_sig["charge_readout_laser"],
        tool_belt.set_laser_power(cxn, nv_sig, init_laser),
        readout_laser_power,
        apd_index,
    ]
    # seq_args = gen_seq_args("nv0_prep_laser")
    # print(seq_args)
    # return

    apd_gate_channel = tool_belt.get_apd_gate_channel(cxn, apd_index)

    # Green measurement
    seq_args = gen_seq_args("nv-_prep_laser")
    timetags, channels = measure_histograms_sub(
        cxn, nv_sig, opti_nv_sig, seq_file, seq_args, num_reps
    )
    nvm = process_timetags(apd_gate_channel, timetags, channels)

    # Red measurement
    seq_args = gen_seq_args("nv0_prep_laser")
    timetags, channels = measure_histograms_sub(
        cxn, nv_sig, opti_nv_sig, seq_file, seq_args, num_reps
    )
    nv0 = process_timetags(apd_gate_channel, timetags, channels)

    tool_belt.reset_cfm(cxn)

    return nv0, nvm


def determine_readout_dur_power(
    nv_sig,
    opti_nv_sig,
    apd_indices,
    max_readout_dur=1e9,
    readout_powers=None,
    plot_readout_durs=None,
):
    num_reps = 500

    if readout_powers is None:
        readout_powers = [0.1, 0.15, 0.2, 0.3, 0.4, 0.5, 0.6]

    tool_belt.init_safe_stop()

    for p in readout_powers:

        # Break out of the while if the user says stop
        if tool_belt.safe_stop():
            break

        nv0_power = []
        nvm_power = []

        nv_sig_copy = copy.deepcopy(nv_sig)
        nv_sig_copy["charge_readout_dur"] = max_readout_dur
        nv_sig_copy["charge_readout_laser_power"] = p

        nv0, nvm = measure_histograms(
            nv_sig_copy, opti_nv_sig, apd_indices, num_reps
        )
        nv0_power.append(nv0)
        nvm_power.append(nvm)

        timestamp = tool_belt.get_time_stamp()
        file_path = tool_belt.get_file_path(
            __file__, timestamp, nv_sig["name"]
        )
        raw_data = {
            "timestamp": timestamp,
            "nv_sig": nv_sig_copy,
            "nv_sig-units": tool_belt.get_nv_sig_units(),
            "num_reps": num_reps,
            "nv0": nv0,
            "nv0-units": "list(list(us))",
            "nvm": nvm,
            "nvm-units": "list(list(us))",
        }

        tool_belt.save_raw_data(raw_data, file_path)

        if plot_readout_durs is not None:
            for dur in plot_readout_durs:
                plot_histogram(nv_sig, nv0, nvm, dur, p)

        print("data collected!")

    return


#%%


if __name__ == "__main__":

    ############ Replots ############

    tool_belt.init_matplotlib()
    path_from_nvdata = (
        "pc_hahn/branch_master/determine_charge_readout_params/2021_12/"
    )
<<<<<<< HEAD
    file_name = "2021_12_08-15_14_41-wu-nv3_2021_12_03"
=======
    file_name = "2021_12_13-22_53_45-wu-nv3_2021_12_03"
>>>>>>> 6b029a64
    data = tool_belt.get_raw_data(file_name, path_from_nvdata)
    nv_sig = data["nv_sig"]
    nv0 = data["nv0"]
    nvm = data["nvm"]
    readout_power = nv_sig["charge_readout_laser_power"]
    max_readout_dur = nv_sig["charge_readout_dur"]

<<<<<<< HEAD
    opti_readout_dur = determine_opti_readout_dur(nv0, nvm, max_readout_dur)
    # opti_readout_dur = 850e6
    # do_save = True
    do_save = False
=======
    # opti_readout_dur = determine_opti_readout_dur(nv0, nvm, max_readout_dur)
    opti_readout_dur = 990e6
    do_save = True
    # do_save = False
>>>>>>> 6b029a64
    plot_histogram(
        nv_sig, nv0, nvm, opti_readout_dur, readout_power, do_save=do_save
    )

<<<<<<< HEAD
    # plot_histogram(nv_sig, nv0, nvm, 700e6, readout_power)

    # readout_durs = [10e6, 25e6, 50e6, 100e6, 200e6]
    # for dur in readout_durs:
    #     plot_histogram(nv_sig, nv0, nvm, dur, readout_power)

    plt.show(block=True)
    sys.exit()
=======
    # # plot_histogram(nv_sig, nv0, nvm, 700e6, readout_power)

    # # readout_durs = [10e6, 25e6, 50e6, 100e6, 200e6]
    # # for dur in readout_durs:
    # #     plot_histogram(nv_sig, nv0, nvm, dur, readout_power)

    # # plt.show(block=True)
    # sys.exit()
>>>>>>> 6b029a64

    ########################

    # apd_indices = [0]
    apd_indices = [1]
    # apd_indices = [0,1]

    nd = "nd_0"
    # nd = "nd_0.5"
    # nd = 'nd_1.0'
    # nd = 'nd_2.0'

    sample_name = "wu"

    green_laser = "laserglow_532"
    yellow_laser = "laserglow_589"
    red_laser = "cobolt_638"

    nv_sig = {
<<<<<<< HEAD
        "coords": [0.017, 0.017, 1],
        "name": "{}-nv3_2021_12_03".format(sample_name),
        "disable_opt": False,
        "disable_z_opt": False,
        "expected_count_rate": 30,
=======
        "coords": [0.003, -0.005, 9],
        "name": "{}-nv3_2021_12_03".format(sample_name),
        "disable_opt": False,
        "disable_z_opt": False,
        "expected_count_rate": 28,
>>>>>>> 6b029a64
        "imaging_laser": green_laser,
        "imaging_laser_filter": "nd_0",
        "imaging_readout_dur": 1e7,
        # 'imaging_laser': yellow_laser, 'imaging_laser_power': 1.0, 'imaging_readout_dur': 1e8,
<<<<<<< HEAD
        # 'imaging_laser': red_laser, 'imaging_readout_dur': 1000,
        "spin_laser": green_laser,
        "spin_laser_filter": "nd_1.0",
        "spin_pol_dur": 1e5,
        "spin_readout_dur": 500,
        "nv-_reionization_laser": green_laser,
        "nv-_reionization_dur": 1e6,
        "nv-_reionization_laser_filter": "nd_1.0",
=======
        # 'imaging_laser': red_laser, 'imaging_readout_dur': 1e3,
        "spin_laser": green_laser,
        "spin_laser_filter": "nd_0.5",
        "spin_pol_dur": 1e5,
        "spin_readout_dur": 350,
        # 'spin_laser': green_laser, 'spin_laser_filter': 'nd_0', 'spin_pol_dur': 1E4, 'spin_readout_dur': 300,
        "nv-_reionization_laser": green_laser,
        "nv-_reionization_dur": 1e5,
>>>>>>> 6b029a64
        "nv-_prep_laser": green_laser,
        "nv-_prep_laser_dur": 1e6,
        "nv-_prep_laser_filter": "nd_1.0",
        "nv0_ionization_laser": red_laser,
<<<<<<< HEAD
        "nv0_ionization_dur": 150,
        "nv0_prep_laser": red_laser,
        "nv0_prep_laser_dur": 2000,
        "spin_shelf_laser": yellow_laser,
        "spin_shelf_dur": 150,
        "spin_shelf_laser_power": 1.0,
        "initialize_laser": green_laser,
        "initialize_dur": 1e4,
        "charge_readout_laser": yellow_laser,
        "charge_readout_dur": 580e6,
        "charge_readout_laser_power": 0.68,
        "collection_filter": None,
        "magnet_angle": None,
        "resonance_LOW": 2.8141,
        "rabi_LOW": 136.8,
        "uwave_power_LOW": 16.5,
        "resonance_HIGH": 2.9273,
        "rabi_HIGH": 189.7,
=======
        "nv0_ionization_dur": 100,
        "nv0_prep_laser": red_laser,
        "nv0_prep_laser_dur": 1000,
        "spin_shelf_laser": yellow_laser,
        "spin_shelf_dur": 50,
        "spin_shelf_laser_power": 1.0,
        # 'spin_shelf_laser': green_laser, 'spin_shelf_dur': 50,
        "initialize_laser": green_laser,
        "initialize_dur": 1e4,
        "charge_readout_laser": yellow_laser,
        "charge_readout_dur": 700e6,
        "charge_readout_laser_power": 0.71,
        "collection_filter": None,
        "magnet_angle": None,
        "resonance_LOW": 2.7995,
        "rabi_LOW": 133.1,
        "uwave_power_LOW": 16.5,
        "resonance_HIGH": 2.9417,
        "rabi_HIGH": 182.8,
>>>>>>> 6b029a64
        "uwave_power_HIGH": 16.5,
    }

    # readout_durs = [10*10**3, 50*10**3, 100*10**3, 500*10**3,
    #                 1*10**6, 2*10**6, 3*10**6, 4*10**6, 5*10**6,
    #                 6*10**6, 7*10**6, 8*10**6, 9*10**6, 1*10**7,
    #                 2*10**7, 3*10**7, 4*10**7, 5*10**7]
    # readout_durs = numpy.linspace(10e6, 50e6, 5)
    readout_durs = [10e6, 25e6, 50e6, 100e6, 200e6, 400e6, 700e6, 1e9]
    # readout_durs = numpy.linspace(100e6, 1e9, 10)
    # readout_durs = numpy.linspace(700e6, 1e9, 7)
    # readout_durs = [50e6, 100e6, 200e6, 400e6, 1e9]
    # readout_durs = [2e9]
    readout_durs = [int(el) for el in readout_durs]
    max_readout_dur = max(readout_durs)

    # readout_powers = np.linspace(0.6, 1.0, 9)
    # readout_powers = np.linspace(0.71, 0.75, 5)
    readout_powers = np.linspace(0.9, 1.0, 3)
    # readout_powers = np.linspace(0.2, 1.0, 5)
    # readout_powers = [0.71]

    try:
        determine_readout_dur_power(
            nv_sig,
            nv_sig,
            apd_indices,
            max_readout_dur=max_readout_dur,
            readout_powers=readout_powers,
            plot_readout_durs=readout_durs,
        )
    finally:
        # Reset our hardware - this should be done in each routine, but
        # let's double check here
        tool_belt.reset_cfm()
        # Kill safe stop
        if tool_belt.check_safe_stop_alive():
            print("\n\nRoutine complete. Press enter to exit.")
            tool_belt.poll_safe_stop()<|MERGE_RESOLUTION|>--- conflicted
+++ resolved
@@ -362,11 +362,7 @@
     path_from_nvdata = (
         "pc_hahn/branch_master/determine_charge_readout_params/2021_12/"
     )
-<<<<<<< HEAD
-    file_name = "2021_12_08-15_14_41-wu-nv3_2021_12_03"
-=======
     file_name = "2021_12_13-22_53_45-wu-nv3_2021_12_03"
->>>>>>> 6b029a64
     data = tool_belt.get_raw_data(file_name, path_from_nvdata)
     nv_sig = data["nv_sig"]
     nv0 = data["nv0"]
@@ -374,22 +370,14 @@
     readout_power = nv_sig["charge_readout_laser_power"]
     max_readout_dur = nv_sig["charge_readout_dur"]
 
-<<<<<<< HEAD
-    opti_readout_dur = determine_opti_readout_dur(nv0, nvm, max_readout_dur)
-    # opti_readout_dur = 850e6
-    # do_save = True
-    do_save = False
-=======
     # opti_readout_dur = determine_opti_readout_dur(nv0, nvm, max_readout_dur)
     opti_readout_dur = 990e6
     do_save = True
     # do_save = False
->>>>>>> 6b029a64
     plot_histogram(
         nv_sig, nv0, nvm, opti_readout_dur, readout_power, do_save=do_save
     )
 
-<<<<<<< HEAD
     # plot_histogram(nv_sig, nv0, nvm, 700e6, readout_power)
 
     # readout_durs = [10e6, 25e6, 50e6, 100e6, 200e6]
@@ -398,16 +386,6 @@
 
     plt.show(block=True)
     sys.exit()
-=======
-    # # plot_histogram(nv_sig, nv0, nvm, 700e6, readout_power)
-
-    # # readout_durs = [10e6, 25e6, 50e6, 100e6, 200e6]
-    # # for dur in readout_durs:
-    # #     plot_histogram(nv_sig, nv0, nvm, dur, readout_power)
-
-    # # plt.show(block=True)
-    # sys.exit()
->>>>>>> 6b029a64
 
     ########################
 
@@ -427,33 +405,15 @@
     red_laser = "cobolt_638"
 
     nv_sig = {
-<<<<<<< HEAD
-        "coords": [0.017, 0.017, 1],
-        "name": "{}-nv3_2021_12_03".format(sample_name),
-        "disable_opt": False,
-        "disable_z_opt": False,
-        "expected_count_rate": 30,
-=======
         "coords": [0.003, -0.005, 9],
         "name": "{}-nv3_2021_12_03".format(sample_name),
         "disable_opt": False,
         "disable_z_opt": False,
         "expected_count_rate": 28,
->>>>>>> 6b029a64
         "imaging_laser": green_laser,
         "imaging_laser_filter": "nd_0",
         "imaging_readout_dur": 1e7,
         # 'imaging_laser': yellow_laser, 'imaging_laser_power': 1.0, 'imaging_readout_dur': 1e8,
-<<<<<<< HEAD
-        # 'imaging_laser': red_laser, 'imaging_readout_dur': 1000,
-        "spin_laser": green_laser,
-        "spin_laser_filter": "nd_1.0",
-        "spin_pol_dur": 1e5,
-        "spin_readout_dur": 500,
-        "nv-_reionization_laser": green_laser,
-        "nv-_reionization_dur": 1e6,
-        "nv-_reionization_laser_filter": "nd_1.0",
-=======
         # 'imaging_laser': red_laser, 'imaging_readout_dur': 1e3,
         "spin_laser": green_laser,
         "spin_laser_filter": "nd_0.5",
@@ -462,31 +422,10 @@
         # 'spin_laser': green_laser, 'spin_laser_filter': 'nd_0', 'spin_pol_dur': 1E4, 'spin_readout_dur': 300,
         "nv-_reionization_laser": green_laser,
         "nv-_reionization_dur": 1e5,
->>>>>>> 6b029a64
         "nv-_prep_laser": green_laser,
         "nv-_prep_laser_dur": 1e6,
         "nv-_prep_laser_filter": "nd_1.0",
         "nv0_ionization_laser": red_laser,
-<<<<<<< HEAD
-        "nv0_ionization_dur": 150,
-        "nv0_prep_laser": red_laser,
-        "nv0_prep_laser_dur": 2000,
-        "spin_shelf_laser": yellow_laser,
-        "spin_shelf_dur": 150,
-        "spin_shelf_laser_power": 1.0,
-        "initialize_laser": green_laser,
-        "initialize_dur": 1e4,
-        "charge_readout_laser": yellow_laser,
-        "charge_readout_dur": 580e6,
-        "charge_readout_laser_power": 0.68,
-        "collection_filter": None,
-        "magnet_angle": None,
-        "resonance_LOW": 2.8141,
-        "rabi_LOW": 136.8,
-        "uwave_power_LOW": 16.5,
-        "resonance_HIGH": 2.9273,
-        "rabi_HIGH": 189.7,
-=======
         "nv0_ionization_dur": 100,
         "nv0_prep_laser": red_laser,
         "nv0_prep_laser_dur": 1000,
@@ -506,7 +445,6 @@
         "uwave_power_LOW": 16.5,
         "resonance_HIGH": 2.9417,
         "rabi_HIGH": 182.8,
->>>>>>> 6b029a64
         "uwave_power_HIGH": 16.5,
     }
 
