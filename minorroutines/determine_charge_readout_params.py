--- conflicted
+++ resolved
@@ -374,14 +374,13 @@
     green_laser = "laserglow_532"
     yellow_laser = "laserglow_589"
     red_laser = "cobolt_638"
-<<<<<<< HEAD
 
     nv_sig = {
-        "coords": [0.020, 0.016, 2],
+        "coords": [0.019, 0.015, 3],
         "name": "{}-nv3_2021_12_03".format(sample_name),
         "disable_opt": False,
         "disable_z_opt": False,
-        "expected_count_rate": 32,
+        "expected_count_rate": 30,
         "imaging_laser": green_laser,
         "imaging_laser_filter": nd,
         "imaging_readout_dur": 1e7,
@@ -395,7 +394,7 @@
         "nv-_reionization_dur": 1e5,
         "nv-_prep_laser": green_laser,
         "nv-_prep_laser_dur": 1e5,
-        "nv-_prep_laser_filter": "nd_0",
+        "nv-_prep_laser_filter": "nd_0.5",
         "nv0_ionization_laser": red_laser,
         "nv0_ionization_dur": 1000,
         "nv0_prep_laser": red_laser,
@@ -417,31 +416,6 @@
         "rabi_HIGH": 189.7,
         "uwave_power_HIGH": 16.5,
     }
-=======
-    
-    nv_sig = { 'coords': [0.019, 0.015, 3], 'name': '{}-nv3_2021_12_03'.format(sample_name),
-            'disable_opt': False, "disable_z_opt": False, 'expected_count_rate': 30,
-            
-            'imaging_laser': green_laser, 'imaging_laser_filter': nd, 'imaging_readout_dur': 1E7,
-            # 'imaging_laser': yellow_laser, 'imaging_laser_power': 1.0, 'imaging_readout_dur': 1e8,
-            # 'imaging_laser': red_laser, 'imaging_readout_dur': 1000,
-            'spin_laser': green_laser, 'spin_laser_filter': nd, 'spin_pol_dur': 1E5, 'spin_readout_dur': 350,
-            
-            'nv-_reionization_laser': green_laser, 'nv-_reionization_dur': 1E5,
-            'nv-_prep_laser': green_laser, 'nv-_prep_laser_dur': 1E5, 'nv-_prep_laser_filter': 'nd_0.5',
-            
-            'nv0_ionization_laser': red_laser, 'nv0_ionization_dur': 1000,
-            'nv0_prep_laser': red_laser, 'nv0_prep_laser_dur': 1000,
-            
-            'spin_shelf_laser': yellow_laser, 'spin_shelf_dur': 0,
-            "initialize_laser": green_laser, "initialize_dur": 1e4,
-            "CPG_laser": red_laser, "CPG_laser_dur": 3e3,
-            "charge_readout_laser": yellow_laser, "charge_readout_dur": 50e6,
-            
-            'collection_filter': None, 'magnet_angle': None,
-            'resonance_LOW': 2.8141, 'rabi_LOW': 136.8, 'uwave_power_LOW': 16.5,
-            'resonance_HIGH': 2.9273, 'rabi_HIGH': 189.7, 'uwave_power_HIGH': 16.5}
->>>>>>> a5fc1816
 
     # readout_durs = [10*10**3, 50*10**3, 100*10**3, 500*10**3,
     #                 1*10**6, 2*10**6, 3*10**6, 4*10**6, 5*10**6,
