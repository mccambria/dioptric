# -*- coding: utf-8 -*-
"""
Modified version of determine_charge_readout_dur. Runs a single experiment
at a given power and use time-resolved counting to determine histograms at
difference readout durations.

Created on Thu Apr 22 14:09:39 2021

@author: mccambria
"""

import copy
import numpy as np
import matplotlib.pyplot as plt
import labrad
import time
import sys

import utils.tool_belt as tool_belt
import majorroutines.optimize as optimize


# %%


def calc_histogram(nv0, nvm, dur):

    # Counts are in us, readout is in ns
    dur_us = dur / 1e3
    nv0_counts = [np.count_nonzero(np.array(rep) < dur_us) for rep in nv0]
    nvm_counts = [np.count_nonzero(np.array(rep) < dur_us) for rep in nvm]

    max_0 = max(nv0_counts)
    max_m = max(nvm_counts)
    occur_0, bin_edges_0 = np.histogram(
        nv0_counts, np.linspace(0, max_0, max_0 + 1)
    )
    occur_m, bin_edge_m = np.histogram(
        nvm_counts, np.linspace(0, max_m, max_m + 1)
    )

    # Histogram returns bin edges. A bin is defined with the first point
    # inclusive and the last exclusive - eg a count a 2 will fall into
    # bin [2,3) - so just drop the last bin edge for our x vals
    x_vals_0 = bin_edges_0[:-1]
    x_vals_m = bin_edge_m[:-1]

    return occur_0, x_vals_0, occur_m, x_vals_m


def calc_overlap(occur_0, x_vals_0, occur_m, x_vals_m, num_reps):

    min_max_x_vals = int(min(x_vals_0[-1], x_vals_m[-1]))
    occur_0_clip = occur_0[0:min_max_x_vals]
    occur_m_clip = occur_m[0:min_max_x_vals]
    overlap = np.sum(np.minimum(occur_0_clip, occur_m_clip))
    fractional_overlap = overlap / num_reps
    return fractional_overlap


def calc_separation(occur_0, x_vals_0, occur_m, x_vals_m, num_reps):

    mean_0 = sum(occur_0 * x_vals_0) / num_reps
    std_0 = np.sqrt(sum(occur_0 * (x_vals_0 - mean_0) ** 2) / (num_reps - 1))
    mean_m = sum(occur_m * x_vals_m) / num_reps
    std_m = np.sqrt(sum(occur_m * (x_vals_m - mean_m) ** 2) / (num_reps - 1))
    avg_std = (std_0 + std_m) / 2
    norm_sep = (std_m - std_0) / avg_std
    # print(mean_0)
    # print(mean_m)
    return norm_sep


def determine_opti_readout_dur(nv0, nvm, max_readout_dur):

    readout_dur_linspace = np.arange(10e6, max_readout_dur, 10e6)
    # readout_dur_linspace = np.arange(10e6, 100e6, 1e6)
    # Round to nearest ms
    readout_dur_linspace = [
        int(1e6 * round(val / 1e6)) for val in readout_dur_linspace
    ]

    separations = []
    num_reps = len(nv0)

    for dur in readout_dur_linspace:
        occur_0, x_vals_0, occur_m, x_vals_m = calc_histogram(nv0, nvm, dur)
        separation = calc_separation(
            occur_0, x_vals_0, occur_m, x_vals_m, num_reps
        )
        separations.append(separation)

    max_separation = max(separations)
    opti_readout_dur_ind = separations.index(max_separation)
    opti_readout_dur = readout_dur_linspace[opti_readout_dur_ind]

    return opti_readout_dur


def plot_histogram(nv_sig, nv0, nvm, dur, power, do_save=True):

    num_reps = len(nv0)
    occur_0, x_vals_0, occur_m, x_vals_m = calc_histogram(nv0, nvm, dur)
    # overlap = calc_overlap(occur_0, x_vals_0, occur_m, x_vals_m, num_reps)
    # print("fractional overlap: {}".format(overlap))
    separation = calc_separation(
        occur_0, x_vals_0, occur_m, x_vals_m, num_reps
    )
    print("Normalized separation: {}".format(separation))

    fig_hist, ax = plt.subplots(1, 1)
    ax.plot(x_vals_0, occur_0, "r-o", label="Initial red pulse")
    ax.plot(x_vals_m, occur_m, "g-o", label="Initial green pulse")
    ax.set_xlabel("Counts")
    ax.set_ylabel("Occur.")
    ax.set_title("{} ms readout, {} V".format(int(dur / 1e6), power))
    ax.legend()

    if do_save:
        timestamp = tool_belt.get_time_stamp()
        file_path = tool_belt.get_file_path(
            __file__, timestamp, nv_sig["name"]
        )
        tool_belt.save_figure(fig_hist, file_path + "_histogram")
        # Sleep for a second so we don't overwrite any other histograms
        time.sleep(1.1)


def process_timetags(apd_gate_channel, timetags, channels):

    processed_timetags = []
    gate_open_channel = apd_gate_channel
    gate_close_channel = -gate_open_channel

    channels_array = np.array(channels)
    gate_open_inds = np.where(channels_array == gate_open_channel)[0]
    gate_close_inds = np.where(channels_array == gate_close_channel)[0]

    num_reps = len(gate_open_inds)
    for rep_ind in range(num_reps):
        open_ind = gate_open_inds[rep_ind]
        close_ind = gate_close_inds[rep_ind]
        open_timetag = timetags[open_ind]
        rep_processed_timetags = timetags[open_ind + 1 : close_ind]
        rep_processed_timetags = [
            val - open_timetag for val in rep_processed_timetags
        ]
        processed_timetags.append(rep_processed_timetags)

    return processed_timetags


def measure_histograms_sub(
    cxn, nv_sig, opti_nv_sig, seq_file, seq_args, num_reps
):

    seq_args_string = tool_belt.encode_seq_args(seq_args)
    ret_vals = cxn.pulse_streamer.stream_load(seq_file, seq_args_string)
    period = ret_vals[0]
    period_sec = period / 10 ** 9

    # Some initial parameters
    opti_period = 2.5 * 60
    num_reps_per_cycle = round(opti_period / period_sec)
    num_reps_remaining = num_reps
    timetags = []
    channels = []

    while num_reps_remaining > 0:

        # Break out of the while if the user says stop
        if tool_belt.safe_stop():
            break

        coords = nv_sig["coords"]
        opti_coords_list = []
        opti_coords = optimize.main_with_cxn(cxn, opti_nv_sig, apd_indices)
        opti_coords_list.append(opti_coords)
        drift = tool_belt.get_drift()
        adjusted_nv_coords = coords + np.array(drift)
        tool_belt.set_xyz(cxn, adjusted_nv_coords)
        # print(num_reps_remaining)

        # Make sure the lasers are at the right powers
        # Initial Calculation and setup
        tool_belt.set_filter(cxn, nv_sig, "nv0_prep_laser")
        tool_belt.set_filter(cxn, nv_sig, "nv-_prep_laser")
        tool_belt.set_filter(cxn, nv_sig, "charge_readout_laser")
        _ = tool_belt.set_laser_power(cxn, nv_sig, "nv0_prep_laser")
        _ = tool_belt.set_laser_power(cxn, nv_sig, "nv-_prep_laser")
        _ = tool_belt.set_laser_power(cxn, nv_sig, "charge_readout_laser")

        # Load the APD
        cxn.apd_tagger.start_tag_stream(apd_indices)
        cxn.apd_tagger.clear_buffer()

        # Run the sequence
        if num_reps_remaining > num_reps_per_cycle:
            num_reps_to_run = num_reps_per_cycle
        else:
            num_reps_to_run = num_reps_remaining
        cxn.pulse_streamer.stream_immediate(
            seq_file, num_reps_to_run, seq_args_string
        )
        # print(num_reps_to_run)

        ret_vals = cxn.apd_tagger.read_tag_stream(num_reps_to_run)
        buffer_timetags, buffer_channels = ret_vals
        # We don't care about picosecond resolution here, so just round to us
        # We also don't care about the offset value, so subtract that off
        if len(timetags) == 0:
            offset = np.int64(buffer_timetags[0])
        buffer_timetags = [
            int((np.int64(val) - offset) / 1e6) for val in buffer_timetags
        ]
        timetags.extend(buffer_timetags)
        channels.extend(buffer_channels)

        cxn.apd_tagger.stop_tag_stream()

        num_reps_remaining -= num_reps_per_cycle

    return timetags, channels


# Apply a gren or red pulse, then measure the counts under yellow illumination.
# Repeat num_reps number of times and returns the list of counts after red illumination, then green illumination
# Use with DM on red and green
def measure_histograms(nv_sig, opti_nv_sig, apd_indices, num_reps):

    with labrad.connect() as cxn:
        nv0, nvm = measure_histograms_with_cxn(
            cxn, nv_sig, opti_nv_sig, apd_indices, num_reps
        )

    return nv0, nvm


def measure_histograms_with_cxn(
    cxn, nv_sig, opti_nv_sig, apd_indices, num_reps
):
    # Only support a single APD for now
    apd_index = apd_indices[0]

    tool_belt.reset_cfm(cxn)

    # Initial Calculation and setup
    tool_belt.set_filter(cxn, nv_sig, "charge_readout_laser")
    tool_belt.set_filter(cxn, nv_sig, "nv-_prep_laser")
    tool_belt.set_filter(cxn, nv_sig, "nv0_prep_laser")

    readout_laser_power = tool_belt.set_laser_power(
        cxn, nv_sig, "charge_readout_laser"
    )

    readout_pulse_time = nv_sig["charge_readout_dur"]

    # Pulse sequence to do a single pulse followed by readout
    seq_file = "simple_readout_two_pulse.py"
    gen_seq_args = lambda init_laser: [
        nv_sig["{}_dur".format(init_laser)],
        readout_pulse_time,
        nv_sig[init_laser],
        nv_sig["charge_readout_laser"],
        tool_belt.set_laser_power(cxn, nv_sig, init_laser),
        readout_laser_power,
        apd_index,
    ]
    # seq_args = gen_seq_args("nv0_prep_laser")
    # print(seq_args)
    # return

    apd_gate_channel = tool_belt.get_apd_gate_channel(cxn, apd_index)

    # Green measurement
    seq_args = gen_seq_args("nv-_prep_laser")
    timetags, channels = measure_histograms_sub(
        cxn, nv_sig, opti_nv_sig, seq_file, seq_args, num_reps
    )
    nvm = process_timetags(apd_gate_channel, timetags, channels)

    # Red measurement
    seq_args = gen_seq_args("nv0_prep_laser")
    timetags, channels = measure_histograms_sub(
        cxn, nv_sig, opti_nv_sig, seq_file, seq_args, num_reps
    )
    nv0 = process_timetags(apd_gate_channel, timetags, channels)

    tool_belt.reset_cfm(cxn)

    return nv0, nvm


def determine_readout_dur_power(
    nv_sig,
    opti_nv_sig,
    apd_indices,
    max_readout_dur=1e9,
    readout_powers=None,
    plot_readout_durs=None,
):
    num_reps = 500

    if readout_powers is None:
        readout_powers = [0.1, 0.15, 0.2, 0.3, 0.4, 0.5, 0.6]

    tool_belt.init_safe_stop()

    for p in readout_powers:

        # Break out of the while if the user says stop
        if tool_belt.safe_stop():
            break

        nv0_power = []
        nvm_power = []

        nv_sig_copy = copy.deepcopy(nv_sig)
        nv_sig_copy["charge_readout_dur"] = max_readout_dur
        nv_sig_copy["charge_readout_laser_power"] = p

        nv0, nvm = measure_histograms(
            nv_sig_copy, opti_nv_sig, apd_indices, num_reps
        )
        nv0_power.append(nv0)
        nvm_power.append(nvm)

        timestamp = tool_belt.get_time_stamp()
        file_path = tool_belt.get_file_path(
            __file__, timestamp, nv_sig["name"]
        )
        raw_data = {
            "timestamp": timestamp,
            "nv_sig": nv_sig_copy,
            "nv_sig-units": tool_belt.get_nv_sig_units(),
            "num_reps": num_reps,
            "nv0": nv0,
            "nv0-units": "list(list(us))",
            "nvm": nvm,
            "nvm-units": "list(list(us))",
        }

        tool_belt.save_raw_data(raw_data, file_path)

        if plot_readout_durs is not None:
            for dur in plot_readout_durs:
                plot_histogram(nv_sig, nv0, nvm, dur, p)

        print("data collected!")

    return


#%%


if __name__ == "__main__":

    ############ Replots ############

<<<<<<< HEAD
    tool_belt.init_matplotlib()
    path_from_nvdata = (
        "pc_hahn/branch_master/determine_charge_readout_params/2021_12/"
    )
    file_name = "2021_12_13-22_53_45-wu-nv3_2021_12_03"
    data = tool_belt.get_raw_data(file_name, path_from_nvdata)
    nv_sig = data["nv_sig"]
    nv0 = data["nv0"]
    nvm = data["nvm"]
    readout_power = nv_sig["charge_readout_laser_power"]
    max_readout_dur = nv_sig["charge_readout_dur"]

    # opti_readout_dur = determine_opti_readout_dur(nv0, nvm, max_readout_dur)
    opti_readout_dur = 990e6
    do_save = True
    # do_save = False
    plot_histogram(
        nv_sig, nv0, nvm, opti_readout_dur, readout_power, do_save=do_save
    )

    # plot_histogram(nv_sig, nv0, nvm, 700e6, readout_power)

    # readout_durs = [10e6, 25e6, 50e6, 100e6, 200e6]
    # for dur in readout_durs:
    #     plot_histogram(nv_sig, nv0, nvm, dur, readout_power)

    plt.show(block=True)
    sys.exit()
=======
    # tool_belt.init_matplotlib()
    # path_from_nvdata = (
    #     "pc_hahn/branch_master/determine_charge_readout_params/2021_12/"
    # )
    # file_name = "2021_12_14-00_19_53-wu-nv3_2021_12_03"
    # data = tool_belt.get_raw_data(file_name, path_from_nvdata)
    # nv_sig = data["nv_sig"]
    # nv0 = data["nv0"]
    # nvm = data["nvm"]
    # readout_power = nv_sig["charge_readout_laser_power"]
    # max_readout_dur = nv_sig["charge_readout_dur"]

    # # opti_readout_dur = determine_opti_readout_dur(nv0, nvm, max_readout_dur)
    # opti_readout_dur = 40e6
    # # do_save = True
    # do_save = False
    # plot_histogram(
    #     nv_sig, nv0, nvm, opti_readout_dur, readout_power, do_save=do_save
    # )

    # # plot_histogram(nv_sig, nv0, nvm, 700e6, readout_power)

    # # readout_durs = [10e6, 25e6, 50e6, 100e6, 200e6]
    # # for dur in readout_durs:
    # #     plot_histogram(nv_sig, nv0, nvm, dur, readout_power)

    # # plt.show(block=True)
    # sys.exit()
>>>>>>> b70a1891

    ########################

    # apd_indices = [0]
    apd_indices = [1]
    # apd_indices = [0,1]

    nd = "nd_0"
    # nd = "nd_0.5"
    # nd = 'nd_1.0'
    # nd = 'nd_2.0'

    sample_name = "wu"

    green_laser = "laserglow_532"
    yellow_laser = "laserglow_589"
    red_laser = "cobolt_638"

    nv_sig = { 'coords': [0.003, -0.005, 9], 'name': '{}-nv3_2021_12_03'.format(sample_name),
            'disable_opt': False, "disable_z_opt": False, 'expected_count_rate': 28,

            'imaging_laser': green_laser, 'imaging_laser_filter': "nd_0", 'imaging_readout_dur': 1E7,
            # 'imaging_laser': yellow_laser, 'imaging_laser_power': 1.0, 'imaging_readout_dur': 1e8,
            # 'imaging_laser': red_laser, 'imaging_readout_dur': 1e3,
            'spin_laser': green_laser, 'spin_laser_filter': 'nd_0.5', 'spin_pol_dur': 1E5, 'spin_readout_dur': 350,
            # 'spin_laser': green_laser, 'spin_laser_filter': 'nd_0', 'spin_pol_dur': 1E4, 'spin_readout_dur': 300,

            'nv-_reionization_laser': green_laser, 'nv-_reionization_dur': 1E5,
            'nv-_prep_laser': green_laser, 'nv-_prep_laser_dur': 1E6, 'nv-_prep_laser_filter': 'nd_1.0',

            'nv0_ionization_laser': red_laser, 'nv0_ionization_dur': 100,
            'nv0_prep_laser': red_laser, 'nv0_prep_laser_dur': 1000,

            'spin_shelf_laser': yellow_laser, 'spin_shelf_dur': 50, 'spin_shelf_laser_power': 1.0,
            # 'spin_shelf_laser': green_laser, 'spin_shelf_dur': 50,
            "initialize_laser": green_laser, "initialize_dur": 1e4,
            "charge_readout_laser": yellow_laser, "charge_readout_dur": 700e6, "charge_readout_laser_power": 0.71,

            'collection_filter': None, 'magnet_angle': None,
            'resonance_LOW': 2.7995, 'rabi_LOW': 133.1, 'uwave_power_LOW': 16.5,
            'resonance_HIGH': 2.9417, 'rabi_HIGH': 182.8, 'uwave_power_HIGH': 16.5}

    # readout_durs = [10*10**3, 50*10**3, 100*10**3, 500*10**3,
    #                 1*10**6, 2*10**6, 3*10**6, 4*10**6, 5*10**6,
    #                 6*10**6, 7*10**6, 8*10**6, 9*10**6, 1*10**7,
    #                 2*10**7, 3*10**7, 4*10**7, 5*10**7]
    # readout_durs = numpy.linspace(10e6, 50e6, 5)
    readout_durs = [10e6, 25e6, 50e6, 100e6, 200e6, 400e6, 700e6, 1e9]
    # readout_durs = numpy.linspace(100e6, 1e9, 10)
    # readout_durs = numpy.linspace(700e6, 1e9, 7)
    # readout_durs = [50e6, 100e6, 200e6, 400e6, 1e9]
    # readout_durs = [2e9]
    readout_durs = [int(el) for el in readout_durs]
    max_readout_dur = max(readout_durs)

    # readout_powers = np.linspace(0.6, 1.0, 9)
    # readout_powers = np.linspace(0.71, 0.75, 5)
    readout_powers = np.linspace(0.9, 1.0, 3)
    # readout_powers = np.linspace(0.2, 1.0, 5)
    # readout_powers = [0.71]

    try:
        determine_readout_dur_power(
            nv_sig,
            nv_sig,
            apd_indices,
            max_readout_dur=max_readout_dur,
            readout_powers=readout_powers,
            plot_readout_durs=readout_durs,
        )
    finally:
        # Reset our hardware - this should be done in each routine, but
        # let's double check here
        tool_belt.reset_cfm()
        # Kill safe stop
        if tool_belt.check_safe_stop_alive():
            print("\n\nRoutine complete. Press enter to exit.")
            tool_belt.poll_safe_stop()<|MERGE_RESOLUTION|>--- conflicted
+++ resolved
@@ -358,7 +358,6 @@
 
     ############ Replots ############
 
-<<<<<<< HEAD
     tool_belt.init_matplotlib()
     path_from_nvdata = (
         "pc_hahn/branch_master/determine_charge_readout_params/2021_12/"
@@ -379,35 +378,6 @@
         nv_sig, nv0, nvm, opti_readout_dur, readout_power, do_save=do_save
     )
 
-    # plot_histogram(nv_sig, nv0, nvm, 700e6, readout_power)
-
-    # readout_durs = [10e6, 25e6, 50e6, 100e6, 200e6]
-    # for dur in readout_durs:
-    #     plot_histogram(nv_sig, nv0, nvm, dur, readout_power)
-
-    plt.show(block=True)
-    sys.exit()
-=======
-    # tool_belt.init_matplotlib()
-    # path_from_nvdata = (
-    #     "pc_hahn/branch_master/determine_charge_readout_params/2021_12/"
-    # )
-    # file_name = "2021_12_14-00_19_53-wu-nv3_2021_12_03"
-    # data = tool_belt.get_raw_data(file_name, path_from_nvdata)
-    # nv_sig = data["nv_sig"]
-    # nv0 = data["nv0"]
-    # nvm = data["nvm"]
-    # readout_power = nv_sig["charge_readout_laser_power"]
-    # max_readout_dur = nv_sig["charge_readout_dur"]
-
-    # # opti_readout_dur = determine_opti_readout_dur(nv0, nvm, max_readout_dur)
-    # opti_readout_dur = 40e6
-    # # do_save = True
-    # do_save = False
-    # plot_histogram(
-    #     nv_sig, nv0, nvm, opti_readout_dur, readout_power, do_save=do_save
-    # )
-
     # # plot_histogram(nv_sig, nv0, nvm, 700e6, readout_power)
 
     # # readout_durs = [10e6, 25e6, 50e6, 100e6, 200e6]
@@ -416,7 +386,6 @@
 
     # # plt.show(block=True)
     # sys.exit()
->>>>>>> b70a1891
 
     ########################
 
@@ -435,29 +404,49 @@
     yellow_laser = "laserglow_589"
     red_laser = "cobolt_638"
 
-    nv_sig = { 'coords': [0.003, -0.005, 9], 'name': '{}-nv3_2021_12_03'.format(sample_name),
-            'disable_opt': False, "disable_z_opt": False, 'expected_count_rate': 28,
-
-            'imaging_laser': green_laser, 'imaging_laser_filter': "nd_0", 'imaging_readout_dur': 1E7,
-            # 'imaging_laser': yellow_laser, 'imaging_laser_power': 1.0, 'imaging_readout_dur': 1e8,
-            # 'imaging_laser': red_laser, 'imaging_readout_dur': 1e3,
-            'spin_laser': green_laser, 'spin_laser_filter': 'nd_0.5', 'spin_pol_dur': 1E5, 'spin_readout_dur': 350,
-            # 'spin_laser': green_laser, 'spin_laser_filter': 'nd_0', 'spin_pol_dur': 1E4, 'spin_readout_dur': 300,
-
-            'nv-_reionization_laser': green_laser, 'nv-_reionization_dur': 1E5,
-            'nv-_prep_laser': green_laser, 'nv-_prep_laser_dur': 1E6, 'nv-_prep_laser_filter': 'nd_1.0',
-
-            'nv0_ionization_laser': red_laser, 'nv0_ionization_dur': 100,
-            'nv0_prep_laser': red_laser, 'nv0_prep_laser_dur': 1000,
-
-            'spin_shelf_laser': yellow_laser, 'spin_shelf_dur': 50, 'spin_shelf_laser_power': 1.0,
-            # 'spin_shelf_laser': green_laser, 'spin_shelf_dur': 50,
-            "initialize_laser": green_laser, "initialize_dur": 1e4,
-            "charge_readout_laser": yellow_laser, "charge_readout_dur": 700e6, "charge_readout_laser_power": 0.71,
-
-            'collection_filter': None, 'magnet_angle': None,
-            'resonance_LOW': 2.7995, 'rabi_LOW': 133.1, 'uwave_power_LOW': 16.5,
-            'resonance_HIGH': 2.9417, 'rabi_HIGH': 182.8, 'uwave_power_HIGH': 16.5}
+    nv_sig = {
+        "coords": [0.003, -0.005, 9],
+        "name": "{}-nv3_2021_12_03".format(sample_name),
+        "disable_opt": False,
+        "disable_z_opt": False,
+        "expected_count_rate": 28,
+        "imaging_laser": green_laser,
+        "imaging_laser_filter": "nd_0",
+        "imaging_readout_dur": 1e7,
+        # 'imaging_laser': yellow_laser, 'imaging_laser_power': 1.0, 'imaging_readout_dur': 1e8,
+        # 'imaging_laser': red_laser, 'imaging_readout_dur': 1e3,
+        "spin_laser": green_laser,
+        "spin_laser_filter": "nd_0.5",
+        "spin_pol_dur": 1e5,
+        "spin_readout_dur": 350,
+        # 'spin_laser': green_laser, 'spin_laser_filter': 'nd_0', 'spin_pol_dur': 1E4, 'spin_readout_dur': 300,
+        "nv-_reionization_laser": green_laser,
+        "nv-_reionization_dur": 1e5,
+        "nv-_prep_laser": green_laser,
+        "nv-_prep_laser_dur": 1e6,
+        "nv-_prep_laser_filter": "nd_1.0",
+        "nv0_ionization_laser": red_laser,
+        "nv0_ionization_dur": 100,
+        "nv0_prep_laser": red_laser,
+        "nv0_prep_laser_dur": 1000,
+        "spin_shelf_laser": yellow_laser,
+        "spin_shelf_dur": 50,
+        "spin_shelf_laser_power": 1.0,
+        # 'spin_shelf_laser': green_laser, 'spin_shelf_dur': 50,
+        "initialize_laser": green_laser,
+        "initialize_dur": 1e4,
+        "charge_readout_laser": yellow_laser,
+        "charge_readout_dur": 700e6,
+        "charge_readout_laser_power": 0.71,
+        "collection_filter": None,
+        "magnet_angle": None,
+        "resonance_LOW": 2.7995,
+        "rabi_LOW": 133.1,
+        "uwave_power_LOW": 16.5,
+        "resonance_HIGH": 2.9417,
+        "rabi_HIGH": 182.8,
+        "uwave_power_HIGH": 16.5,
+    }
 
     # readout_durs = [10*10**3, 50*10**3, 100*10**3, 500*10**3,
     #                 1*10**6, 2*10**6, 3*10**6, 4*10**6, 5*10**6,
