--- conflicted
+++ resolved
@@ -358,23 +358,6 @@
 
     ############ Replots ############
 
-<<<<<<< HEAD
-    # tool_belt.init_matplotlib()
-    # path_from_nvdata = (
-    #     "pc_hahn/branch_master/determine_charge_readout_params/2021_12/"
-    # )
-    # file_name = "2021_12_16-01_22_21-wu-nv3_2021_12_03"
-    # data = tool_belt.get_raw_data(file_name, path_from_nvdata)
-    # nv_sig = data["nv_sig"]
-    # nv0 = data["nv0"]
-    # nvm = data["nvm"]
-    # readout_power = nv_sig["charge_readout_laser_power"]
-    # max_readout_dur = nv_sig["charge_readout_dur"]
-
-    # # opti_readout_dur = determine_opti_readout_dur(nv0, nvm, max_readout_dur)
-    # opti_readout_dur = 20e6
-    # # do_save = True
-=======
     tool_belt.init_matplotlib()
     path_from_nvdata = (
         "pc_hahn/branch_master/determine_charge_readout_params/2021_12/"
@@ -390,23 +373,14 @@
     # opti_readout_dur = determine_opti_readout_dur(nv0, nvm, max_readout_dur)
     opti_readout_dur = 990e6
     do_save = True
->>>>>>> bd9be53e
     # do_save = False
     plot_histogram(
         nv_sig, nv0, nvm, opti_readout_dur, readout_power, do_save=do_save
     )
 
-<<<<<<< HEAD
     # # readout_durs = [10e6, 25e6, 50e6, 100e6, 200e6]
     # # for dur in readout_durs:
     # #     plot_histogram(nv_sig, nv0, nvm, dur, readout_power)
-=======
-    # plot_histogram(nv_sig, nv0, nvm, 700e6, readout_power)
-
-    # readout_durs = [10e6, 25e6, 50e6, 100e6, 200e6]
-    # for dur in readout_durs:
-    #     plot_histogram(nv_sig, nv0, nvm, dur, readout_power)
->>>>>>> bd9be53e
 
     plt.show(block=True)
     sys.exit()
