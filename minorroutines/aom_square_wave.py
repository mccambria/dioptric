# -*- coding: utf-8 -*-
"""Template for scripts that should be run directly from the files themselves
(as opposed to from the control panel, for example).

Created on Sun Jun 16 11:22:40 2019

@author: mccambria
"""


# %% Imports


from pulsestreamer import PulseStreamer as Pulser
from pulsestreamer import TriggerStart
from pulsestreamer import OutputState
import numpy
from pulsestreamer import Sequence
import labrad
import utils.tool_belt as tool_belt
import time


# %% Constants


LOW = 0
HIGH = 1


# %% Functions


def constant(cxn, laser_names, laser_powers=None):
    
    # seq_file = 'square_wave.py'
    # period = int(1000)
    # # period = int(0.25e6)
    # # period = int(2000)
    # seq_args = [period, laser_name, laser_power]
    # seq_args_string = tool_belt.encode_seq_args(seq_args)

    # cxn.pulse_streamer.stream_immediate(seq_file, -1, seq_args_string)

    # tool_belt.laser_off(cxn, laser_name)
    
    num_lasers = len(laser_names)
    
    if laser_powers is None:
        laser_powers = [None] * num_lasers

    for ind in range(num_lasers):
        laser_name = laser_names[ind]
        laser_power = laser_powers[ind]
        tool_belt.laser_on(cxn, laser_name, laser_power)
        
    # cxn.pulse_streamer.constant([3], 1.0)
    # cxn.pulse_streamer.constant([], 1.0)

    input('Press enter to stop...')

    cxn.pulse_streamer.constant()
    for laser_name in laser_names:
        tool_belt.laser_off(cxn, laser_name)


# %% Main


def main(cxn, laser_name, laser_power=None):
    """Run a laser on on a square wave."""
    
    seq_file = 'square_wave.py'
    # period = int(10000)
    period = int(10e9)
    # period = int(500)
    # period = int(0.25e6)
    # period = int(10000)
    seq_args = [period, laser_name, laser_power]
    
    # seq_file = 'SCC_optimize_pulses_w_uwaves.py'
    # seq_args = [58000.0, 1000.0, 125, 68, 150, 68, 'laserglow_532', 'laserglow_589', 'cobolt_638', 'signal_generator_sg394', 1, 0.68, 0.9]
    
    seq_args_string = tool_belt.encode_seq_args(seq_args)
    cxn.pulse_streamer.stream_immediate(seq_file, -1, seq_args_string)

    input('Press enter to stop...')

    cxn.pulse_streamer.constant()
    tool_belt.laser_off(cxn, laser_name)


def arb_duty_cycle(cxn, laser_name, laser_power=None):
    """Run a laser on on a square wave."""
    
    seq_file = 'square_wave_arb_duty_cycle.py'
    period_1 = 1e4
    wait_1 = 1e5
    period_2 = 1e5
    wait_2 = 1e4
    seq_args = [wait_1,period_1 ,wait_2,period_2 ,laser_name, laser_power]
    
    seq_args_string = tool_belt.encode_seq_args(seq_args)
    cxn.pulse_streamer.stream_immediate(seq_file, -1, seq_args_string)

    input('Press enter to stop...')

    cxn.pulse_streamer.constant()
    tool_belt.laser_off(cxn, laser_name)
    

# %% Run the file


# The __name__ variable will only be '__main__' if you run this file directly.
# This allows a file's functions, classes, etc to be imported without running
# the script that you set up here.
if __name__ == '__main__':

    # Set up your parameters to be passed to main here

    # Rabi
    
    
    # laser_name = 'cobolt_515'
    # laser_name = 'cobolt_638'
    # filter_name = 'nd_0.5'
    # pos = [-0.025, -0.009, 4.89]

    # Hahn
    laser_names = ['cobolt_638']
    # laser_names = ['integrated_520']
    # laser_names = ['laserglow_589']
    # laser_names = ['laserglow_532']
    # laser_names = ['cobolt_638', 'laserglow_532']
    # laser_names = ['laserglow_532', 'laserglow_589']
    # laser_powers = [None, 1.0]
    laser_powers = [1.0]
    # laser_names = ['laserglow_589', 'cobolt_638', 'laserglow_532']
    filter_name = 'nd_0.5'
    # pos = [0.0, 0.0, 5]
    laser_powers = None

    with labrad.connect() as cxn:
        # start = time.time()
        # tool_belt.set_filter(cxn, optics_name='laserglow_532', filter_name=filter_name)
        # finish = time.time()
        # print(finish - start)
        # tool_belt.set_xyz(cxn, pos)
#        for el in laser_names:
        # tool_belt.set_filter(cxn, optics_name=laser_name, filter_name=filter_name)
        # tool_belt.set_filter(cxn, optics_name=laser_names, filter_name="nd_0.5")
        # tool_belt.set_filter(cxn, optics_name='collection', filter_name='630_lp')
<<<<<<< HEAD
        # constant(cxn, laser_names, laser_powers)
        # main(cxn, laser_names[0])
        arb_duty_cycle(cxn, laser_names[0])
=======
        constant(cxn, laser_names, laser_powers)
        # main(cxn, laser_names[0])
>>>>>>> 9d07868d
    
        
    
        # cxn.pulse_streamer.constant([3], 1.0)
        # cxn.pulse_streamer.constant([], 1.0)
        # # cxn.pulse_streamer.constant([3])
    
        # input('Press enter to stop...')
        
        # cxn.pulse_streamer.constant()<|MERGE_RESOLUTION|>--- conflicted
+++ resolved
@@ -32,7 +32,7 @@
 
 
 def constant(cxn, laser_names, laser_powers=None):
-    
+
     # seq_file = 'square_wave.py'
     # period = int(1000)
     # # period = int(0.25e6)
@@ -43,9 +43,9 @@
     # cxn.pulse_streamer.stream_immediate(seq_file, -1, seq_args_string)
 
     # tool_belt.laser_off(cxn, laser_name)
-    
+
     num_lasers = len(laser_names)
-    
+
     if laser_powers is None:
         laser_powers = [None] * num_lasers
 
@@ -53,7 +53,7 @@
         laser_name = laser_names[ind]
         laser_power = laser_powers[ind]
         tool_belt.laser_on(cxn, laser_name, laser_power)
-        
+
     # cxn.pulse_streamer.constant([3], 1.0)
     # cxn.pulse_streamer.constant([], 1.0)
 
@@ -69,7 +69,7 @@
 
 def main(cxn, laser_name, laser_power=None):
     """Run a laser on on a square wave."""
-    
+
     seq_file = 'square_wave.py'
     # period = int(10000)
     period = int(10e9)
@@ -77,10 +77,10 @@
     # period = int(0.25e6)
     # period = int(10000)
     seq_args = [period, laser_name, laser_power]
-    
+
     # seq_file = 'SCC_optimize_pulses_w_uwaves.py'
     # seq_args = [58000.0, 1000.0, 125, 68, 150, 68, 'laserglow_532', 'laserglow_589', 'cobolt_638', 'signal_generator_sg394', 1, 0.68, 0.9]
-    
+
     seq_args_string = tool_belt.encode_seq_args(seq_args)
     cxn.pulse_streamer.stream_immediate(seq_file, -1, seq_args_string)
 
@@ -92,14 +92,14 @@
 
 def arb_duty_cycle(cxn, laser_name, laser_power=None):
     """Run a laser on on a square wave."""
-    
+
     seq_file = 'square_wave_arb_duty_cycle.py'
     period_1 = 1e4
     wait_1 = 1e5
     period_2 = 1e5
     wait_2 = 1e4
     seq_args = [wait_1,period_1 ,wait_2,period_2 ,laser_name, laser_power]
-    
+
     seq_args_string = tool_belt.encode_seq_args(seq_args)
     cxn.pulse_streamer.stream_immediate(seq_file, -1, seq_args_string)
 
@@ -107,7 +107,7 @@
 
     cxn.pulse_streamer.constant()
     tool_belt.laser_off(cxn, laser_name)
-    
+
 
 # %% Run the file
 
@@ -120,8 +120,8 @@
     # Set up your parameters to be passed to main here
 
     # Rabi
-    
-    
+
+
     # laser_name = 'cobolt_515'
     # laser_name = 'cobolt_638'
     # filter_name = 'nd_0.5'
@@ -151,21 +151,16 @@
         # tool_belt.set_filter(cxn, optics_name=laser_name, filter_name=filter_name)
         # tool_belt.set_filter(cxn, optics_name=laser_names, filter_name="nd_0.5")
         # tool_belt.set_filter(cxn, optics_name='collection', filter_name='630_lp')
-<<<<<<< HEAD
         # constant(cxn, laser_names, laser_powers)
         # main(cxn, laser_names[0])
         arb_duty_cycle(cxn, laser_names[0])
-=======
-        constant(cxn, laser_names, laser_powers)
-        # main(cxn, laser_names[0])
->>>>>>> 9d07868d
-    
-        
-    
+
+
+
         # cxn.pulse_streamer.constant([3], 1.0)
         # cxn.pulse_streamer.constant([], 1.0)
         # # cxn.pulse_streamer.constant([3])
-    
+
         # input('Press enter to stop...')
-        
+
         # cxn.pulse_streamer.constant()