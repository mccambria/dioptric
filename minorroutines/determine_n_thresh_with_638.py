# -*- coding: utf-8 -*-
"""
Created on Wed Sep  4 10:45:09 2019

This file is used to determine the cutoff for photon count nuer for individual
measurmenets between the charge states of the NV.

Collect the photon counts under yellow illumination, after reionizing NV into 
NV- with green light. A second collection occurs after ionizing NV to NV0 with 
red light.

@author: yanfeili
"""
import utils.tool_belt as tool_belt
import majorroutines.optimize as optimize
import numpy
import matplotlib.pyplot as plt
import labrad
import minorroutines.photonstatistics as ps

def get_Probability_distribution(aList):

    def get_unique_value(aList):
        unique_value_list = []
        for i in range(0,len(aList)):
            if aList[i] not in unique_value_list:
                unique_value_list.append(aList[i])
        return unique_value_list
    unique_value = get_unique_value(aList)
    relative_frequency = []
    for i in range(0,len(unique_value)):
        relative_frequency.append(aList.count(unique_value[i])/ (len(aList)))

    return unique_value, relative_frequency

#def create_figure():
#    fig, ax = plt.subplots(1, 1, figsize=(10, 8.5))
#    ax.set_xlabel('number of photons (n)')
#    ax.set_ylabel('P(n)')
#
#    return fig

#%% Main
# Connect to labrad in this file, as opposed to control panel
def main(nv_sig, apd_indices, aom_ao_589_pwr, ao_638_pwr, readout_time, 
         ionization_time, num_runs, num_reps):

    with labrad.connect() as cxn:
        main_with_cxn(cxn, nv_sig, apd_indices, aom_ao_589_pwr, ao_638_pwr, 
                      readout_time, ionization_time, num_runs, num_reps)

def main_with_cxn(cxn, nv_sig, apd_indices, aom_ao_589_pwr, ao_638_pwr, 
                  readout_time, ionization_time,num_runs, num_reps):

    tool_belt.reset_cfm(cxn)

# %% Initial Calculation and setup
#    apd_indices = [0]

    shared_params = tool_belt.get_shared_parameters_dict(cxn)
    
    #delay of aoms and laser
    aom_delay = shared_params['515_laser_delay']
    wait_time = shared_params['post_polarization_wait_dur']
    
    illumination_time = readout_time + 10**3
    reionization_time = 10**6
    
#    readout_power = aom_ao_589_pwr

    # Set up our data structure, list
    # we repeatively collect photons for tR

    counts = []
    ref_counts = []
    sig_counts=[]
    opti_coords_list = []
    
    # %% Read the optical power for red, yellow, and green light
    green_optical_power_pd = tool_belt.opt_power_via_photodiode(532)
    
    red_optical_power_pd = tool_belt.opt_power_via_photodiode(638, 
                                            AO_power_settings = ao_638_pwr)

    yellow_optical_power_pd = tool_belt.opt_power_via_photodiode(589,
           AO_power_settings = aom_ao_589_pwr, nd_filter = nv_sig['nd_filter'])

    # Convert V to mW optical power
    green_optical_power_mW = \
            tool_belt.calc_optical_power_mW(532, green_optical_power_pd)
            
    red_optical_power_mW = \
            tool_belt.calc_optical_power_mW(638, red_optical_power_pd)

    yellow_optical_power_mW = \
            tool_belt.calc_optical_power_mW(589, yellow_optical_power_pd)
    
    readout_power = yellow_optical_power_mW

#%% Estimate the lenth of the sequance

    seq_args = [readout_time, reionization_time, illumination_time, 
                ionization_time, wait_time, aom_delay, apd_indices[0], 
                aom_ao_589_pwr, ao_638_pwr]
    seq_args_string = tool_belt.encode_seq_args(seq_args)
    ret_vals = cxn.pulse_streamer.stream_load('determine_n_thresh_with_638.py', seq_args_string)

    seq_time = ret_vals[0]

    seq_time_s = seq_time / (10**9)  # s
    expected_run_time = num_reps * num_runs * seq_time_s + (0.5 * num_runs)  #s
    expected_run_time_m = expected_run_time / 60 # m

    # Ask to continue and timeout if no response in 2 seconds?

    print(' \nExpected run time: {:.1f} minutes. '.format(expected_run_time_m))

#    return

#%% Collect data
    tool_belt.init_safe_stop()


    for run_ind in range(num_runs):

        # Optimize
        opti_coords = optimize.main_with_cxn(cxn, nv_sig, apd_indices, 532, disable=True)
        opti_coords_list.append(opti_coords)

        print('Run index: {}'. format(run_ind))

        # Break out of the while if the user says stop
        if tool_belt.safe_stop():
            break

        # Load the APD
        cxn.apd_tagger.start_tag_stream(apd_indices)
        
        seq_args = [readout_time, reionization_time, illumination_time, 
                    ionization_time, wait_time, aom_delay, apd_indices[0], 
                    aom_ao_589_pwr, ao_638_pwr]
        seq_args_string = tool_belt.encode_seq_args(seq_args)
        cxn.pulse_streamer.stream_immediate('determine_n_thresh_with_638.py', num_reps, seq_args_string)

        # Get the counts
        new_counts = cxn.apd_tagger.read_counter_simple(num_reps)

        counts.extend(new_counts)

    cxn.apd_tagger.stop_tag_stream()

    sig_counts = counts[0:len(counts):2]
    print(len(sig_counts))
    ref_counts = counts[1:len(counts):2]

#%% plot the data and the fit

    # signal -> NVm, reference -> NV0
    unique_value1, relative_frequency1 = get_Probability_distribution(list(ref_counts))
    unique_value2, relative_frequency2 = get_Probability_distribution(list(sig_counts))

    fig, ax = plt.subplots(1, 1, figsize=(10, 8.5))
    
#    #Shield's NVm, NV0 full model fit
#    g00,g01,y01,y00 = ps.get_curve_fit_NV0(readout_time,readout_power,unique_value1, relative_frequency1)
#    gm0,gm1,ym1,ym0 = ps.get_curve_fit_NVm(readout_time,readout_power,unique_value2, relative_frequency2)
#    print('NV0 full model fit: ' + str(g00,g01,y01,y00))
#    print('NVm full model fit:' + str(gm0,gm1,ym1,ym0))
#    
#    #Double poisson fit
#    a0, b0, numbla10, numbla20 = ps.get_gaussian_distribution_fit(readout_time,readout_power,unique_value1, relative_frequency1)
#    am, bm, numbla1m, numbla2m = ps.get_gaussian_distribution_fit(readout_time,readout_power,unique_value2, relative_frequency2)
#    print('NV0 double poisson fit: '+str(a0, b0, numbla10, numbla20))
#    print('NVm double poisson fit: '+str(am, bm, numbla1m, numbla2m))
#    
#    photon_numbers1 = list(range(max(unique_value1)))
#    photon_numbers2 = list(range(max(unique_value2)))
#    curve1 = ps.get_photon_distribution_curveNV0(photon_numbers1,readout_time, g00,g01,y01,y00)
#    curve2 = ps.get_photon_distribution_curveNVm(photon_numbers2,readout_time, gm0,gm1,ym1,ym0)
#    curve3 = ps.get_poisson_distribution_curve(photon_numbers1,a0, b0, numbla10, numbla20)
#    curve4 = ps.get_poisson_distribution_curve(photon_numbers2,am, bm, numbla1m, numbla2m)
    
 
#    ax.plot(photon_numbers1,curve1,'r')
#    ax.plot(photon_numbers2,curve2,'b')
#    ax.plot(photon_numbers1,curve3,'y')
#    ax.plot(photon_numbers2,curve4,'g')
    ax.plot(unique_value2, relative_frequency2, 'ro', label='Ionization pulse')
    ax.plot(unique_value1, relative_frequency1, 'ko', label='Ionization pulse absent')
    ax.set_xlabel('number of photons (n)')
    ax.set_ylabel('P(n)')
    ax.legend()
    
    text = '\n'.join(('Reionization time (532 nm)' + '%.3f'%(reionization_time/10**3) + 'us',
                      'Illumination time (589 nm)' + '%.3f'%(illumination_time/10**3) + 'us',
                      'Ionization time (638 nm)' + '%.3f'%(ionization_time/10**3) + 'us',
                      'Readout time' + '%.3f'%(readout_time/10**3)+ 'us'))

    props = dict(boxstyle='round', facecolor='wheat', alpha=0.5)
    ax.text(0.55, 0.85, text, transform=ax.transAxes, fontsize=12,
            verticalalignment='top', bbox=props)
#%% monitor photon counts 
    
    fig2, ax2 = plt.subplots(1,1, figsize = (10, 8.5))
    
    time_axe_sig = ps.get_time_axe(seq_time_s*2, readout_time*10**-9,sig_counts)
    photon_counts_sig = ps.get_photon_counts(readout_time*10**-9, sig_counts)
    sig_len=len(photon_counts_sig)

    time_axe_ref = numpy.array(ps.get_time_axe(seq_time_s*2, readout_time*10**-9,ref_counts)) + seq_time_s 
    photon_counts_ref = ps.get_photon_counts(readout_time*10**-9, ref_counts)  
    ref_len=len(photon_counts_ref)
    
    ax2.plot(numpy.linspace(0,sig_len-1, sig_len), numpy.array(photon_counts_sig)/10**3, 'r', label='Ionization pulse')
    ax2.plot(numpy.linspace(0,ref_len-1, ref_len), numpy.array(photon_counts_ref)/10**3, 'k', label='Ionization pulse absent')
    ax2.set_xlabel('Rep number')
    ax2.set_ylabel('photon counts (kcps)')
    ax2.legend()
    
    text = '\n'.join(('Readout time (589 nm)'+'%.3f'%(readout_time/10**3) + 'us',
                     'Readout power (589 nm)'+'%.3f'%(readout_power*1000) + 'uW'))
   
    props = dict(boxstyle='round', facecolor='wheat', alpha=0.5)
    ax2.text(0.55, 0.85, text, transform=ax2.transAxes, fontsize=12,
            verticalalignment='top', bbox=props)    
             
            
#%% Save data
    timestamp = tool_belt.get_time_stamp()

    # turn the list of unique_values into pure integers, for saving
    unique_value1 = [int(el) for el in unique_value1]
    unique_value2 = [int(el) for el in unique_value2]
    relative_frequency1 = [int(el) for el in relative_frequency1]
    relative_frequency2 = [int(el) for el in relative_frequency2]
    sig_counts = [int(el) for el in sig_counts]
    ref_counts = [int(el) for el in ref_counts]

    raw_data = {'timestamp': timestamp,
            'nv_sig': nv_sig,
            'aom_ao_589_pwr': aom_ao_589_pwr,
            'aom_ao_589_pwr-units':'V',
            'ao_638_pwr': ao_638_pwr,
            'ao_638_pwr-units': 'V',
            'green_optical_power_pd': green_optical_power_pd,
            'green_optical_power_pd-units': 'V',
            'green_optical_power_mW': green_optical_power_mW,
            'green_optical_power_mW-units': 'mW',
            'red_optical_power_pd': red_optical_power_pd,
            'red_optical_power_pd-units': 'V',
            'red_optical_power_mW': red_optical_power_mW,
            'red_optical_power_mW-units': 'mW',
            'yellow_optical_power_pd': yellow_optical_power_pd,
            'yellow_optical_power_pd-units': 'V',
            'yellow_optical_power_mW': yellow_optical_power_mW,
            'yellow_optical_power_mW-units': 'mW',
            'readout_time':readout_time,
            'readout_time_unit':'ns',
            'reionization_time': reionization_time,
            'reionization_time-units': 'ns',
            'illumination_time': illumination_time,
            'illumination_time-units': 'ns',
            'ionization_time': ionization_time,
            'ionization_time-units': 'ns',
            'nv_sig-units': tool_belt.get_nv_sig_units(),
            'num_runs': num_runs,
            'num_reps':num_reps,
            'sig_counts': sig_counts,
            'sig_counts-units': 'counts',
<<<<<<< HEAD
            'ref_counts': ref_counts,
            'ref_counts-units': 'counts',
=======
            'ref_counts':ref_counts,
            'ref_counts-units':'counts',
>>>>>>> f56e81fe
            'unique_valuesNV-': unique_value1,
            'unique_values-units': 'num of photons',
            'relative_frequencyNV-': relative_frequency1,
            'relative_frequency-units': 'occurrences',
            'unique_valuesNV0': unique_value2,
            'unique_values-units': 'num of photons',
            'relative_frequencyNV0': relative_frequency2,
            'relative_frequency-units': 'occurrences'
            }

    file_path = tool_belt.get_file_path(__file__, timestamp, nv_sig['name'])
    tool_belt.save_raw_data(raw_data, file_path)

    tool_belt.save_figure(fig, file_path + '-histogram')
    tool_belt.save_figure(fig2, file_path + '-counts')<|MERGE_RESOLUTION|>--- conflicted
+++ resolved
@@ -5,8 +5,8 @@
 This file is used to determine the cutoff for photon count nuer for individual
 measurmenets between the charge states of the NV.
 
-Collect the photon counts under yellow illumination, after reionizing NV into 
-NV- with green light. A second collection occurs after ionizing NV to NV0 with 
+Collect the photon counts under yellow illumination, after reionizing NV into
+NV- with green light. A second collection occurs after ionizing NV to NV0 with
 red light.
 
 @author: yanfeili
@@ -42,14 +42,14 @@
 
 #%% Main
 # Connect to labrad in this file, as opposed to control panel
-def main(nv_sig, apd_indices, aom_ao_589_pwr, ao_638_pwr, readout_time, 
+def main(nv_sig, apd_indices, aom_ao_589_pwr, ao_638_pwr, readout_time,
          ionization_time, num_runs, num_reps):
 
     with labrad.connect() as cxn:
-        main_with_cxn(cxn, nv_sig, apd_indices, aom_ao_589_pwr, ao_638_pwr, 
+        main_with_cxn(cxn, nv_sig, apd_indices, aom_ao_589_pwr, ao_638_pwr,
                       readout_time, ionization_time, num_runs, num_reps)
 
-def main_with_cxn(cxn, nv_sig, apd_indices, aom_ao_589_pwr, ao_638_pwr, 
+def main_with_cxn(cxn, nv_sig, apd_indices, aom_ao_589_pwr, ao_638_pwr,
                   readout_time, ionization_time,num_runs, num_reps):
 
     tool_belt.reset_cfm(cxn)
@@ -58,14 +58,14 @@
 #    apd_indices = [0]
 
     shared_params = tool_belt.get_shared_parameters_dict(cxn)
-    
+
     #delay of aoms and laser
     aom_delay = shared_params['515_laser_delay']
     wait_time = shared_params['post_polarization_wait_dur']
-    
+
     illumination_time = readout_time + 10**3
     reionization_time = 10**6
-    
+
 #    readout_power = aom_ao_589_pwr
 
     # Set up our data structure, list
@@ -75,11 +75,11 @@
     ref_counts = []
     sig_counts=[]
     opti_coords_list = []
-    
+
     # %% Read the optical power for red, yellow, and green light
     green_optical_power_pd = tool_belt.opt_power_via_photodiode(532)
-    
-    red_optical_power_pd = tool_belt.opt_power_via_photodiode(638, 
+
+    red_optical_power_pd = tool_belt.opt_power_via_photodiode(638,
                                             AO_power_settings = ao_638_pwr)
 
     yellow_optical_power_pd = tool_belt.opt_power_via_photodiode(589,
@@ -88,19 +88,19 @@
     # Convert V to mW optical power
     green_optical_power_mW = \
             tool_belt.calc_optical_power_mW(532, green_optical_power_pd)
-            
+
     red_optical_power_mW = \
             tool_belt.calc_optical_power_mW(638, red_optical_power_pd)
 
     yellow_optical_power_mW = \
             tool_belt.calc_optical_power_mW(589, yellow_optical_power_pd)
-    
+
     readout_power = yellow_optical_power_mW
 
 #%% Estimate the lenth of the sequance
 
-    seq_args = [readout_time, reionization_time, illumination_time, 
-                ionization_time, wait_time, aom_delay, apd_indices[0], 
+    seq_args = [readout_time, reionization_time, illumination_time,
+                ionization_time, wait_time, aom_delay, apd_indices[0],
                 aom_ao_589_pwr, ao_638_pwr]
     seq_args_string = tool_belt.encode_seq_args(seq_args)
     ret_vals = cxn.pulse_streamer.stream_load('determine_n_thresh_with_638.py', seq_args_string)
@@ -135,9 +135,9 @@
 
         # Load the APD
         cxn.apd_tagger.start_tag_stream(apd_indices)
-        
-        seq_args = [readout_time, reionization_time, illumination_time, 
-                    ionization_time, wait_time, aom_delay, apd_indices[0], 
+
+        seq_args = [readout_time, reionization_time, illumination_time,
+                    ionization_time, wait_time, aom_delay, apd_indices[0],
                     aom_ao_589_pwr, ao_638_pwr]
         seq_args_string = tool_belt.encode_seq_args(seq_args)
         cxn.pulse_streamer.stream_immediate('determine_n_thresh_with_638.py', num_reps, seq_args_string)
@@ -160,27 +160,27 @@
     unique_value2, relative_frequency2 = get_Probability_distribution(list(sig_counts))
 
     fig, ax = plt.subplots(1, 1, figsize=(10, 8.5))
-    
+
 #    #Shield's NVm, NV0 full model fit
 #    g00,g01,y01,y00 = ps.get_curve_fit_NV0(readout_time,readout_power,unique_value1, relative_frequency1)
 #    gm0,gm1,ym1,ym0 = ps.get_curve_fit_NVm(readout_time,readout_power,unique_value2, relative_frequency2)
 #    print('NV0 full model fit: ' + str(g00,g01,y01,y00))
 #    print('NVm full model fit:' + str(gm0,gm1,ym1,ym0))
-#    
+#
 #    #Double poisson fit
 #    a0, b0, numbla10, numbla20 = ps.get_gaussian_distribution_fit(readout_time,readout_power,unique_value1, relative_frequency1)
 #    am, bm, numbla1m, numbla2m = ps.get_gaussian_distribution_fit(readout_time,readout_power,unique_value2, relative_frequency2)
 #    print('NV0 double poisson fit: '+str(a0, b0, numbla10, numbla20))
 #    print('NVm double poisson fit: '+str(am, bm, numbla1m, numbla2m))
-#    
+#
 #    photon_numbers1 = list(range(max(unique_value1)))
 #    photon_numbers2 = list(range(max(unique_value2)))
 #    curve1 = ps.get_photon_distribution_curveNV0(photon_numbers1,readout_time, g00,g01,y01,y00)
 #    curve2 = ps.get_photon_distribution_curveNVm(photon_numbers2,readout_time, gm0,gm1,ym1,ym0)
 #    curve3 = ps.get_poisson_distribution_curve(photon_numbers1,a0, b0, numbla10, numbla20)
 #    curve4 = ps.get_poisson_distribution_curve(photon_numbers2,am, bm, numbla1m, numbla2m)
-    
- 
+
+
 #    ax.plot(photon_numbers1,curve1,'r')
 #    ax.plot(photon_numbers2,curve2,'b')
 #    ax.plot(photon_numbers1,curve3,'y')
@@ -190,7 +190,7 @@
     ax.set_xlabel('number of photons (n)')
     ax.set_ylabel('P(n)')
     ax.legend()
-    
+
     text = '\n'.join(('Reionization time (532 nm)' + '%.3f'%(reionization_time/10**3) + 'us',
                       'Illumination time (589 nm)' + '%.3f'%(illumination_time/10**3) + 'us',
                       'Ionization time (638 nm)' + '%.3f'%(ionization_time/10**3) + 'us',
@@ -199,32 +199,32 @@
     props = dict(boxstyle='round', facecolor='wheat', alpha=0.5)
     ax.text(0.55, 0.85, text, transform=ax.transAxes, fontsize=12,
             verticalalignment='top', bbox=props)
-#%% monitor photon counts 
-    
+#%% monitor photon counts
+
     fig2, ax2 = plt.subplots(1,1, figsize = (10, 8.5))
-    
+
     time_axe_sig = ps.get_time_axe(seq_time_s*2, readout_time*10**-9,sig_counts)
     photon_counts_sig = ps.get_photon_counts(readout_time*10**-9, sig_counts)
     sig_len=len(photon_counts_sig)
 
-    time_axe_ref = numpy.array(ps.get_time_axe(seq_time_s*2, readout_time*10**-9,ref_counts)) + seq_time_s 
-    photon_counts_ref = ps.get_photon_counts(readout_time*10**-9, ref_counts)  
+    time_axe_ref = numpy.array(ps.get_time_axe(seq_time_s*2, readout_time*10**-9,ref_counts)) + seq_time_s
+    photon_counts_ref = ps.get_photon_counts(readout_time*10**-9, ref_counts)
     ref_len=len(photon_counts_ref)
-    
+
     ax2.plot(numpy.linspace(0,sig_len-1, sig_len), numpy.array(photon_counts_sig)/10**3, 'r', label='Ionization pulse')
     ax2.plot(numpy.linspace(0,ref_len-1, ref_len), numpy.array(photon_counts_ref)/10**3, 'k', label='Ionization pulse absent')
     ax2.set_xlabel('Rep number')
     ax2.set_ylabel('photon counts (kcps)')
     ax2.legend()
-    
+
     text = '\n'.join(('Readout time (589 nm)'+'%.3f'%(readout_time/10**3) + 'us',
                      'Readout power (589 nm)'+'%.3f'%(readout_power*1000) + 'uW'))
-   
+
     props = dict(boxstyle='round', facecolor='wheat', alpha=0.5)
     ax2.text(0.55, 0.85, text, transform=ax2.transAxes, fontsize=12,
-            verticalalignment='top', bbox=props)    
-             
-            
+            verticalalignment='top', bbox=props)
+
+
 #%% Save data
     timestamp = tool_belt.get_time_stamp()
 
@@ -267,13 +267,8 @@
             'num_reps':num_reps,
             'sig_counts': sig_counts,
             'sig_counts-units': 'counts',
-<<<<<<< HEAD
             'ref_counts': ref_counts,
             'ref_counts-units': 'counts',
-=======
-            'ref_counts':ref_counts,
-            'ref_counts-units':'counts',
->>>>>>> f56e81fe
             'unique_valuesNV-': unique_value1,
             'unique_values-units': 'num of photons',
             'relative_frequencyNV-': relative_frequency1,
