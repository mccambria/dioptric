--- conflicted
+++ resolved
@@ -2,8 +2,8 @@
 """
 Created on Wed Sep  4 10:45:09 2019
 
-This file is used to determine the cutoff for photon count nuer for individual 
-measurmenets between the charge states of the NV.  
+This file is used to determine the cutoff for photon count nuer for individual
+measurmenets between the charge states of the NV.
 
 @author: yanfeili
 """
@@ -14,7 +14,7 @@
 import labrad
 
 def get_Probability_distribution(aList):
-        
+
     def get_unique_value(aList):
         unique_value_list = []
         for i in range(0,len(aList)):
@@ -25,20 +25,20 @@
     relative_frequency = []
     for i in range(0,len(unique_value)):
         relative_frequency.append(aList.count(unique_value[i])/ (len(aList)))
-        
+
     return unique_value, relative_frequency
 
 #def create_figure():
 #    fig, ax = plt.subplots(1, 1, figsize=(10, 8.5))
 #    ax.set_xlabel('number of photons (n)')
 #    ax.set_ylabel('P(n)')
-#    
+#
 #    return fig
-    
+
 #%% Main
 # Connect to labrad in this file, as opposed to control panel
 def main(nv_sig, apd_indices, readout_power,readout_time, ionize_time, num_runs, num_reps):
-    
+
     with labrad.connect() as cxn:
         main_with_cxn(cxn, nv_sig, apd_indices, readout_power,readout_time, ionize_time, num_runs, num_reps)
 
@@ -48,48 +48,44 @@
 
 # %% Initial Calculation and setup
 #    apd_indices = [0]
-    
+
     shared_params = tool_belt.get_shared_parameters_dict(cxn)
-    
+
     #Define some parameters
-    
+
     #delay of aoms and laser
-    aom_delay589 = shared_params['532_aom_delay'] 
-    aom_delay638 = shared_params['532_aom_delay'] 
-    #gate_time in this sequence is the readout time ~8 ms 
+    aom_delay589 = shared_params['532_aom_delay']
+    aom_delay638 = shared_params['532_aom_delay']
+    #gate_time in this sequence is the readout time ~8 ms
     gate_time = readout_time
     illumination_time589 = readout_time + 10**3
-    #get the aom_power corresponding to the laser power we want 
+    #get the aom_power corresponding to the laser power we want
     #readout_power in unit of microwatts
     aom_power = numpy.sqrt((readout_power - 0.432)/1361.811) #uW
     if aom_power > 1:
         aom_power = 1.0
-    
+
     illumination_time532 = 10**6
-    
+
     aom_delay638 = shared_params['532_aom_delay']
-    # Set up our data structure, list 
-    # we repeatively collect photons for tR 
-    
+    # Set up our data structure, list
+    # we repeatively collect photons for tR
+
     counts = []
     ref_counts = []
     sig_counts=[]
     opti_coords_list = []
-    
+
 #%% Estimate the lenth of the sequance
-    
-<<<<<<< HEAD
-    seq_args = [gate_time, illumination_time532,illumination_time589, aom_delay589 ,apd_indices[0], aom_power,aom_delay638, ionize_time]
-=======
-    seq_args = [gate_time, illumination_time532, illumination_time589, 
-                    aom_delay589, apd_indices[0], aom_power, aom_delay638, 
+
+    seq_args = [gate_time, illumination_time532, illumination_time589,
+                    aom_delay589, apd_indices[0], aom_power, aom_delay638,
                     ionize_time]
->>>>>>> bf83fbb0
     seq_args_string = tool_belt.encode_seq_args(seq_args)
     ret_vals = cxn.pulse_streamer.stream_load('determine_n_thresh_with_638.py', seq_args_string)
-    
+
     seq_time = ret_vals[0]
-    
+
     seq_time_s = seq_time / (10**9)  # s
     expected_run_time = num_reps * num_runs * seq_time_s + (0.5 * num_runs)  # s
     expected_run_time_m = expected_run_time / 60 # m
@@ -97,60 +93,60 @@
     # Ask to continue and timeout if no response in 2 seconds?
 
     print(' \nExpected run time: {:.1f} minutes. '.format(expected_run_time_m))
-    
+
 #    return
-    
+
 #%% Collect data
     tool_belt.init_safe_stop()
 
-    
+
     for run_ind in range(num_runs):
 
         # Optimize
         opti_coords = optimize.main_with_cxn(cxn, nv_sig, apd_indices, 532)
-        opti_coords_list.append(opti_coords)    
-        
+        opti_coords_list.append(opti_coords)
+
         print('Run index: {}'. format(run_ind))
 
         # Break out of the while if the user says stop
         if tool_belt.safe_stop():
             break
-        
+
         # Load the APD
         cxn.apd_tagger.start_tag_stream(apd_indices)
-        
-        seq_args = [gate_time, illumination_time532, illumination_time589, 
-                    aom_delay589, apd_indices[0], aom_power, aom_delay638, 
+
+        seq_args = [gate_time, illumination_time532, illumination_time589,
+                    aom_delay589, apd_indices[0], aom_power, aom_delay638,
                     ionize_time]
-        
+
         seq_args_string = tool_belt.encode_seq_args(seq_args)
         cxn.pulse_streamer.stream_immediate('determine_n_thresh_with_638.py', num_reps, seq_args_string)
-    
+
         # Get the counts
         new_counts = cxn.apd_tagger.read_counter_simple(num_reps)
-        
+
         counts.extend(new_counts)
 
     cxn.apd_tagger.stop_tag_stream()
-    
+
     sig_counts = counts[0:len(counts):2]
     ref_counts = counts[1:len(counts):2]
-    
+
 #%% plot the data
-    
-    unique_value1, relative_frequency1 = get_Probability_distribution(list(sig_counts))    
-    unique_value2, relative_frequency2 = get_Probability_distribution(list(ref_counts))    
-    
+
+    unique_value1, relative_frequency1 = get_Probability_distribution(list(sig_counts))
+    unique_value2, relative_frequency2 = get_Probability_distribution(list(ref_counts))
+
     fig, ax = plt.subplots(1, 1, figsize=(10, 8.5))
-    
+
     ax.plot(unique_value1, relative_frequency1, 'ro')
     ax.plot(unique_value2, relative_frequency2, 'bo')
     ax.set_xlabel('number of photons (n)')
     ax.set_ylabel('P(n)')
 
-#%% Save data 
+#%% Save data
     timestamp = tool_belt.get_time_stamp()
-    
+
     # turn the list of unique_values into pure integers, for saving
     unique_value1 = [int(el) for el in unique_value1]
     unique_value2 = [int(el) for el in unique_value2]
@@ -158,7 +154,7 @@
     relative_frequency2 = [int(el) for el in relative_frequency2]
     sig_counts = [int(el) for el in sig_counts]
     ref_counts = [int(el) for el in ref_counts]
-    
+
     raw_data = {'timestamp': timestamp,
             'nv_sig': nv_sig,
             'readout_power': readout_power,
@@ -187,6 +183,6 @@
             }
 
     file_path = tool_belt.get_file_path(__file__, timestamp, nv_sig['name'])
-    tool_belt.save_raw_data(raw_data, file_path)    
-        
+    tool_belt.save_raw_data(raw_data, file_path)
+
     tool_belt.save_figure(fig, file_path)