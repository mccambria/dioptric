# -*- coding: utf-8 -*-
"""
Created on Wed Sep  4 10:45:09 2019

This file is used to determine the cutoff for photon count nuer for individual
measurmenets between the charge states of the NV.

Collect the photon counts under yellow illumination, after reionizing NV into
NV- with green light. A second collection occurs after ionizing NV to NV0 with
red light.

@author: yanfeili
"""
import utils.tool_belt as tool_belt
import majorroutines.optimize as optimize
import numpy
import matplotlib.pyplot as plt
import labrad
import minorroutines.photonstatistics as ps

def get_Probability_distribution(aList):

    def get_unique_value(aList):
        unique_value_list = []
        for i in range(0,len(aList)):
            if aList[i] not in unique_value_list:
                unique_value_list.append(aList[i])
        return unique_value_list
    unique_value = get_unique_value(aList)
    relative_frequency = []
    for i in range(0,len(unique_value)):
        relative_frequency.append(aList.count(unique_value[i])/ (len(aList)))

    return unique_value, relative_frequency

#def create_figure():
#    fig, ax = plt.subplots(1, 1, figsize=(10, 8.5))
#    ax.set_xlabel('number of photons (n)')
#    ax.set_ylabel('P(n)')
#
#    return fig

#%% Main
# Connect to labrad in this file, as opposed to control panel
def main(nv_sig, apd_indices, num_reps):

    with labrad.connect() as cxn:
        main_with_cxn(cxn, nv_sig, apd_indices, num_reps)

def main_with_cxn(cxn, nv_sig, apd_indices, num_reps):

    tool_belt.reset_cfm(cxn)

# %% Initial Calculation and setup
#    apd_indices = [0]
    readout_time = nv_sig['pulsed_SCC_readout_dur']
    reionization_time = nv_sig['pulsed_reionization_dur']
    ionization_time = nv_sig['pulsed_ionization_dur']
    aom_ao_589_pwr = nv_sig['am_589_power']
#    nd_filter = nv_sig['nd_filter']
    
    shared_params = tool_belt.get_shared_parameters_dict(cxn)

    #delay of aoms and laser
    laser_515_delay = shared_params['515_laser_delay']
    aom_589_delay = shared_params['589_aom_delay']
    laser_638_delay = shared_params['638_DM_laser_delay']
    wait_time = shared_params['post_polarization_wait_dur']

#    readout_power = aom_ao_589_pwr

    # Set up our data structure, list
    # we repeatively collect photons for tR

#    counts = []
    ref_counts = []
    sig_counts=[]
    opti_coords_list = []

    # %% Read the optical power for red, yellow, and green light
    green_optical_power_pd, green_optical_power_mW, \
            red_optical_power_pd, red_optical_power_mW, \
            yellow_optical_power_pd, yellow_optical_power_mW = \
            tool_belt.measure_g_r_y_power( 
                                  nv_sig['am_589_power'], nv_sig['nd_filter'])

    readout_power = yellow_optical_power_mW

#%% Estimate the lenth of the sequance
    
    # We're just going to use the sequence for testign the red/green laser pulses.
    # It is exactly what we wnat, as long as we set the test_color_ind to 638
    seq_args = [readout_time, reionization_time,
                ionization_time, wait_time, laser_515_delay, aom_589_delay, 
                laser_638_delay,apd_indices[0], aom_ao_589_pwr, 638]
    seq_args_string = tool_belt.encode_seq_args(seq_args)
    ret_vals = cxn.pulse_streamer.stream_load('SCC_optimize_638_and_532_power_and_duration.py', seq_args_string)

    seq_time = ret_vals[0]

    seq_time_s = seq_time / (10**9)  # s
    expected_run_time = num_reps  * seq_time_s #s
    expected_run_time_m = expected_run_time / 60 # m

    # Ask to continue and timeout if no response in 2 seconds?

    print(' \nExpected run time: {:.1f} minutes. '.format(expected_run_time_m))

#    return

#%% Collect data
    tool_belt.init_safe_stop()


#    for run_ind in range(num_runs):

    # Optimize
    opti_coords = optimize.main_with_cxn(cxn, nv_sig, apd_indices, 532, disable=True)
    opti_coords_list.append(opti_coords)

#    print('Run index: {}'. format(run_ind))

    # Break out of the while if the user says stop
#    if tool_belt.safe_stop():
#        break

    # Load the APD
    cxn.apd_tagger.start_tag_stream(apd_indices)

    seq_args = [readout_time, reionization_time,
                ionization_time, wait_time, laser_515_delay, aom_589_delay, 
                laser_638_delay,apd_indices[0], aom_ao_589_pwr, 638]
    seq_args_string = tool_belt.encode_seq_args(seq_args)
    cxn.pulse_streamer.stream_immediate('SCC_optimize_638_and_532_power_and_duration.py', num_reps, seq_args_string)

    # Get the counts
    new_counts = cxn.apd_tagger.read_counter_separate_gates(1)
    
    sample_counts = new_counts[0]

    cxn.apd_tagger.stop_tag_stream()

    sig_counts = sample_counts[0::2]
    ref_counts = sample_counts[1::2]

#%% plot the data and the fit

    # signal -> NV0, reference -> NVm
    unique_value1, relative_frequency1 = get_Probability_distribution(list(sig_counts))
    unique_value2, relative_frequency2 = get_Probability_distribution(list(ref_counts))

    fig, ax = plt.subplots(1, 1, figsize=(10, 8.5))

#    #Shield's NVm, NV0 full model fit
#    g00,g01,y01,y00 = ps.get_curve_fit_NV0(readout_time,readout_power,unique_value1, relative_frequency1)
#    gm0,gm1,ym1,ym0 = ps.get_curve_fit_NVm(readout_time,readout_power,unique_value2, relative_frequency2)
#    print('NV0 full model fit: ' + str(g00,g01,y01,y00))
#    print('NVm full model fit:' + str(gm0,gm1,ym1,ym0))
#
#    #Double poisson fit
#    a0, b0, numbla10, numbla20 = ps.get_gaussian_distribution_fit(readout_time,readout_power,unique_value1, relative_frequency1)
#    am, bm, numbla1m, numbla2m = ps.get_gaussian_distribution_fit(readout_time,readout_power,unique_value2, relative_frequency2)
#    print('NV0 double poisson fit: '+str(a0, b0, numbla10, numbla20))
#    print('NVm double poisson fit: '+str(am, bm, numbla1m, numbla2m))
#
#    photon_numbers1 = list(range(max(unique_value1)))
#    photon_numbers2 = list(range(max(unique_value2)))
#    curve1 = ps.get_photon_distribution_curveNV0(photon_numbers1,readout_time, g00,g01,y01,y00)
#    curve2 = ps.get_photon_distribution_curveNVm(photon_numbers2,readout_time, gm0,gm1,ym1,ym0)
#    curve3 = ps.get_poisson_distribution_curve(photon_numbers1,a0, b0, numbla10, numbla20)
#    curve4 = ps.get_poisson_distribution_curve(photon_numbers2,am, bm, numbla1m, numbla2m)


#    ax.plot(photon_numbers1,curve1,'r')
#    ax.plot(photon_numbers2,curve2,'b')
#    ax.plot(photon_numbers1,curve3,'y')
#    ax.plot(photon_numbers2,curve4,'g')
    ax.plot(unique_value1, relative_frequency1, 'ro', label='Ionization pulse')
    ax.plot(unique_value2, relative_frequency2, 'ko', label='Ionization pulse absent')
    ax.set_xlabel('number of photons (n)')
    ax.set_ylabel('P(n)')
    ax.legend()

    text = '\n'.join(('Reionization time (532 nm)' + '%.3f'%(reionization_time/10**3) + 'us',
                      'Illumination time (589 nm)' + '%.3f'%(readout_time/10**3) + 'us',
                      'Ionization time (638 nm)' + '%.3f'%(ionization_time/10**3) + 'us',
                      'Readout time' + '%.3f'%(readout_time/10**3)+ 'us'))

    props = dict(boxstyle='round', facecolor='wheat', alpha=0.5)
    ax.text(0.55, 0.85, text, transform=ax.transAxes, fontsize=12,
            verticalalignment='top', bbox=props)
#%% monitor photon counts

    fig2, ax2 = plt.subplots(1,1, figsize = (10, 8.5))

#    time_axe_sig = ps.get_time_axe(seq_time_s*2, readout_time*10**-9,sig_counts)
    sig_counts_cps = ps.get_photon_counts(readout_time*10**-9, sig_counts)
    sig_len=len(sig_counts_cps)

#    time_axe_ref = numpy.array(ps.get_time_axe(seq_time_s*2, readout_time*10**-9,ref_counts)) + seq_time_s
    ref_counts_cps = ps.get_photon_counts(readout_time*10**-9, ref_counts)
    ref_len=len(ref_counts_cps)

    ax2.plot(numpy.linspace(0,sig_len-1, sig_len), numpy.array(sig_counts_cps)/10**3, 'r', label='Ionization pulse')
    ax2.plot(numpy.linspace(0,ref_len-1, ref_len), numpy.array(ref_counts_cps)/10**3, 'k', label='Ionization pulse absent')
    ax2.set_xlabel('Rep number')
    ax2.set_ylabel('photon counts (kcps)')
    ax2.legend()

    text = '\n'.join(('Readout time (589 nm)'+'%.3f'%(readout_time/10**3) + 'us',
                     'Readout power (589 nm)'+'%.3f'%(readout_power*10**3) + 'uW'))

    props = dict(boxstyle='round', facecolor='wheat', alpha=0.5)
    ax2.text(0.55, 0.85, text, transform=ax2.transAxes, fontsize=12,
            verticalalignment='top', bbox=props)


#%% Save data
    timestamp = tool_belt.get_time_stamp()

    # turn the list of unique_values into pure integers, for saving
    unique_value1 = [int(el) for el in unique_value1]
    unique_value2 = [int(el) for el in unique_value2]
    relative_frequency1 = [int(el) for el in relative_frequency1]
    relative_frequency2 = [int(el) for el in relative_frequency2]
    sig_counts = [int(el) for el in sig_counts]
    ref_counts = [int(el) for el in ref_counts]

    raw_data = {'timestamp': timestamp,
            'nv_sig': nv_sig,          
            'nv_sig-units': tool_belt.get_nv_sig_units(),
            'green_optical_power_pd': green_optical_power_pd,
            'green_optical_power_pd-units': 'V',
            'green_optical_power_mW': green_optical_power_mW,
            'green_optical_power_mW-units': 'mW',
            'red_optical_power_pd': red_optical_power_pd,
            'red_optical_power_pd-units': 'V',
            'red_optical_power_mW': red_optical_power_mW,
            'red_optical_power_mW-units': 'mW',
            'yellow_optical_power_pd': yellow_optical_power_pd,
            'yellow_optical_power_pd-units': 'V',
            'yellow_optical_power_mW': yellow_optical_power_mW,
            'yellow_optical_power_mW-units': 'mW',
            'num_reps':num_reps,
            'sig_counts': sig_counts,
            'sig_counts-units': 'counts',
<<<<<<< HEAD
            'unique_valuesNV0': unique_value1,
=======
            'ref_counts': ref_counts,
            'ref_counts-units': 'counts',
            'unique_valuesNV-': unique_value1,
>>>>>>> 31326a9b
            'unique_values-units': 'num of photons',
            'relative_frequencyNV0': relative_frequency1,
            'relative_frequency-units': 'occurrences',
            'unique_valuesNV-': unique_value2,
            'unique_values-units': 'num of photons',
            'relative_frequencyNV-': relative_frequency2,
            'relative_frequency-units': 'occurrences'
            }

    file_path = tool_belt.get_file_path(__file__, timestamp, nv_sig['name'])
    tool_belt.save_raw_data(raw_data, file_path)

    tool_belt.save_figure(fig, file_path + '-histogram')
    tool_belt.save_figure(fig2, file_path + '-counts')<|MERGE_RESOLUTION|>--- conflicted
+++ resolved
@@ -58,7 +58,7 @@
     ionization_time = nv_sig['pulsed_ionization_dur']
     aom_ao_589_pwr = nv_sig['am_589_power']
 #    nd_filter = nv_sig['nd_filter']
-    
+
     shared_params = tool_belt.get_shared_parameters_dict(cxn)
 
     #delay of aoms and laser
@@ -81,17 +81,17 @@
     green_optical_power_pd, green_optical_power_mW, \
             red_optical_power_pd, red_optical_power_mW, \
             yellow_optical_power_pd, yellow_optical_power_mW = \
-            tool_belt.measure_g_r_y_power( 
+            tool_belt.measure_g_r_y_power(
                                   nv_sig['am_589_power'], nv_sig['nd_filter'])
 
     readout_power = yellow_optical_power_mW
 
 #%% Estimate the lenth of the sequance
-    
+
     # We're just going to use the sequence for testign the red/green laser pulses.
     # It is exactly what we wnat, as long as we set the test_color_ind to 638
     seq_args = [readout_time, reionization_time,
-                ionization_time, wait_time, laser_515_delay, aom_589_delay, 
+                ionization_time, wait_time, laser_515_delay, aom_589_delay,
                 laser_638_delay,apd_indices[0], aom_ao_589_pwr, 638]
     seq_args_string = tool_belt.encode_seq_args(seq_args)
     ret_vals = cxn.pulse_streamer.stream_load('SCC_optimize_638_and_532_power_and_duration.py', seq_args_string)
@@ -128,14 +128,14 @@
     cxn.apd_tagger.start_tag_stream(apd_indices)
 
     seq_args = [readout_time, reionization_time,
-                ionization_time, wait_time, laser_515_delay, aom_589_delay, 
+                ionization_time, wait_time, laser_515_delay, aom_589_delay,
                 laser_638_delay,apd_indices[0], aom_ao_589_pwr, 638]
     seq_args_string = tool_belt.encode_seq_args(seq_args)
     cxn.pulse_streamer.stream_immediate('SCC_optimize_638_and_532_power_and_duration.py', num_reps, seq_args_string)
 
     # Get the counts
     new_counts = cxn.apd_tagger.read_counter_separate_gates(1)
-    
+
     sample_counts = new_counts[0]
 
     cxn.apd_tagger.stop_tag_stream()
@@ -227,7 +227,7 @@
     ref_counts = [int(el) for el in ref_counts]
 
     raw_data = {'timestamp': timestamp,
-            'nv_sig': nv_sig,          
+            'nv_sig': nv_sig,
             'nv_sig-units': tool_belt.get_nv_sig_units(),
             'green_optical_power_pd': green_optical_power_pd,
             'green_optical_power_pd-units': 'V',
@@ -244,13 +244,9 @@
             'num_reps':num_reps,
             'sig_counts': sig_counts,
             'sig_counts-units': 'counts',
-<<<<<<< HEAD
-            'unique_valuesNV0': unique_value1,
-=======
             'ref_counts': ref_counts,
             'ref_counts-units': 'counts',
             'unique_valuesNV-': unique_value1,
->>>>>>> 31326a9b
             'unique_values-units': 'num of photons',
             'relative_frequencyNV0': relative_frequency1,
             'relative_frequency-units': 'occurrences',
