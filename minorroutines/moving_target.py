--- conflicted
+++ resolved
@@ -874,28 +874,6 @@
 #    img_range = 0.35
     
     
-<<<<<<< HEAD
-    # for t in [10**9]:        
-    #     init_color = 532
-    #     pulse_color = 532
-    #     nv_sig = copy.deepcopy(nv2_2020_12_10)
-    #     nv_sig['color_filter'] = '635-715 bp'
-    #     # moving_target_long_t_line(nv_sig, start_coords, end_point, num_steps, num_runs,
-    #     #               init_color, pulse_color)
-    #     do_moving_target_1D_line(nv_sig, start_coords, end_coords, t, 
-    #                          num_steps, num_runs, init_color, pulse_color)
-#        
-#        init_color = 638
-#        pulse_color = 532
-#        nv_sig = copy.deepcopy(nv2_2020_12_10)
-#        if pulse_color == 532:
-#            nv_sig['pulsed_reionization_dur'] = t
-#        if pulse_color == 638:
-#            nv_sig['pulsed_ionization_dur'] = t 
-#        nv_sig['color_filter'] = '635-715 bp'
-#        moving_target_long_t_line(nv_sig, start_coords, end_point, num_steps, num_runs,
-#                      init_color, pulse_color)
-=======
     for t in [10**3, 10**4, 10**5, 10**6, 10**7, 10**8, 10*10**9]:        
         init_color = 532
         pulse_color = 532
@@ -906,7 +884,6 @@
         nv_sig['color_filter'] = '715 lp'
         do_moving_target_1D_line(nv_sig, start_coords, end_coords, t, 
                              num_steps, num_runs, init_color, pulse_color)
->>>>>>> e531fb7d
         
     for t in [10**3, 10**4, 10**5, 10**6, 10**7, 10**8, 10*10**9]:        
         init_color = 638
@@ -918,9 +895,20 @@
         nv_sig['color_filter'] = '715 lp'
         do_moving_target_1D_line(nv_sig, start_coords, end_coords, t, 
                              num_steps, num_runs, init_color, pulse_color)
+        
+    for t in [100*10**9]: 
+        num_runs = 25
+        init_color = 638
+        pulse_color = 532
+        nv_sig = copy.deepcopy(nv2_2020_12_10)
+        nv_sig['color_filter'] = '635-715 bp'
+        do_moving_target_1D_line(nv_sig, start_coords, end_coords, t, 
+                             num_steps, num_runs, init_color, pulse_color)
+        nv_sig['color_filter'] = '715 lp'
+        do_moving_target_1D_line(nv_sig, start_coords, end_coords, t, 
+                             num_steps, num_runs, init_color, pulse_color)
  
-        
-<<<<<<< HEAD
+
  
     
 #    moving_target(nv18_2020_11_10,start_coords,  end_coords, num_steps, num_runs, init_color, pulse_color)    
@@ -1039,19 +1027,5 @@
     # tool_belt.save_raw_data(raw_data, file_path)
     # tool_belt.save_figure(fig, file_path)
 
-=======
-    for t in [100*10**9]: 
-        num_runs = 25
-        init_color = 638
-        pulse_color = 532
-        nv_sig = copy.deepcopy(nv2_2020_12_10)
-        nv_sig['color_filter'] = '635-715 bp'
-        do_moving_target_1D_line(nv_sig, start_coords, end_coords, t, 
-                             num_steps, num_runs, init_color, pulse_color)
-        nv_sig['color_filter'] = '715 lp'
-        do_moving_target_1D_line(nv_sig, start_coords, end_coords, t, 
-                             num_steps, num_runs, init_color, pulse_color)
->>>>>>> e531fb7d
-    
     
     