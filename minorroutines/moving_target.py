--- conflicted
+++ resolved
@@ -705,12 +705,8 @@
 
     return
 # %% 
-<<<<<<< HEAD
 def do_moving_target_2D_image(nv_sig, start_coords, img_range, pulse_time, num_steps, num_runs, init_color, pulse_color, readout_color = 589):
-=======
-def do_moving_target_2D_image(nv_sig, start_coords, img_range, pulse_time, num_steps, num_runs, init_color, pulse_color, ungate_moving_pulse = True, readout_color = 589):
-
->>>>>>> ccb0f43a
+
     # color_filter = nv_sig['color_filter']
     startFunctionTime = time.time()
     
@@ -1068,29 +1064,29 @@
     
 #    start_coords = base_sig['coords']
     start_coords_list =[    
-    [0.348, 0.349, 5.06],
-[0.222, 0.359, 5.03],
-[-0.001, 0.310, 4.97],
-[-0.010, 0.277, 5.03], #[-0.007, 0.293,]
-[-0.053, 0.277, 4.99],
-[0.365, 0.288, 4.96],
-[0.350, 0.235, 5.04],
-[-0.028, 0.189, 4.96],
-[0.219, 0.139, 5.03],
-[0.204, 0.150, 4.94],
-[0.065, 0.094, 4.99],
-[0.159, 0.061, 5.03],
-[0.020, 0.061, 5.00],
-[0.088, -0.095, 4.98],
-[0.419, -0.164, 5.05],
-[0.166, -0.181, 4.96],
-[0.433, -0.289, 5.02],
-[0.409, -0.286, 5.02],
-[-0.164, -0.314, 5.01],
-[0.292, -0.370, 5.01],
+    [0.342, 0.360, 5.04],
+[0.216, 0.368, 4.97],
+[-0.005, 0.320, 4.92],
+[-0.015, 0.287, 4.97],
+[-0.057, 0.288, 4.94],
+[0.358, 0.298, 4.93],
+[0.344, 0.246, 5.01],
+[-0.034, 0.200, 4.90],
+[0.213, 0.149, 5.00],
+[0.197, 0.157, 4.88],
+[0.059, 0.106, 4.97],
+[0.153, 0.071, 4.97],
+[0.015, 0.073, 4.94],
+[0.083, -0.085, 4.93],
+[0.413, -0.154, 5.03],
+[0.160, -0.171, 4.90],
+[0.424, -0.278, 4.98],
+[0.401, -0.276, 4.96],
+[-0.169, -0.303, 4.99],
+[0.285, -0.359, 4.96],
 ]
-    expected_count_list = [60, 43, 38, 38, 38, 45, 50, 48, 42, 42, 38, 36, 
-                           57, 58, 44, 72, 60, 40, 45, 45]  # 1/26/2021
+    expected_count_list = [60, 40, 38, 36, 38, 40, 55, 48, 42, 36, 38, 30, 
+                           46, 53, 44, 70, 50, 40, 40, 38] # 2/11/21
 #    end_coords = end_coords.tolist()
     num_steps = 5 #20
 #    num_runs = 50
@@ -1212,67 +1208,41 @@
 
  
     #%%
-    pc_name = 'pc_rabi'
-    branch_name = 'branch_Spin_to_charge'
-    data_folder = 'moving_target'
-    month_folder = '2021_01' #2021_01_14-5ms
-    
-    sub_folder_list = ['2021_01_26-1ms', '2021_01_26-5ms', '2021_01_26-10ms','2021_01_26-50ms']
-    title_list = ['1 ms', '5 ms', '10 ms', '50 ms']
-    
-    normalization_file = pc_name + '/' + branch_name + '/collect_charge_counts/' + month_folder
-    file_name = '2021_01_26-17_13_28-goeppert-mayer-nv_2021_01_26-nv_list'
-    norm_data = tool_belt.get_raw_data(normalization_file, file_name)
-    nvm_list = norm_data['nvm_avg_list']
-    nv0_list = norm_data['nv0_avg_list']
-    
-    for s in [0,1,2,3]:
-        folder = pc_name + '/' + branch_name + '/' + data_folder + '/' + month_folder + '/' + sub_folder_list[s]
-        file_list = tool_belt.get_file_list(folder, 'txt')
-        sorted_file_list = sorted(file_list)
-        
-        fig, ax = plt.subplots(1, 1, figsize=(10, 10))
-        
-        for f in [0,3,5,7,9]:
-            nvm = nvm_list[f]
-            nv0 = nv0_list[f]
-            file = sorted_file_list[f]
-            data = tool_belt.get_raw_data(folder, file[:-4])    
-            rad_dist = numpy.array(data['rad_dist'])
-            readout_counts_avg = numpy.array(data['readout_counts_avg'])
-            readout_counts_norm = (readout_counts_avg - nv0)/(nvm - nv0)
-            nv_sig = data['nv_sig']
-            ax.plot(rad_dist*35, readout_counts_norm, label = '{}'.format(nv_sig['name'][15:19]))
-            
-        ax.set_xlabel('Distance from readout NV (um)')
-        ax.set_ylabel('Normalized counts to charge state (NV0 to NV-)')
-        ax.set_title('532 init, {} 532 pulse'.format(title_list[s]))
-        ax.legend()
-        
-
-    
-#    # for i in [0,3]:
-#    #     data = tool_belt.get_raw_data(folder, nv_file_list_7[i]) 
-#    #     readout_image_array_7 = numpy.array(data['readout_image_array'])
-#    #     data = tool_belt.get_raw_data(folder, nv_file_120V[i])
-#    #     readout_image_array_9 = numpy.array(data['readout_image_array'])
-#    #     img_extent = data['img_extent']
-#    #     dif_image_array = readout_image_array_7 - readout_image_array_9
-#    #     # Create the figure
-#    #     title = 'Dif between moving target nv{} with 0 V and -120 V'.format(i)
-#    #     fig_readout = tool_belt.create_image_figure(dif_image_array, img_extent,
-#    #                                                 title = title)
-#    for i in [0,1, 2, 3]:
-#        data = tool_belt.get_raw_data(folder, siv_file_list_10ms_12[i]) 
-#        readout_image_array_7 = numpy.array(data['readout_image_array'])
-#        data = tool_belt.get_raw_data(folder, siv_file_list_10ms_13[i])
-#        readout_image_array_9 = numpy.array(data['readout_image_array'])
+#    pc_name = 'pc_rabi'
+#    branch_name = 'branch_Spin_to_charge'
+#    data_folder = 'moving_target'
+#    month_folder = '2021_02'
+#    
+#    sub_folder_list = ['2021_01_26-1ms', '2021_01_26-5ms', '2021_01_26-10ms','2021_01_26-50ms']
+#    title_list = ['1 ms', '5 ms', '10 ms', '50 ms']
+#    
+#    normalization_file = pc_name + '/' + branch_name + '/collect_charge_counts/' + month_folder
+#    file_name = '2021_01_26-17_13_28-goeppert-mayer-nv_2021_01_26-nv_list'
+#    norm_data = tool_belt.get_raw_data(normalization_file, file_name)
+#    nvm_list = norm_data['nvm_avg_list']
+#    nv0_list = norm_data['nv0_avg_list']
+#    
+#
+#    folder = pc_name + '/' + branch_name + '/' + data_folder + '/' + month_folder + '/' + sub_folder
+#    file_list = tool_belt.get_file_list(folder, 'txt')
+#    sorted_file_list = sorted(file_list)
+#    
+#    fig, ax = plt.subplots(1, 1, figsize=(10, 10))
+#    
+#    for f in range(len(sorted_file_list)):
+#        nvm = nvm_list[f]
+#        nv0 = nv0_list[f]
+#        file = sorted_file_list[f]
+#        data = tool_belt.get_raw_data(folder, file[:-4])
+#        readout_image_array = numpy.array(data['readout_image_array'])
 #        img_extent = data['img_extent']
-#        dif_image_array = readout_image_array_7 - readout_image_array_9
+#        readout_counts_norm = (readout_image_array - nv0)/(nvm - nv0)
+#        nv_sig = data['nv_sig']
+#        name = nv_sig['name']
 #        # Create the figure
-#        title = 'Dif between moving target nv{}, SiV band 10 ms green pulse (1/12 - 1/13)'.format(i)
-#        fig_readout = tool_belt.create_image_figure(dif_image_array, img_extent,
-#                                                    title = title)
+#        title = '{} normalized to charge state'.format(name)
+#        fig_readout = tool_belt.create_image_figure(readout_image_array, numpy.array(img_extent)*35,
+#                                                title = title,color_bar_label = 'Scaled charge state to NV-', um_scaled = True)
     
     
     
