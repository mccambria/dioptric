--- conflicted
+++ resolved
@@ -14,7 +14,7 @@
 import numpy
 import time
 import matplotlib.pyplot as plt
-# import labrad
+import labrad
 from random import shuffle
 import majorroutines.image_sample as image_sample
 import copy
@@ -709,12 +709,8 @@
 
     return
 # %% 
-<<<<<<< HEAD
-def do_moving_target_2D_image(nv_sig, start_coords, img_range, pulse_time, num_steps, num_runs, init_color, pulse_color):
-    readout_color = 589
-=======
 def do_moving_target_2D_image(nv_sig, start_coords, img_range, pulse_time, num_steps, num_runs, init_color, pulse_color, ungate_moving_pulse = True, readout_color = 589):
->>>>>>> fba9a35d
+
     # color_filter = nv_sig['color_filter']
     startFunctionTime = time.time()
     
@@ -1166,45 +1162,7 @@
 #        do_moving_target_2D_image(nv_sig, start_coords, 0.55, t, num_steps, num_runs, init_color, pulse_color)
 #        nv_sig['color_filter'] = '715 lp'
 #        do_moving_target_2D_image(nv_sig, start_coords, 0.55, t, num_steps, num_runs, init_color, pulse_color)
-        
-<<<<<<< HEAD
-       
-    # init_color = 532
-    # pulse_color = 532        
-    # for s in range(8, 15): 
-    #     start_coords = start_coords_list[s]            
-    #     nv_sig = copy.deepcopy(base_sig)
-    #     nv_sig['name']= 'goeppert-mayer-nv{}_2021_01_14'.format(s)
-    #     nv_sig['expected_count_rate'] = expected_count_list[s]
-    #     nv_sig['color_filter'] = '635-715 bp'
-        
-    #     t = 10**6
-    #     num_steps = 41
-    #     num_runs =  60
-    #     end_coords = numpy.array(start_coords) - [0.1,0,0]
-    #     do_moving_target_1D_line(nv_sig, start_coords, end_coords.tolist(), t, 
-    #                              num_steps, num_runs, init_color, pulse_color)
-    #     t = 5*10**6
-    #     num_steps = 51
-    #     num_runs =  50
-    #     end_coords = numpy.array(start_coords) - [0.2,0,0]
-    #     do_moving_target_1D_line(nv_sig, start_coords, end_coords.tolist(), t, 
-    #                              num_steps, num_runs, init_color, pulse_color)
-        
-    #     t = 10**7
-    #     num_steps = 51
-    #     num_runs =  50
-    #     end_coords = numpy.array(start_coords) - [0.3,0,0]
-    #     do_moving_target_1D_line(nv_sig, start_coords, end_coords.tolist(), t, 
-    #                              num_steps, num_runs, init_color, pulse_color)
-                
-    #     t = 5*10**7
-    #     num_steps = 51
-    #     num_runs =  50
-    #     end_coords = numpy.array(start_coords) - [0.55,0,0]
-        # do_moving_target_1D_line(nv_sig, start_coords, end_coords.tolist(), t, 
-        #                           num_steps, num_runs, init_color, pulse_color)
-=======
+
 #       
 #    init_color = 532
 #    pulse_color = 532        
@@ -1251,7 +1209,7 @@
 #        end_coords = numpy.array(start_coords) - [0.55,0,0]
 #        do_moving_target_1D_line(nv_sig, start_coords, end_coords.tolist(), t, 
 #                                 num_steps, num_runs, init_color, pulse_color)
->>>>>>> fba9a35d
+
 
  
     #%%
