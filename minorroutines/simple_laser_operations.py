# -*- coding: utf-8 -*-
"""Various simple laser routines for aligning, imaging a sample in
reflection, etc

Created on June 16th, 2019

@author: mccambria
"""


import labrad
import utils.tool_belt as tool_belt
import utils.positioning as positioning
import time
from numpy import pi

def iq_test(cxn):
    
    pulse_gen = tool_belt.get_server_pulse_gen(cxn)
    
    iq_phases = [pi/2, pi, pi, pi]
    arbwavegen_server = tool_belt.get_server_arb_wave_gen(cxn)
    arbwavegen_server.load_arb_phases(iq_phases)
    
    for ind in range(len(iq_phases)):
        input("Press enter to advance")
        pulse_gen.constant([2])
        time.sleep(0.1)
        pulse_gen.constant([])
    


def constant(cxn, laser_name, laser_power=None):

    tool_belt.laser_on(cxn, laser_name, laser_power)
    tool_belt.poll_safe_stop()
    tool_belt.laser_off(cxn, laser_name)


def square_wave(cxn, laser_name, laser_power=None):
    """Run a laser on on a square wave."""

    # period = int(2e4)
    # period = int(350*2)
    # period = int(1000)
    # period = int(0.25e6)
    period = int(1e6)
    # period = int(1e9)

    seq_file = "square_wave.py"
    
    # charge_readout_laser_server = tool_belt.get_server_charge_readout_laser(cxn)
    # charge_readout_laser_server.load_feedthrough(1.0)
    
    seq_args = [period, laser_name, laser_power]
    pulse_gen = tool_belt.get_server_pulse_gen(cxn)
    seq_args_string = tool_belt.encode_seq_args(seq_args)
    pulse_gen.stream_immediate(seq_file, -1, seq_args_string)
    tool_belt.poll_safe_stop()
    tool_belt.laser_off(cxn, laser_name)


def arb_duty_cycle(cxn, laser_name, laser_power=None):
    """Run a laser on on a square wave."""

    period_1 = 400
    wait_1 = 1e6
    period_2 = 400
    wait_2 = 1e6

    seq_file = "square_wave_arb_duty_cycle.py"
    seq_args = [wait_1, period_1, wait_2, period_2, laser_name, laser_power]
    pulse_gen = tool_belt.get_server_pulse_gen(cxn)
    seq_args_string = tool_belt.encode_seq_args(seq_args)
    pulse_gen.stream_immediate(seq_file, -1, seq_args_string)
    tool_belt.poll_safe_stop()
    tool_belt.laser_off(cxn, laser_name)


def circle(cxn, laser_name, laser_power=None):
    """Run a laser around in a circle"""

    period = int(10e6)
    radius = 1.0
    num_steps = 300

    seq_file = "simple_readout.py"
    seq_args = [period, period, laser_name, laser_power]
    xy_server = positioning.get_server_pos_xy(cxn)
    coords_x, coords_y = positioning.get_scan_circle_2d(0, 0, radius, num_steps)
    xy_server.load_stream_xy(coords_x, coords_y, True)
    pulse_gen = tool_belt.get_server_pulse_gen(cxn)
    seq_args_string = tool_belt.encode_seq_args(seq_args)
    pulse_gen.stream_immediate(seq_file, -1, seq_args_string)
    tool_belt.poll_safe_stop()
    tool_belt.laser_off(cxn, laser_name)


if __name__ == "__main__":

<<<<<<< HEAD
    # laser_name = "laserglow_532"
    laser_name = "laser_LGLO_589"
    # laser_name = "cobolt_638"
    # laser_name = "integrated_520"
    laser_power = 1.0
    laser_filter = "nd_0"
    collection_filter = "nd_0"
    pos = [0.035, -0.141, 7.44]
=======
    laser_name = "laserglow_532"
    # laser_name = "laser_LGLO_589"
    # laser_name = "integrated_520"
    laser_power = None
    laser_filter = "nd_0.3"
    collection_filter = "nd_0"
    # pos = [-0.306, 0.235, 8.0]
    z_coord = 4.85
    pos = [0.142, -0.162, z_coord]
>>>>>>> f78ec84d

    # tool_belt.init_safe_stop()
    
 
    with labrad.connect() as cxn:

        positioning.set_xyz(cxn, pos)
        tool_belt.set_filter(
            cxn, optics_name=laser_name, filter_name=laser_filter
        )
        # tool_belt.set_filter(
        #     cxn, optics_name="collection", filter_name=collection_filter
        # )

        # Some parameters you'll need to set in these functions
<<<<<<< HEAD
        # constant(cxn, laser_name)
        square_wave(cxn, laser_name,laser_power)
=======
        constant(cxn, laser_name)
        # square_wave(cxn, laser_name)
>>>>>>> f78ec84d
        # arb_duty_cycle(cxn, laser_name)
        # circle(cxn, laser_name)
        # iq_test(cxn)

    tool_belt.reset_cfm()
    # tool_belt.reset_safe_stop()<|MERGE_RESOLUTION|>--- conflicted
+++ resolved
@@ -15,19 +15,19 @@
 from numpy import pi
 
 def iq_test(cxn):
-    
+
     pulse_gen = tool_belt.get_server_pulse_gen(cxn)
-    
+
     iq_phases = [pi/2, pi, pi, pi]
     arbwavegen_server = tool_belt.get_server_arb_wave_gen(cxn)
     arbwavegen_server.load_arb_phases(iq_phases)
-    
+
     for ind in range(len(iq_phases)):
         input("Press enter to advance")
         pulse_gen.constant([2])
         time.sleep(0.1)
         pulse_gen.constant([])
-    
+
 
 
 def constant(cxn, laser_name, laser_power=None):
@@ -48,10 +48,10 @@
     # period = int(1e9)
 
     seq_file = "square_wave.py"
-    
+
     # charge_readout_laser_server = tool_belt.get_server_charge_readout_laser(cxn)
     # charge_readout_laser_server.load_feedthrough(1.0)
-    
+
     seq_args = [period, laser_name, laser_power]
     pulse_gen = tool_belt.get_server_pulse_gen(cxn)
     seq_args_string = tool_belt.encode_seq_args(seq_args)
@@ -98,7 +98,6 @@
 
 if __name__ == "__main__":
 
-<<<<<<< HEAD
     # laser_name = "laserglow_532"
     laser_name = "laser_LGLO_589"
     # laser_name = "cobolt_638"
@@ -107,21 +106,10 @@
     laser_filter = "nd_0"
     collection_filter = "nd_0"
     pos = [0.035, -0.141, 7.44]
-=======
-    laser_name = "laserglow_532"
-    # laser_name = "laser_LGLO_589"
-    # laser_name = "integrated_520"
-    laser_power = None
-    laser_filter = "nd_0.3"
-    collection_filter = "nd_0"
-    # pos = [-0.306, 0.235, 8.0]
-    z_coord = 4.85
-    pos = [0.142, -0.162, z_coord]
->>>>>>> f78ec84d
 
     # tool_belt.init_safe_stop()
-    
- 
+
+
     with labrad.connect() as cxn:
 
         positioning.set_xyz(cxn, pos)
@@ -133,13 +121,8 @@
         # )
 
         # Some parameters you'll need to set in these functions
-<<<<<<< HEAD
         # constant(cxn, laser_name)
         square_wave(cxn, laser_name,laser_power)
-=======
-        constant(cxn, laser_name)
-        # square_wave(cxn, laser_name)
->>>>>>> f78ec84d
         # arb_duty_cycle(cxn, laser_name)
         # circle(cxn, laser_name)
         # iq_test(cxn)
