# -*- coding: utf-8 -*-
"""
Config file for the PC rabi

Created July 20th, 2023

@author: mccambria
"""

from pathlib import Path

from config.default import config
from utils.constants import (
    ChargeStateEstimationMode,
    CollectionMode,
    ControlMode,
    CoordsKey,
    CountFormat,
    LaserKey,
    LaserPosMode,
    ModMode,
)

home = Path.home()

# region Widefield calibration coords

green_laser = "laser_INTE_520"
yellow_laser = "laser_OPTO_589"
red_laser = "laser_COBO_638"

widefield_calibration_coords1 = {
    CoordsKey.PIXEL: [34.67, 195.792],
    green_laser: [106.398, 108.749],
    red_laser: [71.483, 73.988],
}
widefield_calibration_coords2 = {
    CoordsKey.PIXEL: [165.329, 67.355],
    green_laser: [109.2, 111.765],
    red_laser: [73.735, 76.621],
}


# endregion
# region Base config

# Add on to the default config
config |= {
    ###
    "count_format": CountFormat.RAW,
    "collection_mode": CollectionMode.CAMERA,
    # "charge_state_estimation_mode": ChargeStateEstimationMode.MLE,
    "charge_state_estimation_mode": ChargeStateEstimationMode.THRESHOLDING,
    "windows_repo_path": home / "GitHub/dioptric",
    ###
    # Common durations are in ns
    "CommonDurations": {
        "uwave_buffer": 1000,
        "default_pulse_duration": 1000,
        # "aod_access_time": 20e3,
        "aod_access_time": 30e3,
        "widefield_operation_buffer": 1e3,
    },
    ###
    "DeviceIDs": {
        "arb_wave_gen_visa_address": "TCPIP0::128.104.ramp_to_zero_duration.119::5025::SOCKET",
        "daq0_name": "Dev1",
        "filter_slider_THOR_ell9k_com": "COM13",
        "gcs_dll_path": home
        / "GitHub/dioptric/servers/outputs/GCSTranslator/PI_GCS2_DLL_x64.dll",
        "objective_piezo_model": "E709",
        "objective_piezo_serial": "0119008970",
        "pulse_gen_SWAB_82_ip": "192.168.0.111",
        "rotation_stage_THOR_ell18k_com": "COM8",
        "sig_gen_BERK_bnc835_visa": "TCPIP::128.104.ramp_to_zero_duration.114::inst0::INSTR",
        "sig_gen_STAN_sg394_visa": "TCPIP::192.168.0.120::inst0::INSTR",
        "sig_gen_STAN_sg394_2_visa": "TCPIP::192.168.0.121::inst0::INSTR",
        "sig_gen_TEKT_tsg4104a_visa": "TCPIP0::128.104.ramp_to_zero_duration.112::5025::SOCKET",
        "tagger_SWAB_20_serial": "1740000JEH",
        "QM_opx_args": {
            "host": "192.168.0.117",
            "port": 9510,
            "cluster_name": "kolkowitz_nv_lab",
        },
    },
    ###
    "Microwaves": {
        "sig_gen_BERK_bnc835": {"delay": 151, "fm_mod_bandwidth": 100000.0},
        "sig_gen_STAN_sg394": {"delay": 104, "fm_mod_bandwidth": 100000.0},
        "sig_gen_TEKT_tsg4104a": {"delay": 57},
        "iq_comp_amp": 0.5,
        "iq_delay": 630,
        "sig_gen_0": {
            "name": "sig_gen_STAN_sg394",
            "frequency": 2.85761751,
            "rabi_period": 104,
            "uwave_power": 10,
            "iq_delay": 140,
        },
        "sig_gen_1": {
            "name": "sig_gen_STAN_sg394_2",
            "frequency": 2.812251747511455,
            "rabi_period": 128,
            "uwave_power": 10,
        },
    },
    ###
    "Camera": {
        "resolution": (512, 512),
        "spot_radius": 7,  # Radius for integrating NV counts in a camera image
        "bias_clamp": 300,  # (changing this won't actually change the value on the camera currently)
        "em_gain": 5000,
        # "em_gain": 1000,
        # "em_gain": 100,
        "temp": -60,
        "timeout": 2000,  # ms
        # "timeout": -1,  # No timeout
        # Readout mode specifies EM vs conventional, as well as vertical and horizontal readout frequencies.
        # See camera server file for details
        "readout_mode": 1,  # 16 for double horizontal readout rate
        # "readout_mode": 6,  # Fast conventional
        "roi": (125, 95, 250, 250),  # offsetX, offsetY, width, height
        # "roi": None,  # offsetX, offsetY, width, height
    },
    ###
    "Optics": {
        # Physical lasers
        green_laser: {
            "delay": 0,
            "mod_mode": ModMode.DIGITAL,
            "pos_mode": LaserPosMode.SCANNING,
            "aod": True,
            "default_aod_suffix": "charge_pol",
            "opti_laser_key": LaserKey.IMAGING,
        },
        red_laser: {
            "delay": 0,
            "mod_mode": ModMode.DIGITAL,
            "pos_mode": LaserPosMode.SCANNING,
            "aod": True,
            "default_aod_suffix": "scc",
            "opti_laser_key": LaserKey.ION,
        },
        yellow_laser: {
            "delay": 0,
            "mod_mode": ModMode.ANALOG,
            "pos_mode": LaserPosMode.WIDEFIELD,
        },
        CoordsKey.GLOBAL: {
            "opti_laser_key": LaserKey.IMAGING,
        },
        # Virtual lasers
        LaserKey.IMAGING: {"name": green_laser, "duration": 6e6},
        LaserKey.SPIN_READOUT: {"name": green_laser, "duration": 300},
        # LaserKey.CHARGE_POL: {"name": green_laser, "duration": 10e3},
        LaserKey.CHARGE_POL: {"name": green_laser, "duration": 1e3},
        # LaserKey.CHARGE_POL: {"name": green_laser, "duration": 60},
        LaserKey.SPIN_POL: {"name": green_laser, "duration": 10e3},
        LaserKey.SHELVING: {"name": green_laser, "duration": 60},
        LaserKey.ION: {"name": red_laser, "duration": 1000},
        # SCC: 180 mW, 0.13 V, no shelving
        LaserKey.SCC: {"name": red_laser, "duration": 20},
        LaserKey.WIDEFIELD_IMAGING: {"name": yellow_laser, "duration": 500e6},
        # LaserKey.WIDEFIELD_SPIN_POL: {"name": yellow_laser, "duration": 10e3},
        LaserKey.WIDEFIELD_SPIN_POL: {"name": yellow_laser, "duration": 100e3},
        # LaserKey.WIDEFIELD_SPIN_POL: {"name": yellow_laser, "duration": 1e6},
        LaserKey.WIDEFIELD_CHARGE_READOUT: {"name": yellow_laser, "duration": 50e6},
        # LaserKey.WIDEFIELD_CHARGE_READOUT: {"name": yellow_laser, "duration": 100e6},
        #
        "scc_shelving_pulse": False,  # Whether or not to include a shelving pulse in SCC
    },
    ###
    "Positioning": {
        green_laser: {
            "xy_control_mode": ControlMode.SEQUENCE,
            "xy_delay": int(400e3),  # 400 us for galvo
            "xy_dtype": float,
            "xy_nm_per_unit": 1000,
            "xy_optimize_range": 1.2,
            "xy_units": "MHz",
        },
        red_laser: {
            "xy_control_mode": ControlMode.SEQUENCE,
            "xy_delay": int(400e3),  # 400 us for galvo
            "xy_dtype": float,
            "xy_nm_per_unit": 1000,
            "xy_optimize_range": 0.8,
            "xy_units": "MHz",
        },
        CoordsKey.GLOBAL: {
            "z_control_mode": ControlMode.STREAM,
            "z_delay": int(5e6),  # 5 ms for PIFOC
            "z_dtype": float,
            "z_nm_per_unit": 1000,
            "z_optimize_range": 0.1,
            "z_units": "Voltage (V)",
        },
        "widefield_calibration_coords1": widefield_calibration_coords1,
        "widefield_calibration_coords2": widefield_calibration_coords2,
    },
    ###
    "Servers": {
        "counter": "QM_opx",
        "magnet_rotation": "rotation_stage_thor_ell18k",
        "pos_z": "pos_z_PI_pifoc",
        # "pos_z": None,
        "pulse_gen": "QM_opx",
        "sig_gen_LOW": "sig_gen_STAN_sg394",
        "sig_gen_HIGH": "sig_gen_STAN_sg394_2",
        "sig_gen_0": "sig_gen_STAN_sg394",
        "sig_gen_1": "sig_gen_STAN_sg394_2",
        "tagger": "QM_opx",
        "camera": "camera_NUVU_hnu512gamma",
    },
    ###
    "Wiring": {
        "Daq": {
            "ao_galvo_x": "dev1/AO0",
            "ao_galvo_y": "dev1/AO1",
            "ao_objective_piezo": "dev1/AO21",
            "di_clock": "PFI12",
        },
        "PulseGen": {
            "do_apd_gate": 5,
            "do_laser_INTE_520_dm": 3,
            "do_laser_OPTO_589_dm": 3,
            "do_laser_COBO_638_dm": 7,
            "do_sample_clock": 0,
            "do_sig_gen_BERK_bnc835_gate": 1,
            "do_sig_gen_STAN_sg394_gate": 10,
            "do_camera_trigger": 5,
        },
        "Tagger": {"di_apd_0": 2, "di_apd_1": 4, "di_apd_gate": 3, "di_clock": 1},
    },
}

# endregion
# region OPX config

default_pulse_duration = config["CommonDurations"]["default_pulse_duration"]
default_int_freq = 75e6
rabi_period_0 = config["Microwaves"]["sig_gen_0"]["rabi_period"]
rabi_period_1 = config["Microwaves"]["sig_gen_1"]["rabi_period"]
ramp_to_zero_duration = 64
iq_buffer = 0

opx_config = {
    "version": 1,
    "controllers": {
        "con1": {
            "type": "opx1",
            "analog_outputs": {
                1: {"offset": 0.0, "delay": 0},
                2: {"offset": 0.0, "delay": 0},
                3: {"offset": 0.0, "delay": 0},
                4: {"offset": 0.0, "delay": 0},
                5: {"offset": 0.0, "delay": 0},
                6: {"offset": 0.0, "delay": 0},
                7: {"offset": 0.0, "delay": 0},
                8: {"offset": 0.0, "delay": 0},
                9: {"offset": 0.0, "delay": 0},
                10: {"offset": 0.0, "delay": 0},
            },
            "digital_outputs": {
                1: {},  #
                2: {},  #
                3: {},  #
                4: {},  #
                5: {},  #
                6: {},  #
                7: {},  #
                8: {},  #
                9: {},  #
                10: {},  #
            },
            "analog_inputs": {
                1: {"offset": 0},  # APD0
                2: {"offset": 0},  # APD1
            },
        },
    },
    "elements": {
        # region Bare channels
        "do1": {
            "digitalInputs": {"chan": {"port": ("con1", 1), "delay": 0, "buffer": 0}},
            "operations": {"on": "do_on", "off": "do_off"},
        },
        "do2": {
            "digitalInputs": {"chan": {"port": ("con1", 2), "delay": 0, "buffer": 0}},
            "operations": {"on": "do_on", "off": "do_off"},
        },
        "do3": {
            "digitalInputs": {"chan": {"port": ("con1", 3), "delay": 0, "buffer": 0}},
            "operations": {"on": "do_on", "off": "do_off"},
        },
        "do4": {
            "digitalInputs": {"chan": {"port": ("con1", 4), "delay": 0, "buffer": 0}},
            "operations": {"on": "do_on", "off": "do_off"},
        },
        "do5": {
            "digitalInputs": {"chan": {"port": ("con1", 5), "delay": 0, "buffer": 0}},
            "operations": {"on": "do_on", "off": "do_off"},
        },
        "do6": {
            "digitalInputs": {"chan": {"port": ("con1", 6), "delay": 0, "buffer": 0}},
            "operations": {"on": "do_on", "off": "do_off"},
        },
        "do7": {
            "digitalInputs": {"chan": {"port": ("con1", 7), "delay": 0, "buffer": 0}},
            "operations": {"on": "do_on", "off": "do_off"},
        },
        "do8": {
            "digitalInputs": {"chan": {"port": ("con1", 8), "delay": 0, "buffer": 0}},
            "operations": {"on": "do_on", "off": "do_off"},
        },
        "do9": {
            "digitalInputs": {"chan": {"port": ("con1", 9), "delay": 0, "buffer": 0}},
            "operations": {"on": "do_on", "off": "do_off"},
        },
        "do10": {
            "digitalInputs": {"chan": {"port": ("con1", 10), "delay": 0, "buffer": 0}},
            "operations": {"on": "do_on", "off": "do_off"},
        },
        "ao1": {
            "singleInput": {"port": ("con1", 1)},
            "intermediate_frequency": default_int_freq,
            "operations": {"cw": "ao_cw", "off": "ao_off"},
        },
        "ao2": {
            "singleInput": {"port": ("con1", 2)},
            "intermediate_frequency": default_int_freq,
            "operations": {"cw": "ao_cw", "off": "ao_off"},
        },
        "ao3": {
            "singleInput": {"port": ("con1", 3)},
            "intermediate_frequency": default_int_freq,
            "operations": {"cw": "ao_cw", "off": "ao_off"},
        },
        "ao4": {
            "singleInput": {"port": ("con1", 4)},
            "intermediate_frequency": default_int_freq,
            "operations": {"cw": "ao_cw", "off": "ao_off"},
        },
        "ao5": {
            "singleInput": {"port": ("con1", 5)},
            "intermediate_frequency": default_int_freq,
            "operations": {"cw": "ao_cw", "off": "ao_off"},
        },
        "ao6": {
            "singleInput": {"port": ("con1", 6)},
            "intermediate_frequency": default_int_freq,
            "operations": {"cw": "ao_cw", "off": "ao_off"},
        },
        "ao7": {
            "singleInput": {"port": ("con1", 7)},
            "intermediate_frequency": default_int_freq,
            "operations": {"cw": "ao_cw", "off": "ao_off"},
        },
        "ao8": {
            "singleInput": {"port": ("con1", 8)},
            "intermediate_frequency": default_int_freq,
            "operations": {"cw": "ao_cw", "off": "ao_off"},
        },
        "ao9": {
            "singleInput": {"port": ("con1", 9)},
            "intermediate_frequency": default_int_freq,
            "operations": {"cw": "ao_cw", "off": "ao_off"},
        },
        "ao10": {
            "singleInput": {"port": ("con1", 10)},
            "intermediate_frequency": default_int_freq,
            "operations": {"cw": "ao_cw", "off": "ao_off"},
        },
        # endregion
        # region Actual "elements", or physical things to control
        "do_laser_COBO_638_dm": {
            "digitalInputs": {"chan": {"port": ("con1", 1), "delay": 16, "buffer": 0}},
            "operations": {
                "on": "do_on",
                "off": "do_off",
                "scc": "do_scc",
                "ion": "do_ion",
            },
        },
        "ao_laser_OPTO_589_am": {
            "singleInput": {"port": ("con1", 7)},
            "intermediate_frequency": 0,
            "operations": {
                "on": "yellow_imaging",
                "off": "ao_off",
                "charge_readout": "yellow_charge_readout",
                "spin_pol": "yellow_spin_pol",
            },
        },
        "ao_laser_OPTO_589_am_sticky": {
            "singleInput": {"port": ("con1", 7)},
            "intermediate_frequency": 0,
            "sticky": {"analog": True, "duration": ramp_to_zero_duration},
            "operations": {
                "on": "yellow_imaging",
                "off": "ao_off",
                "charge_readout": "yellow_charge_readout",
            },
        },
        "do_laser_INTE_520_dm": {
            "digitalInputs": {"chan": {"port": ("con1", 4), "delay": 0, "buffer": 0}},
            "operations": {
                "on": "do_on",
                "off": "do_off",
                "charge_pol": "do_charge_pol",
                "spin_pol": "do_green_spin_pol",
                "shelving": "do_shelving",
            },
        },
        "do_sig_gen_STAN_sg394_dm": {
            "digitalInputs": {
                "chan": {
                    "port": ("con1", 10),
                    "delay": 0,
                    # "delay": config["Microwaves"]["sig_gen_0"]["iq_delay"]
                    # + iq_buffer // 2,
                    "buffer": 0,
                }
            },
            "operations": {
                "on": "do_on",
                "off": "do_off",
                "pi_pulse": "do_pi_pulse_0",
                # "pi_on_2_pulse": "do_pi_on_2_pulse_0",
            },
        },
        "ao_sig_gen_STAN_sg394_i": {
            "singleInput": {"port": ("con1", 9)},
            "intermediate_frequency": 0,
            # "sticky": {"analog": True, "duration": ramp_to_zero_duration},
            "operations": {
                "on": "ao_cw",
                "off": "ao_off",
                "pi_pulse": "iq_pi_pulse_0",
                # "pi_on_2_pulse": "iq_pi_on_2_pulse_0",
            },
        },
        "ao_sig_gen_STAN_sg394_q": {
            "singleInput": {"port": ("con1", 10)},
            "intermediate_frequency": 0,
            # "sticky": {"analog": True, "duration": ramp_to_zero_duration},
            "operations": {
                "on": "ao_cw",
                "off": "ao_off",
                "pi_pulse": "iq_pi_pulse_0",
                # "pi_on_2_pulse": "iq_pi_on_2_pulse_0",
            },
        },
        "do_sig_gen_STAN_sg394_2_dm": {
            "digitalInputs": {"chan": {"port": ("con1", 9), "delay": 0, "buffer": 0}},
            "operations": {
                "on": "do_on",
                "off": "do_off",
                "pi_pulse": "do_pi_pulse_1",
                # "pi_on_2_pulse": "do_pi_on_2_pulse_1",
            },
        },
        "do_camera_trigger": {
            "digitalInputs": {"chan": {"port": ("con1", 5), "delay": 0, "buffer": 0}},
            "sticky": {
                "analog": True,
                "digital": True,
                "duration": ramp_to_zero_duration,
            },
            "operations": {"on": "do_on", "off": "do_off"},
        },
        "ao_laser_COBO_638_x": {
            "singleInput": {"port": ("con1", 2)},
            "intermediate_frequency": 75e6,
            "sticky": {"analog": True, "duration": ramp_to_zero_duration},
            "operations": {
                "aod_cw-opti": "red_aod_cw-opti",
                "aod_cw-ion": "red_aod_cw-ion",
                "aod_cw-scc": "red_aod_cw-scc",
                "continue": "ao_off",
            },
        },
        "ao_laser_COBO_638_y": {
            "singleInput": {"port": ("con1", 6)},
            "intermediate_frequency": 75e6,
            "sticky": {"analog": True, "duration": ramp_to_zero_duration},
            "operations": {
                "aod_cw-opti": "red_aod_cw-opti",
                "aod_cw-ion": "red_aod_cw-ion",
                "aod_cw-scc": "red_aod_cw-scc",
                "continue": "ao_off",
            },
        },
        "ao_laser_INTE_520_x": {
            "singleInput": {"port": ("con1", 3)},
            "intermediate_frequency": 110e6,
            "sticky": {"analog": True, "duration": ramp_to_zero_duration},
            "operations": {
                "aod_cw-opti": "green_aod_cw-opti",
                "aod_cw-charge_pol": "green_aod_cw-charge_pol",
                "aod_cw-spin_pol": "green_aod_cw-spin_pol",
                "aod_cw-shelving": "green_aod_cw-shelving",
                "continue": "ao_off",
            },
        },
        "ao_laser_INTE_520_y": {
            "singleInput": {"port": ("con1", 4)},
            "intermediate_frequency": 110e6,
            "sticky": {"analog": True, "duration": ramp_to_zero_duration},
            "operations": {
                "aod_cw-opti": "green_aod_cw-opti",
                "aod_cw-charge_pol": "green_aod_cw-charge_pol",
                "aod_cw-spin_pol": "green_aod_cw-spin_pol",
                "aod_cw-shelving": "green_aod_cw-shelving",
                "continue": "ao_off",
            },
        },
        # endregion
    },
    # region Pulses
    "pulses": {
        ### Analog
        # Green
        "green_aod_cw-opti": {
            "operation": "control",
            "length": default_pulse_duration,
            "waveforms": {"single": "green_aod_cw-opti"},
        },
        "green_aod_cw-charge_pol": {
            "operation": "control",
            "length": default_pulse_duration,
            "waveforms": {"single": "green_aod_cw-charge_pol"},
        },
        "green_aod_cw-spin_pol": {
            "operation": "control",
            "length": default_pulse_duration,
            "waveforms": {"single": "green_aod_cw-spin_pol"},
        },
        "green_aod_cw-shelving": {
            "operation": "control",
            "length": default_pulse_duration,
            "waveforms": {"single": "green_aod_cw-shelving"},
        },
        # Red
        "red_aod_cw-opti": {
            "operation": "control",
            "length": default_pulse_duration,
            "waveforms": {"single": "red_aod_cw-opti"},
        },
        "red_aod_cw-ion": {
            "operation": "control",
            "length": default_pulse_duration,
            "waveforms": {"single": "red_aod_cw-ion"},
        },
        "red_aod_cw-scc": {
            "operation": "control",
            "length": default_pulse_duration,
            "waveforms": {"single": "red_aod_cw-scc"},
        },
        # Yellow
        "yellow_imaging": {
            "operation": "control",
            "length": default_pulse_duration,
            "waveforms": {"single": "yellow_imaging"},
        },
        "yellow_charge_readout": {
            "operation": "control",
            "length": default_pulse_duration,
            "waveforms": {"single": "yellow_charge_readout"},
        },
        "yellow_spin_pol": {
            "operation": "control",
            "length": config["Optics"][LaserKey.WIDEFIELD_SPIN_POL]["duration"],
            "waveforms": {"single": "yellow_spin_pol"},
        },
        #
        "ao_cw": {
            "operation": "control",
            "length": default_pulse_duration,
            "waveforms": {"single": "cw"},
        },
        "ao_off": {
            "operation": "control",
            "length": default_pulse_duration,
            "waveforms": {"single": "off"},
        },
        "iq_pi_pulse_0": {
            "operation": "control",
            "length": int(rabi_period_0 / 2) + iq_buffer,
            "waveforms": {"single": "cw"},
        },
        # "iq_pi_on_2_pulse_0": {
        #     "operation": "control",
        #     "length": int(rabi_period_0 / 4) + iq_buffer,
        #     "waveforms": {"single": "cw"},
        # },
        ### Digital
        "do_on": {
            "operation": "control",
            "length": default_pulse_duration,
            "digital_marker": "on",
        },
        "do_off": {
            "operation": "control",
            "length": default_pulse_duration,
            "digital_marker": "off",
        },
        "do_short_pulse": {
            "operation": "control",
            "length": default_pulse_duration,
            "digital_marker": "square",
        },
        "do_scc": {
            "operation": "control",
            "length": config["Optics"][LaserKey.SCC]["duration"],
            "digital_marker": "on",
        },
        "do_ion": {
            "operation": "control",
            "length": config["Optics"][LaserKey.ION]["duration"],
            "digital_marker": "on",
        },
        "do_charge_pol": {
            "operation": "control",
            "length": config["Optics"][LaserKey.CHARGE_POL]["duration"],
            "digital_marker": "on",
        },
        "do_shelving": {
            "operation": "control",
            "length": config["Optics"][LaserKey.SHELVING]["duration"],
            "digital_marker": "on",
        },
        "do_green_spin_pol": {
            "operation": "control",
            "length": 1000,
            "digital_marker": "on",
        },
        "do_pi_pulse_0": {
            "operation": "control",
            "length": int(rabi_period_0 / 2),
            "digital_marker": "on",
        },
        # "do_pi_on_2_pulse_0": {
        #     "operation": "control",
        #     "length": int(rabi_period_0 / 4),
        #     "digital_marker": "on",
        # },
        "do_pi_pulse_1": {
            "operation": "control",
            "length": int(rabi_period_1 / 2),
            "digital_marker": "on",
        },
        # "do_pi_on_2_pulse_1": {
        #     "operation": "control",
        #     "length": int(rabi_period_1 / 4),
        #     "digital_marker": "on",
        # },
        ### Mixed
    },
    # endregion
    # region Waveforms
    ### Analog
    "waveforms": {
        # Green AOD
        "green_aod_cw-opti": {"type": "constant", "sample": 0.09},
        # "green_aod_cw-charge_pol": {"type": "constant", "sample": 0.13},
        # "green_aod_cw-charge_pol": {"type": "constant", "sample": 0.06},  # Negative
        "green_aod_cw-charge_pol": {"type": "constant", "sample": 0.11},
        "green_aod_cw-spin_pol": {"type": "constant", "sample": 0.05},
        "green_aod_cw-shelving": {"type": "constant", "sample": 0.05},
        # Red AOD
        # "red_aod_cw-opti": {"type": "constant", "sample": 0.10},
        "red_aod_cw-opti": {"type": "constant", "sample": 0.13},
        "red_aod_cw-ion": {"type": "constant", "sample": 0.19},
<<<<<<< HEAD
        "red_aod_cw-scc": {"type": "constant", "sample": 0.15},
=======
        "red_aod_cw-scc": {"type": "constant", "sample": 0.20},
>>>>>>> 840e9691
        # Yellow AOM
        "yellow_imaging": {"type": "constant", "sample": 0.40},  # 0.35
        "yellow_charge_readout": {"type": "constant", "sample": 0.34},  # 30e6
        "yellow_spin_pol": {"type": "constant", "sample": 0.38},
        # Other
        "aod_cw": {"type": "constant", "sample": 0.35},
        "cw": {"type": "constant", "sample": 0.5},
        "off": {"type": "constant", "sample": 0.0},
    },
    ### Digital, format is list of tuples: (on/off, ns)
    "digital_waveforms": {
        "on": {"samples": [(1, 0)]},
        "off": {"samples": [(0, 0)]},
        "square": {"samples": [(1, 100), (0, 100)]},
    },
    # endregion
}
# endregion


if __name__ == "__main__":  #
    # print(config)
    print(config["DeviceIDs"]["gcs_dll_path"])<|MERGE_RESOLUTION|>--- conflicted
+++ resolved
@@ -672,11 +672,7 @@
         # "red_aod_cw-opti": {"type": "constant", "sample": 0.10},
         "red_aod_cw-opti": {"type": "constant", "sample": 0.13},
         "red_aod_cw-ion": {"type": "constant", "sample": 0.19},
-<<<<<<< HEAD
-        "red_aod_cw-scc": {"type": "constant", "sample": 0.15},
-=======
         "red_aod_cw-scc": {"type": "constant", "sample": 0.20},
->>>>>>> 840e9691
         # Yellow AOM
         "yellow_imaging": {"type": "constant", "sample": 0.40},  # 0.35
         "yellow_charge_readout": {"type": "constant", "sample": 0.34},  # 30e6
