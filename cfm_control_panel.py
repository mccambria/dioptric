# -*- coding: utf-8 -*-
"""
This file contains functions to control the CFM. Just change the function call
in the main section at the bottom of this file and run the file. Shared or
frequently changed parameters are in the __main__ body and relatively static
parameters are in the function definitions.

Created on Sun Nov 25 14:00:28 2018

@author: mccambria
"""


# %% Imports

import labrad
import utils.tool_belt as tool_belt
import majorroutines.image_sample as image_sample
import majorroutines.optimize as optimize
import majorroutines.stationary_count as stationary_count
import majorroutines.resonance as resonance


# %% Minor Routines


def set_xyz(coords):
    with labrad.connect() as cxn:
        tool_belt.set_xyz(cxn, coords)


def set_xyz_zero():
    with labrad.connect() as cxn:
        tool_belt.set_xyz_zero(cxn)


# %% Major Routines


def do_image_sample(name, coords, scan_range, num_steps, apd_index):

    readout = 10 * 10**6  # In nanoseconds

    with labrad.connect() as cxn:
        # For now we only support square scans so pass scan_range twice
        image_sample.main(cxn, name, coords, scan_range, scan_range,
                          num_steps, readout, apd_index)


def do_optimize(name, coords, apd_index):

    with labrad.connect() as cxn:
        optimize.main(cxn, name, coords, apd_index,
                      set_to_opti_centers=False,
                      save_data=True, plot_data=True)


def do_stationary_count(name, coords, apd_index):

    # In nanoseconds
    run_time = 20 * 10**9
    readout = 100 * 10**6

    with labrad.connect() as cxn:
        stationary_count.main(cxn, name, coords, run_time, readout, apd_index)


def do_resonance(name, coords, apd_index):

    freq_center = 2.87
    freq_range = 0.3
    num_steps = 60
    num_runs = 5
    uwave_power = -13.0  # -13.0 with a 1.0 ND is a good starting point

    with labrad.connect() as cxn:
        resonance.main(cxn, name, coords, apd_index, freq_center, freq_range,
                       num_steps, num_runs, uwave_power)


# %% Script Code


# Functions only run when called. Since this part of the script is not in a
# function, it will run when the script is run.
# __name__ will only be __main__ if we're running the file as a program.
# The below pattern enables us to import this file as a module without
# running it as a program.
if __name__ == '__main__':

    # %% Frequenctly modified/shared parameters
    # The file has minimal documentation.
    # For more, view the function definitions in their respective file.

    name = 'ayrton12'

#    coords = [0.0, 0.0, 50.0]
<<<<<<< HEAD
    coords = [-0.098, 0.007, 49.0]
    
=======
    coords = [0.002, -0.010, 48.502]

>>>>>>> bd46e935
    apd_index = 0

    scan_range = 0.05
    num_scan_steps = 60

    # %% Functions to run

    try:
#        do_image_sample(name, coords, scan_range, num_scan_steps, apd_index)
#        do_optimize(name, coords, apd_index)
#        do_stationary_count(name, coords, apd_index)
        do_resonance(name, coords, apd_index)
    finally:
        pass
        # Kill safe stop
#        if tool_belt.check_safe_stop_alive():
#            tool_belt.poll_safe_stop()<|MERGE_RESOLUTION|>--- conflicted
+++ resolved
@@ -95,13 +95,8 @@
     name = 'ayrton12'
 
 #    coords = [0.0, 0.0, 50.0]
-<<<<<<< HEAD
     coords = [-0.098, 0.007, 49.0]
-    
-=======
-    coords = [0.002, -0.010, 48.502]
 
->>>>>>> bd46e935
     apd_index = 0
 
     scan_range = 0.05
