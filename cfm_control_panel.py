# -*- coding: utf-8 -*-
"""This file contains functions to control the CFM. Just change the function call
in the main section at the bottom of this file and run the file. Shared or
frequently changed parameters are in the __main__ body and relatively static
parameters are in the function definitions.

Created on Sun Nov 25 14:00:28 2018

@author: mccambria
"""


# %% Imports


import labrad
import numpy
import copy
import utils.tool_belt as tool_belt
import majorroutines.image_sample as image_sample
import majorroutines.optimize as optimize
import majorroutines.stationary_count as stationary_count
import majorroutines.resonance as resonance
import majorroutines.pulsed_resonance as pulsed_resonance
import majorroutines.optimize_magnet_angle as optimize_magnet_angle
import majorroutines.rabi as rabi
import majorroutines.g2_measurement as g2_measurement
import majorroutines.t1_double_quantum as t1_double_quantum
import majorroutines.ramsey as ramsey
import majorroutines.spin_echo as spin_echo
import majorroutines.set_drift_from_reference_image as set_drift_from_reference_image
import debug.test_major_routines as test_major_routines


# %% Minor Routines


def set_xyz(nv_sig):

    with labrad.connect() as cxn:
        tool_belt.set_xyz(cxn, nv_sig)

def set_xyz_zero():

    with labrad.connect() as cxn:
        tool_belt.set_xyz_zero(cxn)


# %% Major Routines


def do_image_sample(nv_sig, apd_indices):
    
    scan_range = 0.5
    num_steps = 100

    # For now we only support square scans so pass scan_range twice
    image_sample.main(nv_sig, scan_range, scan_range, num_steps, apd_indices)

def do_optimize(nv_sig, apd_indices):

    optimize.main(nv_sig, apd_indices,
              set_to_opti_coords=False, save_data=True, plot_data=True)

def do_optimize_list(nv_sig_list, apd_indices):

    optimize.optimize_list(nv_sig_list, apd_indices)

def do_stationary_count(nv_sig, apd_indices):

    run_time = 120 * 10**9  # ns

    stationary_count.main(nv_sig, run_time, apd_indices)

def do_g2_measurement(nv_sig, apd_a_index, apd_b_index):

    run_time = 60 * 10  # s
    diff_window = 150  # ns

    g2_measurement.main(nv_sig, run_time, diff_window,
                        apd_a_index, apd_b_index)

def do_resonance(nv_sig, apd_indices, freq_center=2.87, freq_range=0.2):

    num_steps = 76
    num_runs = 2
    uwave_power = -13.0  # -13.0 with a 1.5 ND is a good starting point

    resonance.main(nv_sig, apd_indices, freq_center, freq_range,
                   num_steps, num_runs, uwave_power)

def do_pulsed_resonance(nv_sig, apd_indices,
                        freq_center=2.87, freq_range=0.2):
    
    num_steps = 51
    num_reps = 10**5
    num_runs = 3
    uwave_power = 9.0
    uwave_pulse_dur = 60

    pulsed_resonance.main(nv_sig, apd_indices, freq_center, freq_range,
                          num_steps, num_reps, num_runs,
                          uwave_power, uwave_pulse_dur)

def do_optimize_magnet_angle(nv_sig, apd_indices):

    angle_range = [0, 150]
    num_angle_steps = 6
    freq_center = 2.87
    freq_range = 0.35
    num_freq_steps = 76
    num_freq_reps = 10**5
    num_freq_runs = 7
#    num_freq_runs = 3
    uwave_power = 9.0
    uwave_pulse_dur = 120

    optimize_magnet_angle.main(nv_sig, apd_indices,
               angle_range, num_angle_steps, freq_center, freq_range,
               num_freq_steps, num_freq_reps, num_freq_runs,
               uwave_power, uwave_pulse_dur)

def do_rabi(nv_sig, apd_indices, do_uwave_gate_number):

<<<<<<< HEAD
    uwave_time_range = [0, 200]
=======
    uwave_time_range = [0, 400]
>>>>>>> 5908b6f6
    num_steps = 51
    num_reps = 3*10**5
    num_runs = 2

    rabi.main(nv_sig, apd_indices, uwave_time_range,
              do_uwave_gate_number, num_steps, num_reps, num_runs)

def do_t1_battery(nv_sig, apd_indices):

    num_runs = 20

    # T1 experiment parameters, formatted:
    # [[init state, read state], relaxation_time_range, num_steps, num_reps]
    # ~ 11 hours total
    t1_exp_array = numpy.array([[[1,-1], [0, 50*10**3], 51, 8*10**4], # 50 min, optimize every 2.5 min
                                [[1,-1], [0, 500*10**3], 26, 3*10**4], # 1.5 hrs, optimize every 3.5 min
                                [[1,1], [0, 50*10**3], 51, 8*10**4], # 50 min, optimize every 2.5 min
                                [[1,1], [0, 500*10**3], 26, 3*10**4], # 1.5 hrs, optimize every 3.5 min
                                [[0,1], [0, 2*10**6], 26, 2*10**4], # 3 hrs, optimize every 9 min
                                [[0,0], [0, 2*10**6], 26, 2*10**4]]) # 3 hrs, optimize every 9 min

    # Loop through the experiments
    for exp_ind in range(len(t1_exp_array)):

        init_read_states = t1_exp_array[exp_ind, 0]
        relaxation_time_range = t1_exp_array[exp_ind, 1]
        num_steps = t1_exp_array[exp_ind, 2]
        num_reps = t1_exp_array[exp_ind, 3]

        t1_double_quantum.main(nv_sig, apd_indices, relaxation_time_range,
                           num_steps, num_reps, num_runs, init_read_states)

def do_ramsey(nv_sig, apd_indices):

    detuning = 2.5  # MHz
    precession_time_range = [0, 4 * 10**3]
    num_steps = 151
    num_reps = 3 * 10**5
    num_runs = 1

    ramsey.main(nv_sig, apd_indices, detuning, precession_time_range,
                num_steps, num_reps, num_runs)

def do_spin_echo(nv_sig, apd_indices):

    precession_time_range = [0, 50 * 10**3]
    num_steps = 101
    num_reps = 3 * 10**4
    num_runs = 20

    spin_echo.main(nv_sig, apd_indices, precession_time_range,
                   num_steps, num_reps, num_runs)

def do_sample_nvs(nv_sig_list, apd_indices):

    # g2 parameters
    run_time = 60 * 5
    diff_window = 150

    # PESR parameters
    num_steps = 101
    num_reps = 10**5
    num_runs = 5
    uwave_power = 9.0
    uwave_pulse_dur = 120

    g2 = g2_measurement.main_with_cxn
    pesr = pulsed_resonance.main_with_cxn

    with labrad.connect() as cxn:
        for nv_sig in nv_sig_list:
            g2_zero = g2(cxn, nv_sig, run_time, diff_window,
                         apd_indices[0], apd_indices[1])
            if g2_zero < 0.5:
                pesr(cxn, nv_sig, apd_indices, 2.87, 0.2, num_steps,
                     num_reps, num_runs, uwave_power, uwave_pulse_dur)

def do_set_drift_from_reference_image(nv_sig, apd_indices):

    # ref_file_name = '2019-06-10_15-22-25_ayrton12'  # 60 x 60
    ref_file_name = '2019-06-27_16-37-18_johnson1' # bulk nv, first one we saw

    set_drift_from_reference_image.main(ref_file_name, nv_sig, apd_indices)

def do_test_major_routines(nv_sig, apd_indices):
    """Run this whenver you make a significant code change. It'll make sure
    you didn't break anything in the major routines.
    """

    test_major_routines.main(nv_sig, apd_indices)


# %% Run the file


if __name__ == '__main__':

    # %% Shared parameters

    apd_indices = [0]
#    apd_indices = [0, 1]
    sample_name = 'ayrton12'
    
    # Master list 7/25
    coords_list = [   [0.225, 0.142, 5.03], 
                      [0.180, 0.190, 5.02],
                      [0.016, 0.242, 5.03],
                      [-0.038, 0.231, 5.01],
                      [0.003, 0.216, 5.02], # take g(2) again
                      [0.061, 0.164, 5.03],  #  great! nv5_2019_07_25
                      [0.006, 0.187, 5.03],  # take g(2) again
                      [0.003, 0.170, 5.03],  
                      [-0.010, 0.145, 5.01],
                      [-0.080, 0.162, 5.01],
                      [-0.169, 0.161, 5.03], # great! nv10_2019_07_25
                      [-0.148, 0.111, 5.03],
                      [-0.221, 0.154, 5.03],
                      [-0.235, 0.140, 5.03],
                      [-0.229, 0.116, 5.02],
                      [-0.128, 0.049, 5.02], # possibly nv15_2019_07_25
                      [-0.191, 0.041, 5.04], # great! nv16_2019_07_25
                      [-0.101, 0.048, 5.02],
                      [0.032, 0.006, 5.03],  # great! low counts nv18_2019_07_25
                      [-0.075, 0.042, 5.02],
                      [-0.085, -0.006, 5.04],
                      [-0.012, -0.032, 5.03],
                      [0.045, -0.042, 5.01],
                      [0.026, -0.068, 5.01], # take g(2) again
                      [0.036, -0.188, 5.03],
                      [0.122, -0.219, 5.02], # great! nv25_2019_07_25
                      [-0.101, -0.082, 5.00],
                      [-0.229, -0.052, 5.03], # great! nv27_2019_07_25
                      [-0.209, -0.105, 5.05],
                      [-0.222, -0.121, 5.03], # possibly nv29_2019_07_25
                      [-0.056, -0.015, 5.02],
                      [-0.137, -0.046, 5.03],
                      [0.242, -0.018, 5.03],
                      [0.229, -0.024, 5.07]] # take g(2) again
    
    nv5_2019_07_25 = {'coords': coords_list[5],
          'name': '{}-nv{}_2019_07_25'.format(sample_name, 5),
          'expected_count_rate': 25,
          'nd_filter': 'nd_1.5', 'magnet_angle': 257.4,
          'resonance_low': 2.7890, 'rabi_low': 76.3, 'uwave_power_low': 9.0,
          'resonance_high': 2.9385, 'rabi_high': 54.5, 'uwave_power_high': 10.0}
    
    nv5_2019_07_25['resonance_low'] = 2.800
    nv5_2019_07_25['resonance_high'] = 2.9398
    nv16_2019_07_25 = {'coords': coords_list[16],
          'name': '{}-nv{}_2019_07_25'.format(sample_name, 16),
          'expected_count_rate': 19,
          'nd_filter': 'nd_1.5', 'magnet_angle': 194.1,
          'resonance_low': 2.8221, 'rabi_low': 111.6, 'uwave_power_low': 9.0,
          'resonance_high': 2.8994, 'rabi_high': 115.1, 'uwave_power_high': 10.0}
    nv25_2019_07_25 = {'coords': coords_list[25],
          'name': '{}-nv{}_2019_07_25'.format(sample_name, 25),
          'expected_count_rate': 38,
          'nd_filter': 'nd_1.5', 'magnet_angle': 222.3,
          'resonance_low': 2.8584, 'rabi_low': 423.2, 'uwave_power_low': 9.0,
          'resonance_high': 2.9034, 'rabi_high': 271.5, 'uwave_power_high': 10.0}
    nv27_2019_07_25 = {'coords': coords_list[27],
          'name': '{}-nv{}_2019_07_25'.format(sample_name, 27),
          'expected_count_rate': 20,
          'nd_filter': 'nd_1.5', 'magnet_angle': 15.4,
          'resonance_low': None, 'rabi_low': None, 'uwave_power_low': 9.0,
          'resonance_high': None, 'rabi_high': None, 'uwave_power_high': 10.0}
    nv29_2019_07_25 = {'coords': coords_list[29],
          'name': '{}-nv{}_2019_07_25'.format(sample_name, 29),
          'expected_count_rate': 39,
          'nd_filter': 'nd_1.5', 'magnet_angle': None,
          'resonance_low': None, 'rabi_low': None, 'uwave_power_low': 9.0,
          'resonance_high': None, 'rabi_high': None, 'uwave_power_high': 10.0}
    
#    Debug NV
#    nv27_2019_07_25 = {'coords': coords_list[27],
#          'name': '{}-nv{}_2019_07_25'.format(sample_name, 27),
#          'expected_count_rate': 20,
#          'nd_filter': 'nd_1.5', 'magnet_angle': None,
#          'resonance_low': 2.80, 'rabi_low': 122, 'uwave_power_low': 9.0,
#          'resonance_high': 2.90, 'rabi_high': 155, 'uwave_power_high': 10.0}
    
#    nv_sig_list = [nv5_2019_07_25, nv16_2019_07_25, nv25_2019_07_25,
#                   nv27_2019_07_25, nv29_2019_07_25]
    nv_sig_list = [nv5_2019_07_25]

    # %% Functions to run

    try:

        # Operations that don't need an NV
        # set_xyz_zero()
#         set_xyz([0.0, 0.0, 5.0])
#        drift = tool_belt.get_drift()
#        tool_belt.set_drift([float(drift[0])+0.02, float(drift[1])-0.02, 0.15])
#        tool_belt.set_drift([-0.012, 0.0, -0.02])
        # 
#        set_xyz([0.0, 0.0, z_voltage + tool_belt.get_drift()[2]])

        # Routines that expect lists of NVs
#        do_optimize_list(nv_sig_list, apd_indices)
#        do_sample_nvs(nv_sig_list, apd_indices)
#        do_g2_measurement(nv_sig_list[0], apd_indices[0], apd_indices[1])

        # Routines that expect single NVs
        for ind in range(len(nv_sig_list)):
            nv_sig = nv_sig_list[ind]
#            for z in numpy.linspace(5.5, 6.5, 6):
#                nv_sig_copy = copy.deepcopy(nv_sig)
#                coords = nv_sig_copy['coords']
#                nv_sig_copy['coords'] = [coords[0], coords[1], z]
#                do_image_sample(nv_sig_copy, apd_indices)
#            do_image_sample(nv_sig, apd_indices)
#            do_optimize(nv_sig, apd_indices)
#            do_stationary_count(nv_sig, apd_indices)
#            do_g2_measurement(nv_sig, apd_indices[0], apd_indices[1])
#            do_optimize_magnet_angle(nv_sig, apd_indices)
#            do_resonance(nv_sig, apd_indices)
#            do_pulsed_resonance(nv_sig, apd_indices)
            do_pulsed_resonance(nv_sig, apd_indices, freq_center=2.800, freq_range=0.1)
            do_pulsed_resonance(nv_sig, apd_indices, freq_center=2.9398, freq_range=0.1)
#            do_pulsed_resonance(nv_sig, apd_indices, freq_center=2.87, freq_range=0.15)
#            do_pulsed_resonance(nv_sig, apd_indices, freq_center=2.935, freq_range=0.06)
#            do_rabi(nv_sig, apd_indices, 0) 
#            do_rabi(nv_sig, apd_indices, 1)
#            do_t1_battery(nv_sig, apd_indices)
#            do_ramsey(nv_sig, apd_indices)
#            do_spin_echo(nv_sig, apd_indices)
#            do_set_drift_from_reference_image(nv_sig, apd_indices)
#            do_test_major_routines(nv_sig, apd_indices)
#            with labrad.connect() as cxn:
#                tool_belt.set_xyz_on_nv(cxn, nv_sig)

    finally:
        # Reset our hardware - this should be done in each routine, but
        # let's double check here
        tool_belt.reset_cfm()
        # Kill safe stop
        if tool_belt.check_safe_stop_alive():
            print('\n\nRoutine complete. Press enter to exit.')
            tool_belt.poll_safe_stop()<|MERGE_RESOLUTION|>--- conflicted
+++ resolved
@@ -50,7 +50,7 @@
 
 
 def do_image_sample(nv_sig, apd_indices):
-    
+
     scan_range = 0.5
     num_steps = 100
 
@@ -91,7 +91,7 @@
 
 def do_pulsed_resonance(nv_sig, apd_indices,
                         freq_center=2.87, freq_range=0.2):
-    
+
     num_steps = 51
     num_reps = 10**5
     num_runs = 3
@@ -122,11 +122,7 @@
 
 def do_rabi(nv_sig, apd_indices, do_uwave_gate_number):
 
-<<<<<<< HEAD
-    uwave_time_range = [0, 200]
-=======
     uwave_time_range = [0, 400]
->>>>>>> 5908b6f6
     num_steps = 51
     num_reps = 3*10**5
     num_runs = 2
@@ -229,16 +225,16 @@
     apd_indices = [0]
 #    apd_indices = [0, 1]
     sample_name = 'ayrton12'
-    
+
     # Master list 7/25
-    coords_list = [   [0.225, 0.142, 5.03], 
+    coords_list = [   [0.225, 0.142, 5.03],
                       [0.180, 0.190, 5.02],
                       [0.016, 0.242, 5.03],
                       [-0.038, 0.231, 5.01],
                       [0.003, 0.216, 5.02], # take g(2) again
                       [0.061, 0.164, 5.03],  #  great! nv5_2019_07_25
                       [0.006, 0.187, 5.03],  # take g(2) again
-                      [0.003, 0.170, 5.03],  
+                      [0.003, 0.170, 5.03],
                       [-0.010, 0.145, 5.01],
                       [-0.080, 0.162, 5.01],
                       [-0.169, 0.161, 5.03], # great! nv10_2019_07_25
@@ -265,14 +261,14 @@
                       [-0.137, -0.046, 5.03],
                       [0.242, -0.018, 5.03],
                       [0.229, -0.024, 5.07]] # take g(2) again
-    
+
     nv5_2019_07_25 = {'coords': coords_list[5],
           'name': '{}-nv{}_2019_07_25'.format(sample_name, 5),
           'expected_count_rate': 25,
           'nd_filter': 'nd_1.5', 'magnet_angle': 257.4,
           'resonance_low': 2.7890, 'rabi_low': 76.3, 'uwave_power_low': 9.0,
           'resonance_high': 2.9385, 'rabi_high': 54.5, 'uwave_power_high': 10.0}
-    
+
     nv5_2019_07_25['resonance_low'] = 2.800
     nv5_2019_07_25['resonance_high'] = 2.9398
     nv16_2019_07_25 = {'coords': coords_list[16],
@@ -299,7 +295,7 @@
           'nd_filter': 'nd_1.5', 'magnet_angle': None,
           'resonance_low': None, 'rabi_low': None, 'uwave_power_low': 9.0,
           'resonance_high': None, 'rabi_high': None, 'uwave_power_high': 10.0}
-    
+
 #    Debug NV
 #    nv27_2019_07_25 = {'coords': coords_list[27],
 #          'name': '{}-nv{}_2019_07_25'.format(sample_name, 27),
@@ -307,7 +303,7 @@
 #          'nd_filter': 'nd_1.5', 'magnet_angle': None,
 #          'resonance_low': 2.80, 'rabi_low': 122, 'uwave_power_low': 9.0,
 #          'resonance_high': 2.90, 'rabi_high': 155, 'uwave_power_high': 10.0}
-    
+
 #    nv_sig_list = [nv5_2019_07_25, nv16_2019_07_25, nv25_2019_07_25,
 #                   nv27_2019_07_25, nv29_2019_07_25]
     nv_sig_list = [nv5_2019_07_25]
@@ -322,7 +318,7 @@
 #        drift = tool_belt.get_drift()
 #        tool_belt.set_drift([float(drift[0])+0.02, float(drift[1])-0.02, 0.15])
 #        tool_belt.set_drift([-0.012, 0.0, -0.02])
-        # 
+        #
 #        set_xyz([0.0, 0.0, z_voltage + tool_belt.get_drift()[2]])
 
         # Routines that expect lists of NVs
@@ -349,7 +345,7 @@
             do_pulsed_resonance(nv_sig, apd_indices, freq_center=2.9398, freq_range=0.1)
 #            do_pulsed_resonance(nv_sig, apd_indices, freq_center=2.87, freq_range=0.15)
 #            do_pulsed_resonance(nv_sig, apd_indices, freq_center=2.935, freq_range=0.06)
-#            do_rabi(nv_sig, apd_indices, 0) 
+#            do_rabi(nv_sig, apd_indices, 0)
 #            do_rabi(nv_sig, apd_indices, 1)
 #            do_t1_battery(nv_sig, apd_indices)
 #            do_ramsey(nv_sig, apd_indices)
