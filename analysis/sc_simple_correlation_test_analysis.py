--- conflicted
+++ resolved
@@ -612,11 +612,7 @@
     spin_down_nodes = [i for i, nv in enumerate(nv_list) if nv.spin_flip]
 
     # Create the plot
-<<<<<<< HEAD
-    fig, ax = plt.subplots(figsize=(8, 6))
-=======
     fig, ax = plt.subplots(figsize=(8, 8))
->>>>>>> 7b645c2b
     nx.draw_networkx_nodes(
         G,
         pos,
@@ -665,8 +661,6 @@
     # Create ScalarMappable for the color bar
     sm = plt.cm.ScalarMappable(cmap=cm.coolwarm, norm=norm)
     sm.set_array(edge_colors)
-<<<<<<< HEAD
-=======
     cbar = plt.colorbar(sm, ax=ax)
     cbar.set_label("Correlation Coefficient", fontsize=16)
     cbar.ax.tick_params(labelsize=16)
@@ -803,15 +797,123 @@
             linewidth=edge_widths[i],
             alpha=edge_alphas[i],
         )
->>>>>>> 7b645c2b
-
-    # Add color bar with adjusted size
-    cbar = plt.colorbar(sm, ax=ax, pad=0.03, shrink=0.8, aspect=24)
-    cbar.set_label("Correlation Coefficient", fontsize=15)
-    cbar.ax.tick_params(labelsize=15)
-    cbar.outline.set_edgecolor(None)
-    cbar.outline.set_linewidth(0)
-
+
+
+def plot_nv_network_3d(data):
+    """
+    Plot a 3D network graph where NV centers are represented as nodes,
+    with spin-up nodes in red and spin-down nodes in blue.
+    Edges are colored based on the correlation coefficients.
+
+    Parameters:
+    - data: Dictionary containing 'nv_list' and 'counts'.
+    """
+    # Unpack data
+    # Seaborn aesthetics
+    sns.set(style="whitegrid", context="talk", font_scale=1.2)
+
+    # Unpack data
+    nv_list = data.get("nv_list", [])
+    counts = np.array(data.get("counts", []))
+
+    if len(nv_list) == 0 or counts.size == 0:
+        print("Error: Data does not contain NV list or counts.")
+        return None
+
+    # Separate signal and reference counts
+    sig_counts = np.array(counts[0])
+    ref_counts = np.array(counts[1])
+
+    num_nvs = len(nv_list)
+
+    # Thresholding counts with dynamic thresholds
+    sig_counts, ref_counts = threshold_counts(
+        nv_list, sig_counts, ref_counts, dynamic_thresh=True
+    )
+
+    # Flatten counts for each NV
+    flattened_sig_counts = [sig_counts[ind].flatten() for ind in range(num_nvs)]
+    flattened_ref_counts = [ref_counts[ind].flatten() for ind in range(num_nvs)]
+
+    # Calculate correlations
+    sig_corr_coeffs = nan_corr_coef(flattened_sig_counts)
+    ref_corr_coeffs = nan_corr_coef(flattened_ref_counts)
+    # difference
+    sig_corr_coeffs = sig_corr_coeffs - ref_corr_coeffs
+    # print("sig_corr_coeffs shape:", sig_corr_coeffs.shape)
+    # print("sig_corr_coeffs example values:", sig_corr_coeffs[:5, :5])
+
+    if not np.isfinite(sig_corr_coeffs).all():
+        print("Invalid values found in sig_corr_coeffs.")
+        return
+
+    # Initialize a graph
+    G = nx.Graph()
+    for i, nv in enumerate(nv_list):
+        pixel = nv.coords.get("pixel", [])
+        # nv.coords["pixel"] = [float(coord) for coord in pixel[:2]]
+        nv.coords["pixel"] = [float(pixel[0]), -float(pixel[1])]
+        # Add nodes
+        G.add_node(i, pos=nv.coords["pixel"], spin_flip=nv.spin_flip)
+
+    pos = nx.get_node_attributes(G, "pos")
+    spin_up_nodes = [i for i, nv in enumerate(nv_list) if not nv.spin_flip]
+    spin_down_nodes = [i for i, nv in enumerate(nv_list) if nv.spin_flip]
+
+    # Create the plot
+    fig, ax = plt.subplots(figsize=(8, 6.5), dpi=200)
+    ax = fig.add_subplot(111, projection="3d")
+    nx.draw_networkx_nodes(
+        G,
+        pos,
+        nodelist=spin_up_nodes,
+        node_color="red",
+        node_size=20,
+        label="Spin-up",
+    )
+    nx.draw_networkx_nodes(
+        G,
+        pos,
+        nodelist=spin_down_nodes,
+        node_color="blue",
+        node_size=20,
+        label="Spin-down",
+    )
+    # Add edges based on correlation coefficientss
+    edges = []
+    edge_colors = []
+    edge_widths = []
+    edge_alphas = []
+
+    for i in range(sig_corr_coeffs.shape[0]):
+        for j in range(i + 1, sig_corr_coeffs.shape[1]):
+            try:
+                edges.append((i, j))
+                edge_colors.append(float(sig_corr_coeffs[i, j]))
+                # edge_widths.append(5 * abs(sig_corr_coeffs[i, j]))
+                edge_widths.append(0.2)
+                edge_alphas.append(0.5 + 0.5 * abs(sig_corr_coeffs[i, j]))
+                # edge_alphas.append(0.5)
+            except Exception as e:
+                print(f"Error at edge ({i}, {j}): {e}")
+                print(f"sig_corr_coeffs[{i}, {j}] = {sig_corr_coeffs[i, j]}")
+
+    mean_corr = np.nanmean(sig_corr_coeffs)
+    std_corr = np.nanstd(sig_corr_coeffs)
+    vmax = mean_corr + std_corr
+    norm = mcolors.Normalize(vmin=-vmax, vmax=vmax)
+
+    # Draw curved edges with color based on the correlation coefficients
+    draw_3d_curved_edges_smart(
+        G, pos, ax, norm, edges, edge_colors, edge_widths, edge_alphas, curvature=0.6
+    )
+
+    # Add a color bar to indicate the correlation values, associated with the correct axis
+    sm = plt.cm.ScalarMappable(cmap=cm.coolwarm, norm=norm)
+    sm.set_array(edge_colors)
+    cbar = plt.colorbar(sm, ax=ax)
+    cbar.set_label("Correlation Coefficient", fontsize=16)
+    cbar.ax.tick_params(labelsize=16)
     # Add scale bar
     scalebar_length_pixels = 20
     scalebar_length_um = scalebar_length_pixels * 0.072
@@ -882,15 +984,6 @@
     # ]
 
     # FData set taken with left-right spin arrangement
-<<<<<<< HEAD
-    file_ids = [
-        1738729976529,
-        1738799968739,
-        1738879737311,
-        1738963857371,
-        1739049613447,
-    ]
-=======
     # file_ids = [
     #     1738729976529,
     #     1738799968739,
@@ -899,7 +992,6 @@
     #     1739049613447,
     # ]
     file_ids = [1739268623744, 1739343445705]
->>>>>>> 7b645c2b
     try:
         data = process_multiple_files(file_ids)
         # Process and plot the heatmaops with a rearrangement pattern
