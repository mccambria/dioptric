--- conflicted
+++ resolved
@@ -130,11 +130,8 @@
     kpl.init_kplotlib()
 
     # f = "2022_07_19-18_14_50-hopper-search-2"
-<<<<<<< HEAD
+    # f = "2022_07_22-13_36_50-hopper-search-2"
     f = "2022_07_24-22_03_54-hopper-search"
-=======
-    f = "2022_07_22-13_36_50-hopper-search-2"
->>>>>>> fa239bd4
     data = tool_belt.get_raw_data(f)
     sig_files = data["sig_files"]
     ref_files = data["ref_files"]
