# -*- coding: utf-8 -*-
"""
Analysis of four-point ESR measurements

Created on July 21st, 2022

@author: mccambria
"""

# region Imports

import utils.tool_belt as tool_belt
import matplotlib.pyplot as plt
import numpy as np
from numpy import pi
import utils.kplotlib as kpl
import majorroutines.four_point_esr as four_point_esr
import analysis.temp_from_resonances as temp_from_resonances
from pathos.multiprocessing import ProcessingPool as Pool
import allantools


# endregion

# region Constants


# endregion

# region Functions


def get_temp_from_file_pair(f_pair):

    low_file, high_file = f_pair
    low_res, low_error = four_point_esr.calc_resonance_from_file(low_file)
    high_res, high_error = four_point_esr.calc_resonance_from_file(high_file)

    zfs = (low_res + high_res) / 2
    zfs_err = np.sqrt(low_error ** 2 + high_error ** 2) / 2
    splitting = low_res - high_res
    splitting_err = np.sqrt(low_error ** 2 + high_error ** 2)
    temp, temp_err = temp_from_resonances.main(zfs, zfs_err, no_print=True)

    # return temp, temp_err
    # return zfs, zfs_err
    # return low_res, low_error
    # return high_res, high_error
    return splitting, splitting_err


def get_temps_from_files(files):

    with Pool() as p:
        temps_and_errs = p.map(get_temp_from_file_pair, files)
    # temps_and_errs = [get_temp_from_file_pair(pair) for pair in files]

    first_time = tool_belt.utc_from_file_name(files[0][0])
    times = [
        tool_belt.utc_from_file_name(pair[0]) - first_time for pair in files
    ]

    temps = []
    temp_errs = []

    for el in temps_and_errs:
        temps.append(el[0])
        temp_errs.append(el[1])

    return np.array(temps), np.array(temp_errs), times


# endregion


# region Main functions


def allan_deviation(sig_files, ref_files):

    fig, ax = plt.subplots()

    sig_vals, sig_errs, times = get_temps_from_files(sig_files)
    ref_vals, ref_errs, times = get_temps_from_files(ref_files)

    diff_vals = sig_vals - ref_vals
    diff_errs = np.sqrt(sig_errs ** 2 + ref_errs ** 2)

<<<<<<< HEAD
    test_data = sig_vals
    fractional_data = test_data / np.mean(test_data)
    period = (times[-1] - times[0]) / (len(times) - 1)
    rate = 1 / period
    ret_vals = allantools.oadev(
        fractional_data,
        rate=rate,
        data_type="freq",
        taus="octaves",
=======
    # test_data = diff_vals
    test_data = sig_vals
    # test_data = ref_vals
    period = (times[-1] - times[0]) / (len(times) - 1)
    (t2, ad, ade, adn) = allantools.oadev(
        test_data / np.mean(test_data),
        # test_data,
        rate=1 / period,
        data_type="freq",
        taus="octave",
>>>>>>> 9fc3949b
    )
    t2, ad, ade, adn = ret_vals

    ax.errorbar(t2, ad, yerr=ade, ls="None", fmt="o")
    # ax.plot(t2, ad)
    ax.set_xscale("log")
    ax.set_yscale("log")
    ax.set_xlabel("Time Cluster (sec)")
    # ax.set_ylabel(r"$\mathrm{\Delta}\mathit{T}$ (K) Allan Deviation")
    ax.set_ylabel("Allan Deviation")

    fig.tight_layout()


def temp_vs_time(sig_files, ref_files):

    fig, ax = plt.subplots()

    sig_vals, sig_errs, times = get_temps_from_files(sig_files)
    ref_vals, ref_errs, times = get_temps_from_files(ref_files)
    num_exps = len(sig_vals)

    # ax.errorbar(x_vals, sig_vals, yerr=sig_errs, label="sig")
    # ax.plot(x_vals, sig_vals, label="sig")

    # ax.errorbar(x_vals, ref_vals, yerr=ref_errs, label="ref")
    # ax.plot(x_vals, ref_vals, label="ref")

    diff_vals = sig_vals - ref_vals
    diff_errs = np.sqrt(sig_errs ** 2 + ref_errs ** 2)
    # ax.errorbar(times, diff_vals, yerr=diff_errs, label="diff", fmt="o")
    ax.errorbar(
        times,
        sig_vals - np.mean(sig_vals),
        yerr=sig_errs,
        label="sig",
        fmt="o",
    )
    ax.set_xlabel("Time (s)")
    # ax.set_ylabel(r"$\mathrm{\Delta}\mathit{T}$ (K)")
    ax.set_ylabel("Sig temp (K)")

    eval_type = "sig"
    vals = eval(f"{eval_type}_vals[0:num_exps//4]")
    errs = eval(f"{eval_type}_errs[0:num_exps//4]")
    val_mean = np.mean(vals)
    err_mean = np.mean(errs)
    ste = np.sqrt(np.sum(errs ** 2)) / num_exps
    print(val_mean)
    print(np.std((vals - val_mean) / err_mean))
    print(ste)

    ax.legend()

    fig.tight_layout()


# endregion

# region Run the file

if __name__ == "__main__":

    kpl.init_kplotlib()

    f = "2022_07_24-22_03_54-hopper-search"
    data = tool_belt.get_raw_data(f)
    sig_files = data["sig_files"]
    ref_files = data["ref_files"]

    temp_vs_time(sig_files, ref_files)
    # allan_deviation(sig_files, ref_files)

    plt.show(block=True)

# endregion<|MERGE_RESOLUTION|>--- conflicted
+++ resolved
@@ -86,7 +86,6 @@
     diff_vals = sig_vals - ref_vals
     diff_errs = np.sqrt(sig_errs ** 2 + ref_errs ** 2)
 
-<<<<<<< HEAD
     test_data = sig_vals
     fractional_data = test_data / np.mean(test_data)
     period = (times[-1] - times[0]) / (len(times) - 1)
@@ -96,18 +95,6 @@
         rate=rate,
         data_type="freq",
         taus="octaves",
-=======
-    # test_data = diff_vals
-    test_data = sig_vals
-    # test_data = ref_vals
-    period = (times[-1] - times[0]) / (len(times) - 1)
-    (t2, ad, ade, adn) = allantools.oadev(
-        test_data / np.mean(test_data),
-        # test_data,
-        rate=1 / period,
-        data_type="freq",
-        taus="octave",
->>>>>>> 9fc3949b
     )
     t2, ad, ade, adn = ret_vals
 
