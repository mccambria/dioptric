import sys
import json
import numpy as np
import pandas as pd
import matplotlib.pyplot as plt
import matplotlib.ticker as mticker
from utils import data_manager as dm
from utils import kplotlib as kpl
from typing import Optional
from collections.abc import Sequence
from analysis.sc_c13_hyperfine_sim_data_driven import (
    read_hyperfine_table_safe,
    B_vec_T,  # your lab field (Tesla)
)
from analysis.spin_echo_work.echo_fit_models import fine_decay, fine_decay_fixed_revival
from analysis.spin_echo_work.echo_plot_helpers import (
    extract_T2_freqs_and_errors,
    params_to_dict,
    plot_echo_with_sites,
    plot_branch_pairs,
)
from multiplicity_calculation import (
    find_c3v_orbits_from_nv2,
    build_site_multiplicity_with_theory,
    # mutliplicity_plots,
    multiplicity_plots,
)

# ---------------------------------------------------------------------
# CONFIG / PATHS
# ---------------------------------------------------------------------

HYPERFINE_PATH = "analysis/nv_hyperfine_coupling/nv-2.txt"
CATALOG_JSON = "analysis/spin_echo_work/essem_freq_kappa_catalog_22A_65G.json"

# Optional: which orientations to consider when comparing theory/exp
DEFAULT_ORIENTATIONS = [
    (1, 1, 1),
    (1, 1, -1),
    (1, -1, 1),
    (-1, 1, 1),
]
# ---------------------------------------------------------------------
# CATALOG + HYPERFINE LOADING
# ---------------------------------------------------------------------


def load_catalog(path_json: str = CATALOG_JSON):
    with open(path_json, "r") as f:
        return json.load(f)


def load_hyperfine_table(
    path_txt: str = HYPERFINE_PATH,
    distance_cutoff: float | None = None,
) -> pd.DataFrame:
    """
    Load the NV=2 hyperfine table and attach a `site_index` column that
    matches the indices used in the ESEEM catalog construction.

    Parameters
    ----------
    path_txt : str
        Path to the hyperfine tensor text file (NV-(111) frame).
    distance_cutoff : float or None
        If not None, keep only sites with `distance < distance_cutoff` (Å)
        *before* assigning `site_index`.

    Returns
    -------
    df : pandas.DataFrame
        Hyperfine table with a `site_index` column (0..N_filtered-1).
    """
    df = read_hyperfine_table_safe(path_txt).copy()

    if distance_cutoff is not None:
        df = df[df["distance"] < float(distance_cutoff)]

    df = df.reset_index(drop=True)
    df["site_index"] = df.index

    return df


def select_records(
    recs,
    fmin_kHz: float = 50.0,
    fmax_kHz: float = 6000.0,
    orientations=None,
):
    """
    Filter catalog records to a frequency window and (optionally) orientation set.
    """
    if orientations is not None:
        ori_set = {tuple(o) for o in orientations}
    else:
        ori_set = None

    out = []
    for r in recs:
        fm_k = r["f_minus_Hz"] / 1e3
        fp_k = r["f_plus_Hz"] / 1e3
        if not (np.isfinite(fm_k) and np.isfinite(fp_k)):
            continue
        if not (fmin_kHz <= fm_k <= fmax_kHz and fmin_kHz <= fp_k <= fmax_kHz):
            continue
        if ori_set and tuple(r["orientation"]) not in ori_set:
            continue
        out.append(r)
    return out


# ---------------------------------------------------------------------
# EXPECTED SPECTRUM (THEORY)
# ---------------------------------------------------------------------
def lines_from_recs(
    recs,
    orientations=None,
    fmin_kHz: float = 50.0,
    fmax_kHz: float = 6000.0,
):
    """
    Return arrays: freqs_kHz (2 per site), weights (same length), and site_idx (pairs).
    Weights try to use physically motivated fields if present:
       - line_w_minus / line_w_plus
       - or amp_weight
       - or kappa
       - otherwise 1.
    """
    if orientations is not None:
        ori_set = {tuple(o) for o in orientations}
    else:
        ori_set = None

    freqs = []
    weights = []
    site_idx = []

    for i, r in enumerate(recs):
        if ori_set and tuple(r["orientation"]) not in ori_set:
            continue

        fm = r["f_minus_Hz"] / 1e3
        fp = r["f_plus_Hz"] / 1e3
        if not (np.isfinite(fm) and np.isfinite(fp)):
            continue
        if not (fmin_kHz <= fm <= fmax_kHz and fmin_kHz <= fp <= fmax_kHz):
            continue

        # Pick weight: prefer explicit line weights if present
        if "line_w_minus" in r and "line_w_plus" in r:
            w_minus = float(r["line_w_minus"])
            w_plus = float(r["line_w_plus"])
        else:
            base = float(r.get("amp_weight", r.get("kappa", 1.0)))
            w_minus = w_plus = base

        freqs.extend([fm, fp])
        weights.extend([w_minus, w_plus])
        site_idx.extend([r["site_index"], r["site_index"]])

    return np.array(freqs, float), np.array(weights, float), np.array(site_idx, int)


def expected_stick_spectrum_from_recs(
    recs,
    p_occ: float = 0.011,
    orientations=None,
    f_range_kHz=(50, 6000),
    use_weights: bool = True,
    merge_tol_kHz: float = 2.0,
    normalize: bool = False,
):
    """
    Build a discrete expected spectrum (stick plot) from catalog records.
    Returns: (f_stick_kHz, a_stick, fig, ax)
    """
    freqs, w, _ = lines_from_recs(
        recs,
        orientations=orientations,
        fmin_kHz=f_range_kHz[0],
        fmax_kHz=f_range_kHz[1],
    )
    if freqs.size == 0:
        raise ValueError("No catalog lines in the requested frequency range.")

    amps = p_occ * (w if use_weights else np.ones_like(w))

    order = np.argsort(freqs)
    f = freqs[order]
    a = amps[order]

    # merge nearby lines
    f_merged = []
    a_merged = []
    acc_f = f[0]
    acc_a = a[0]
    for f0, a0 in zip(f[1:], a[1:]):
        if abs(f0 - acc_f) <= merge_tol_kHz:
            new_a = acc_a + a0
            acc_f = (acc_f * acc_a + f0 * a0) / (new_a + 1e-30)
            acc_a = new_a
        else:
            f_merged.append(acc_f)
            a_merged.append(acc_a)
            acc_f, acc_a = f0, a0
    f_merged.append(acc_f)
    a_merged.append(acc_a)

    f_stick = np.asarray(f_merged, float)
    a_stick = np.asarray(a_merged, float)

    if normalize and a_stick.sum() > 0:
        a_stick = a_stick / a_stick.sum()

    fig, ax = plt.subplots(figsize=(9, 5))
    ax.set_xscale("log")
    ax.vlines(
        f_stick, 0.0, a_stick, linewidth=1.0, alpha=0.9, label="Expected (catalog)"
    )

    ax.set_xlim(*f_range_kHz)
    ax.set_xlabel("Frequency (kHz)")
    ax.set_ylabel("Expected intensity (arb.)" + (" (normalized)" if normalize else ""))
    ax.set_title(f"Expected ESEEM stick spectrum (p_occ={p_occ:.3f})")
    ax.grid(True, which="both", alpha=0.25)
    ax.legend(framealpha=0.85)
    fig.tight_layout()

    return f_stick, a_stick, fig, ax


# ---------------------------------------------------------------------
# EXPERIMENTAL FREQUENCIES FROM FITS
# ---------------------------------------------------------------------


def extract_experimental_frequencies(
    file_stem: str,
    chi2_fail_thresh: float = 3.0,
    T2_thresh_us: float = 600.0,
):
    """
    Load fitted spin-echo data for a widefield dataset and return masked arrays
    for NV labels, T2, f0, f1, etc. using your existing extractor.
    """
    data = dm.get_raw_data(file_stem=file_stem)

    (
        nv,
        T2_us,
        f0_kHz,
        f1_kHz,
        A_pick_kHz,
        chis,
        fit_fail,
        sT2_us,
        sf0_kHz,
        sf1_kHz,
        sA_pick_kHz,
    ) = extract_T2_freqs_and_errors(
        data, pick_freq="max", chi2_fail_thresh=chi2_fail_thresh
    )

    nv = np.asarray(nv)

    # base validity
    valid = np.isfinite(T2_us) & (~fit_fail)
    # NOTE: ≥ threshold (long-lived spins), not ≤
    mask = valid & (T2_us <= T2_thresh_us)

    # masked arrays
    out = {
        "nv": nv[mask],
        "T2_us": np.asarray(T2_us)[mask],
        "sT2_us": np.asarray(sT2_us)[mask],
        "A_pick_kHz": np.asarray(A_pick_kHz)[mask],
        "sA_pick_kHz": np.asarray(sA_pick_kHz)[mask],
        "f0_kHz": np.asarray(f0_kHz)[mask],
        "f1_kHz": np.asarray(f1_kHz)[mask],
        "sf0_kHz": np.asarray(sf0_kHz)[mask],
        "sf1_kHz": np.asarray(sf1_kHz)[mask],
        "chis": np.asarray(chis)[mask],
    }
    return out


def plot_sorted_exp_branches(
    f0_kHz,
    f1_kHz,
    sf0_kHz=None,
    sf1_kHz=None,
    title_prefix="Experimental",
    f_range_kHz=(50, 6000),
):
    """
    Plot experimental f0 and f1 separately, sorted by frequency.
    """
    f0 = np.asarray(f0_kHz, float)
    f1 = np.asarray(f1_kHz, float)

    # branch 0
    mask0 = np.isfinite(f0) & (f0 >= f_range_kHz[0]) & (f0 <= f_range_kHz[1])
    order0 = np.argsort(f0[mask0])
    x0 = np.arange(1, order0.size + 1)
    y0 = f0[mask0][order0]

    # branch 1
    mask1 = np.isfinite(f1) & (f1 >= f_range_kHz[0]) & (f1 <= f_range_kHz[1])
    order1 = np.argsort(f1[mask1])
    x1 = np.arange(1, order1.size + 1)
    y1 = f1[mask1][order1]

    fig, ax = plt.subplots(figsize=(8, 6))
    ax.plot(x0, y0, "o", ms=3, alpha=0.9, label="f0 (exp)")
    ax.plot(x1, y1, "o", ms=3, alpha=0.9, label="f1 (exp)")

    ax.set_yscale("log")
    ax.set_ylim(*f_range_kHz)
    ax.set_xlabel("NV index (sorted within branch)")
    ax.set_ylabel("Frequency (kHz)")
    ax.set_title(f"{title_prefix}: f0 / f1 (sorted)")
    ax.yaxis.set_major_locator(mticker.LogLocator(base=10))
    ax.yaxis.set_minor_locator(mticker.LogLocator(base=10, subs=np.arange(2, 10)))
    ax.yaxis.set_minor_formatter(mticker.NullFormatter())
    ax.grid(True, which="both", alpha=0.3)
    ax.legend(framealpha=0.85)
    fig.tight_layout()
    return fig, ax


# ---------------------------------------------------------------------
# MATCHING EXPERIMENTAL (f0,f1) TO CATALOG SITES
# --------------------------------------------------------------------
def enrich_matches_with_hyperfine(matches_df, hf_df):
    """
    Merge in hyperfine-tensor info from the original NV-2 table.
    """
    out = matches_df.merge(
        hf_df,
        on="site_index",
        how="left",
        suffixes=("", "_hf"),
    )
    return out


def _build_catalog_arrays_all_orientations_kHz(
    records,
    orientations=None,
    kmin_kHz=1.0,
    kmax_kHz=6000.0,
):
    """
    Build arrays over all catalog sites (optionally filtered by orientation):

      f_plus_kHz, f_minus_kHz, distance_A, kappa,
      ori_vecs, site_idx, x_A, y_A, z_A
    """
    if orientations is not None:
        ori_set = {tuple(o) for o in orientations}
    else:
        ori_set = None

    fplus_list, fminus_list = [], []
    dist_list, kappa_list = [], []
    ori_list = []
    site_idx = []
    x_list, y_list, z_list = [], [], []

    for i, r in enumerate(records):
        ori_r = tuple(r.get("orientation", ()))
        if ori_set is not None and ori_r not in ori_set:
            continue

        fplus_Hz = r.get("f_plus_Hz", None)
        fminus_Hz = r.get("f_minus_Hz", None)
        if fplus_Hz is None or fminus_Hz is None:
            continue

        fplus_kHz = float(fplus_Hz) / 1e3
        fminus_kHz = float(fminus_Hz) / 1e3

        # both branches inside band
        if not (
            kmin_kHz <= fplus_kHz <= kmax_kHz and kmin_kHz <= fminus_kHz <= kmax_kHz
        ):
            continue

        fplus_list.append(fplus_kHz)
        fminus_list.append(fminus_kHz)
        dist_list.append(float(r.get("distance_A", np.nan)))
        kappa_list.append(float(r.get("kappa", np.nan)))
        ori_list.append(ori_r)
        site_idx.append(i)

        x_list.append(float(r.get("x_A", np.nan)))
        y_list.append(float(r.get("y_A", np.nan)))
        z_list.append(float(r.get("z_A", np.nan)))

    if not fplus_list:
        return (
            np.asarray([], float),
            np.asarray([], float),
            np.asarray([], float),
            np.asarray([], float),
            np.zeros((0, 3), int),
            np.asarray([], int),
            np.asarray([], float),
            np.asarray([], float),
            np.asarray([], float),
        )

    return (
        np.asarray(fplus_list, float),
        np.asarray(fminus_list, float),
        np.asarray(dist_list, float),
        np.asarray(kappa_list, float),
        np.asarray(ori_list, int),
        np.asarray(site_idx, int),
        np.asarray(x_list, float),
        np.asarray(y_list, float),
        np.asarray(z_list, float),
    )


# ---------------------------------------------------------------------
# MAIN DRIVER EXAMPLE
# ---------------------------------------------------------------------
def pairwise_match_from_site_ids_kHz(
    nv_labels,
    f0_kHz,
    f1_kHz,
    site_ids,
    records,
    *,
    nv_orientations=None,  # per-NV orientation from fit file
    site_id_key: str = "site_index",
    fplus_key: str = "f_plus_Hz",
    fminus_key: str = "f_minus_Hz",
    verbose: bool = False,
):
    """
    Match NVs to 13C sites *using the site ID already encoded in the fit*.

    Logic:
      - For each NV, read its `site_id`.
      - Look up all catalog records with that `site_id`.
      - If an NV orientation is provided, pick the record whose catalog
        'orientation' matches that NV orientation.
      - Otherwise (or if no orientation match exists), fall back to the first
        record for that site_id.
      - Pull out catalog (f_plus_Hz, f_minus_Hz), assign them to (f0,f1)
        by ordering and compute residuals in kHz.

    If `nv_orientations` is provided (shape (N,3)), that orientation
    (e.g. (1,1,-1)) is stored in the output `orientation` column.

    Returns
    -------
    matches_df : pandas.DataFrame
        One row per NV with columns:

        nv_label, f0_fit_kHz, f1_fit_kHz,
        orientation, site_index, x_A, y_A, z_A, distance_A, kappa,
        f_plus_kHz, f_minus_kHz, assignment,
        err_pair_kHz, err_f0_kHz, err_f1_kHz, site_id
    """

    nv_labels = np.asarray(nv_labels)
    f0_kHz = np.asarray(f0_kHz, float)
    f1_kHz = np.asarray(f1_kHz, float)
    site_ids = np.asarray(site_ids)

    if f0_kHz.shape != f1_kHz.shape:
        raise ValueError("f0_kHz and f1_kHz must have same shape.")
    if f0_kHz.ndim != 1:
        raise ValueError("f0_kHz and f1_kHz must be 1D.")
    if site_ids.shape[0] != f0_kHz.shape[0]:
        raise ValueError("site_ids must have same length as f0_kHz/f1_kHz.")

    if nv_orientations is not None:
        nv_orientations = np.asarray(nv_orientations, int)
        if nv_orientations.shape[0] != f0_kHz.shape[0]:
            raise ValueError("nv_orientations must have same length as f0_kHz/f1_kHz.")

    # ------------------------------------------------------------------
    # Build a lookup from site_id -> list of catalog records
    # (because catalog has separate entries for different orientations)
    # ------------------------------------------------------------------
    site_lookup = {}
    for r in records:
        sid = r.get(site_id_key, None)
        if sid is None:
            continue
        sid_int = int(sid)
        site_lookup.setdefault(sid_int, []).append(r)

    rows = []
    N = f0_kHz.size

    for i in range(N):
        lbl = nv_labels[i] if i < nv_labels.size else i
        f0 = float(f0_kHz[i])
        f1 = float(f1_kHz[i])
        sid = site_ids[i]

        # orientation from fit (if provided)
        ori_fit = None
        if nv_orientations is not None:
            o = nv_orientations[i]
            try:
                ori_fit = tuple(int(v) for v in np.ravel(o))
            except Exception:
                ori_fit = tuple(np.ravel(o))

        # Basic sanity: invalid freqs → no match
        if not (np.isfinite(f0) and np.isfinite(f1)):
            rows.append(
                dict(
                    nv_label=int(lbl),
                    f0_fit_kHz=f0,
                    f1_fit_kHz=f1,
                    site_id=int(sid) if np.isfinite(sid) else -1,
                    site_index=-1,
                    orientation=ori_fit,
                    x_A=np.nan,
                    y_A=np.nan,
                    z_A=np.nan,
                    f_plus_kHz=np.nan,
                    f_minus_kHz=np.nan,
                    assignment="none",
                    err_pair_kHz=np.nan,
                    err_f0_kHz=np.nan,
                    err_f1_kHz=np.nan,
                    distance_A=np.nan,
                    kappa=np.nan,
                )
            )
            continue

        sid_int = int(sid) if np.isfinite(sid) else -1
        cand_list = site_lookup.get(sid_int, None)

        if not cand_list:
            # Site id not found in catalog → no match
            if verbose:
                print(f"NV {lbl}: site_id={sid_int} not found in catalog.")
            rows.append(
                dict(
                    nv_label=int(lbl),
                    f0_fit_kHz=f0,
                    f1_fit_kHz=f1,
                    site_id=sid_int,
                    site_index=-1,
                    orientation=ori_fit,
                    x_A=np.nan,
                    y_A=np.nan,
                    z_A=np.nan,
                    f_plus_kHz=np.nan,
                    f_minus_kHz=np.nan,
                    assignment="none",
                    err_pair_kHz=np.nan,
                    err_f0_kHz=np.nan,
                    err_f1_kHz=np.nan,
                    distance_A=np.nan,
                    kappa=np.nan,
                )
            )
            continue

        # ------------------------------------------------------------------
        # If we know the NV orientation, try to select the catalog record
        # whose "orientation" exactly matches ori_fit. If none match (or
        # ori_fit is None), fall back to the first record for that site_id.
        # ------------------------------------------------------------------
        chosen_rec = None
        chosen_rec_ori_tuple = None

        if ori_fit is not None:
            for r in cand_list:
                rec_ori = r.get("orientation", None)
                if rec_ori is None:
                    continue
                try:
                    rec_ori_tuple = tuple(int(v) for v in rec_ori)
                except Exception:
                    rec_ori_tuple = tuple(rec_ori)
                if rec_ori_tuple == ori_fit:
                    chosen_rec = r
                    chosen_rec_ori_tuple = rec_ori_tuple
                    break

        if chosen_rec is None:
            # No orientation match or no orientation info → use first record
            chosen_rec = cand_list[0]
            rec_ori = chosen_rec.get("orientation", None)
            if rec_ori is not None:
                try:
                    chosen_rec_ori_tuple = tuple(int(v) for v in rec_ori)
                except Exception:
                    chosen_rec_ori_tuple = tuple(rec_ori)

        rec = chosen_rec

        # --- Pull out catalog frequencies and metadata ---
        fplus_Hz = float(rec[fplus_key])
        fminus_Hz = float(rec[fminus_key])
        fplus_kHz = fplus_Hz * 1e-3
        fminus_kHz = fminus_Hz * 1e-3

        # Decide which catalog line is f0 vs f1
        if fplus_kHz >= fminus_kHz:
            assignment = "f0->f+, f1->f-"
            err_f0 = f0 - fplus_kHz
            err_f1 = f1 - fminus_kHz
        else:
            assignment = "f0->f-, f1->f+"
            err_f0 = f0 - fminus_kHz
            err_f1 = f1 - fplus_kHz

        err_pair = float(np.hypot(err_f0, err_f1))

        # Orientation for output: prefer fit orientation, else catalog
        out_ori = ori_fit if ori_fit is not None else chosen_rec_ori_tuple

        # Optional: warn if we *had* an orientation and we fell back
        if verbose and (ori_fit is not None) and (chosen_rec_ori_tuple is not None):
            if ori_fit != chosen_rec_ori_tuple:
                print(
                    f"[WARN] NV {lbl}: orientation mismatch or no exact match; "
                    f"fit={ori_fit}, chosen catalog ori={chosen_rec_ori_tuple}, "
                    f"site_id={sid_int}"
                )

        rows.append(
            dict(
                nv_label=int(lbl),
                f0_fit_kHz=f0,
                f1_fit_kHz=f1,
                site_id=sid_int,
                orientation=out_ori,
                site_index=int(rec.get("site_index", sid_int)),
                x_A=float(rec.get("x_A", np.nan)),
                y_A=float(rec.get("y_A", np.nan)),
                z_A=float(rec.get("z_A", np.nan)),
                distance_A=float(rec.get("distance_A", np.nan)),
                kappa=float(rec.get("kappa", np.nan)),
                f_plus_kHz=fplus_kHz,
                f_minus_kHz=fminus_kHz,
                assignment=assignment,
                err_pair_kHz=err_pair,
                err_f0_kHz=float(err_f0),
                err_f1_kHz=float(err_f1),
            )
        )

        if verbose:
            print(
                f"NV {lbl}, site_id={sid_int}, ori={out_ori}: "
                f"f0={f0:.2f}, f1={f1:.2f} kHz; "
                f"f+={fplus_kHz:.2f}, f-={fminus_kHz:.2f} kHz; "
                f"err_pair={err_pair:.2f} kHz, {assignment}"
            )

    return pd.DataFrame(rows)


# ---------------------------------------------------------------------
# COMBINED PLOT: EXPECTED SPECTRUM + EXP FREQUENCIES
# ---------------------------------------------------------------------


def plot_expected_with_exp_overlay(
    recs,
    exp_f0_kHz,
    exp_f1_kHz,
    matches_df=None,
    p_occ: float = 0.011,
    f_range_kHz=(50, 6000),
    orientations=None,
    merge_tol_kHz: float = 2.0,
):
    """
    - Plot expected stick spectrum from catalog (log-x).
    - Overlay experimental f0/f1 as vertical lines:
        * one color for matched
        * another for unmatched (if matches_df provided)
    """
    f_stick, a_stick, fig, ax = expected_stick_spectrum_from_recs(
        recs,
        p_occ=p_occ,
        orientations=orientations,
        f_range_kHz=f_range_kHz,
        merge_tol_kHz=merge_tol_kHz,
        normalize=False,
    )

    exp_f0 = np.asarray(exp_f0_kHz, float)
    exp_f1 = np.asarray(exp_f1_kHz, float)

    if matches_df is None:
        # simple overlay: all experimental lines same style
        for f in np.concatenate([exp_f0, exp_f1]):
            if f_range_kHz[0] <= f <= f_range_kHz[1]:
                ax.axvline(f, ymax=0.8, linestyle="--", alpha=0.5, color="C3")
        ax.plot([], [], "--", color="C3", alpha=0.8, label="Experimental f0,f1")
        ax.legend(framealpha=0.85)
        fig.tight_layout()
        return fig, ax

    # If we have matches_df, use it to separate matched vs unmatched NVs
    match_map = {int(row.nv): bool(row.has_match) for _, row in matches_df.iterrows()}

    matched_f = []
    unmatched_f = []
    for nv_label, f0, f1 in zip(matches_df["nv"], exp_f0, exp_f1):
        if not (np.isfinite(f0) and np.isfinite(f1)):
            continue
        if match_map.get(int(nv_label), False):
            matched_f.extend([f0, f1])
        else:
            unmatched_f.extend([f0, f1])

    for f in matched_f:
        if f_range_kHz[0] <= f <= f_range_kHz[1]:
            ax.axvline(f, ymax=0.8, linestyle="--", alpha=0.8, color="C3")
    for f in unmatched_f:
        if f_range_kHz[0] <= f <= f_range_kHz[1]:
            ax.axvline(f, ymax=0.8, linestyle=":", alpha=0.6, color="C1")

    ax.plot([], [], "--", color="C3", alpha=0.9, label="Exp (matched NVs)")
    ax.plot([], [], ":", color="C1", alpha=0.9, label="Exp (unmatched NVs)")
    ax.legend(framealpha=0.85)
    fig.tight_layout()
    return fig, ax


# -------------------------------------------------------------------
# 1) σ-distance between an experimental pair (f0,f1) and catalog (fm,fp)
# -------------------------------------------------------------------
def pair_distance_sigma_vec(
    f0_kHz: float,
    f1_kHz: float,
    sf0_kHz: float,
    sf1_kHz: float,
    fm_kHz: np.ndarray,
    fp_kHz: np.ndarray,
) -> np.ndarray:
    """
    Return the per-site σ-distance between experimental (f0,f1) and
    catalog (fm,fp), taking into account both labelings:
      (f0 ↔ fm, f1 ↔ fp) and (f0 ↔ fp, f1 ↔ fm)

    D_j = min( sqrt(((f0-fm_j)/sf0)^2 + ((f1-fp_j)/sf1)^2),
               sqrt(((f0-fp_j)/sf0)^2 + ((f1-fm_j)/sf1)^2) )
    """
    fm_kHz = np.asarray(fm_kHz, float)
    fp_kHz = np.asarray(fp_kHz, float)

    d1 = np.sqrt(
        ((f0_kHz - fm_kHz) / sf0_kHz) ** 2 + ((f1_kHz - fp_kHz) / sf1_kHz) ** 2
    )
    d2 = np.sqrt(
        ((f0_kHz - fp_kHz) / sf0_kHz) ** 2 + ((f1_kHz - fm_kHz) / sf1_kHz) ** 2
    )
    return np.minimum(d1, d2)


def pair_distance_plain_vec(
    f0_kHz: float,
    f1_kHz: float,
    fm_kHz: np.ndarray,
    fp_kHz: np.ndarray,
) -> np.ndarray:
    """
    Plain Euclidean distance in kHz between (f0,f1) and (fm,fp),
    again minimizing over the two possible assignments.
    """
    fm_kHz = np.asarray(fm_kHz, float)
    fp_kHz = np.asarray(fp_kHz, float)

    d1 = np.sqrt((f0_kHz - fm_kHz) ** 2 + (f1_kHz - fp_kHz) ** 2)
    d2 = np.sqrt((f0_kHz - fp_kHz) ** 2 + (f1_kHz - fm_kHz) ** 2)
    return np.minimum(d1, d2)


# -------------------------------------------------------------------
# 2) Main analysis: NV ↔ 13C site matching with confidence metrics
# -------------------------------------------------------------------
_fn_map = {
    "fine_decay": fine_decay,
    "fine_decay_fixed_revival": fine_decay_fixed_revival,
}


def _get_coord_cols(hf_df: pd.DataFrame):
    """
    Detect which columns hold NV-frame coordinates in Å.
    Adjust if your nv-2 table uses different names.
    """
    if {"x_A", "y_A", "z_A"}.issubset(hf_df.columns):
        return "x_A", "y_A", "z_A"
    if {"x", "y", "z"}.issubset(hf_df.columns):
        return "x", "y", "z"
    raise KeyError(
        "Could not find coordinate columns in hyperfine table; "
        "modify _get_coord_cols() to match your column names."
    )


def _find_catalog_rec_for_match(row, catalog_recs):
    """
    Find the catalog record corresponding to this match row.

    We match on:
      - site_index
      - orientation  (tuple of 3 ints)
    """
    if catalog_recs is None:
        return None

    # site_index
    site_index = int(row.get("site_index", -1))

    # Orientation: normalize to tuple[int,int,int]
    ori = row.get("orientation", None)
    if isinstance(ori, str):
        try:
            s = ori.strip("()[]")
            parts = [int(x) for x in s.replace(",", " ").split()]
            ori = tuple(parts) if len(parts) == 3 else None
        except Exception:
            ori = None
    elif isinstance(ori, (list, tuple)) and len(ori) == 3:
        ori = tuple(int(v) for v in ori)
    else:
        ori = None

    for rec in catalog_recs:
        if int(rec.get("site_index", -1)) != site_index:
            continue
        rec_ori = rec.get("orientation", None)
        if isinstance(rec_ori, (list, tuple)) and len(rec_ori) == 3:
            rec_ori = tuple(int(v) for v in rec_ori)
        else:
            rec_ori = None

        if ori is None or rec_ori is None:
            # if something is missing, at least match on site_index
            if int(rec.get("site_index", -1)) == site_index:
                return rec
        else:
            if rec_ori == ori:
                return rec

    return None


def _build_site_info_from_match_and_catalog(row, hf_row, catalog_recs):
    """
    row          : one row from matches_enriched (Series for single NV)
    hf_row       : matching hyperfine row (geometry, coords, etc.)
    catalog_recs : list of dicts from essem_freq_catalog_XX.json
    """
    cat_rec = _find_catalog_rec_for_match(row, catalog_recs)

    # ---- Geometry: r ----
    r_val = hf_row.get("r", np.nan)
    if not np.isfinite(r_val):
        r_val = row.get("distance_A", np.nan)

    # ---- Orientation ----
    if cat_rec is not None:
        ori = cat_rec.get("orientation", None)
    else:
        ori = row.get("orientation", None)

    if isinstance(ori, str):
        try:
            s = ori.strip("()[]")
            parts = [int(x) for x in s.replace(",", " ").split()]
            ori = tuple(parts) if len(parts) == 3 else None
        except Exception:
            ori = None
    elif isinstance(ori, (list, tuple)) and len(ori) == 3:
        ori = tuple(int(v) for v in ori)
    else:
        ori = None

    def _cat_float(key, default=np.nan, scale=1.0):
        if cat_rec is None or key not in cat_rec:
            return float(default)
        v = cat_rec[key]
        try:
            return float(v) * scale
        except Exception:
            return float(default)

    # A_par / A_perp from catalog if available, else matches_enriched
    A_par_kHz = _cat_float("A_par_Hz", default=np.nan, scale=1e-3)
    A_perp_kHz = _cat_float("A_perp_Hz", default=np.nan, scale=1e-3)

    if np.isnan(A_par_kHz) and "A_par_Hz" in row.index:
        try:
            A_par_kHz = float(row["A_par_Hz"]) * 1e-3
        except Exception:
            pass
    if np.isnan(A_perp_kHz) and "A_perp_Hz" in row.index:
        try:
            A_perp_kHz = float(row["A_perp_Hz"]) * 1e-3
        except Exception:
            pass

    # theta from catalog or row
    theta_deg = _cat_float("theta_deg", default=np.nan, scale=1.0)
    if np.isnan(theta_deg) and "theta_deg" in row.index:
        try:
            theta_deg = float(row["theta_deg"])
        except Exception:
            pass

    # kappa, fI, f-/f+ from catalog
    kappa = _cat_float("kappa", default=np.nan)
    fI_kHz = _cat_float("fI_Hz", default=np.nan, scale=1e-3)
    fm_kHz = _cat_float("f_minus_Hz", default=np.nan, scale=1e-3)
    fp_kHz = _cat_float("f_plus_Hz", default=np.nan, scale=1e-3)

    site_index = int(row.get("site_index", hf_row.get("site_index", -1)))

    return [
        {
            "site_id": site_index,
            "r": float(r_val),
            "Apar_kHz": float(A_par_kHz),
            "Aperp_kHz": float(A_perp_kHz),
            "theta_deg": float(theta_deg),
            "kappa": float(kappa),
            "fI_kHz": float(fI_kHz),
            "fm_kHz": float(fm_kHz),
            "fp_kHz": float(fp_kHz),
            "orientation": ori,
        }
    ]



def make_echo_plus_matched_site_plot(
    counts_file_stem: str,
    fit_file_stem: str,
    matches_enriched: pd.DataFrame,
    hf_df: Optional[pd.DataFrame],
    nv_label: int,
    use_half_time_as_tau: bool = True,
    units_label: str = "(Norm.)",
):
    """
    Make a single figure:
      left: experimental spin-echo trace + fit + envelope
      right: matched 13C site in 3D (NV frame)
    for a chosen NV label.

    If `hf_df` is None, only the matched site (from `matches_enriched`)
    will be shown (no background candidate cloud).
    """

    # ---------- 1) Match-row for this NV ----------
    row = matches_enriched.loc[matches_enriched["nv_label"] == nv_label]
    if row.empty:
        raise ValueError(f"No entry for NV {nv_label} in matches_enriched.")
    row = row.iloc[0]

    # ---------- 1b) Optional hyperfine table info (background cloud) ----------
    hf_row = None
    all_pos = None
    xcol = ycol = zcol = None

    stats = {
        "N_candidates": 0,
        "abundance_fraction": None,
    }

    if hf_df is not None and not hf_df.empty:
        # Figure out which columns are x/y/z in hf_df
        xcol, ycol, zcol = _get_coord_cols(hf_df)

        # Background: all candidate site positions
        if {xcol, ycol, zcol}.issubset(hf_df.columns):
            all_pos = hf_df[[xcol, ycol, zcol]].to_numpy(float)

        stats["N_candidates"] = len(hf_df)

        # Try to find a matching hyperfine row for this site_index
        site_index_val = row.get("site_index", np.nan)
        if np.isfinite(site_index_val):
            site_index = int(site_index_val)
            hf_row_candidates = hf_df.loc[hf_df["site_index"] == site_index]
            if hf_row_candidates.empty:
                print(
                    f"[WARN] No hyperfine row found for site_index={site_index}; "
                    "will still plot matched site if coordinates are in matches_enriched."
                )
            else:
                hf_row = hf_row_candidates.iloc[0]
        else:
            print(
                f"[WARN] NV {nv_label} has no valid site_index; "
                "will still plot matched site if coordinates are in matches_enriched."
            )
    else:
        # No hyperfine table: no background positions
        all_pos = None

    # ---------- 1c) Foreground: matched site position ----------
    matched_pos = None
    site_info = []

    # Prefer coordinates stored directly in the matched row
    x = row.get("x_A", np.nan)
    y = row.get("y_A", np.nan)
    z = row.get("z_A", np.nan)

    if np.all(np.isfinite([x, y, z])):
        matched_pos = np.array([[x, y, z]], dtype=float)

    # If we have a hyperfine row and site_info helper, build site_info
    if hf_row is not None:
        catalog_recs = load_catalog(CATALOG_JSON)
        site_info = _build_site_info_from_match_and_catalog(row, hf_row, catalog_recs)

        # Optional: if matched_pos is still None, fall back to hf_row coords
        if matched_pos is None and (xcol is not None):
            matched_pos = np.array(
                [[hf_row[xcol], hf_row[ycol], hf_row[zcol]]],
                dtype=float,
            )

    if matched_pos is None:
        print(
            f"[WARN] NV {nv_label}: no valid coordinates for matched site; "
            "will plot echo only."
        )

    # ---------- 2) Load counts data (echo) ----------
    data_counts = dm.get_raw_data(file_stem=counts_file_stem)

    norm_counts = data_counts["norm_counts"]
    norm_counts_ste = data_counts["norm_counts_ste"]
    total_times_us = np.asarray(data_counts["total_evolution_times"], float)

    echo = np.asarray(norm_counts[int(nv_label)], float)
    echo_ste = np.asarray(norm_counts_ste[int(nv_label)], float)

    if use_half_time_as_tau:
        taus_us = total_times_us / 2.0
    else:
        taus_us = total_times_us

    # ---------- 3) Load fit data (parameters) ----------
    data_fit = dm.get_raw_data(file_stem=fit_file_stem)

    fit_nv_labels = np.array(list(map(int, data_fit["nv_labels"])))
    idx = np.where(fit_nv_labels == int(nv_label))[0]
    if idx.size == 0:
        raise ValueError(
            f"NV {nv_label} not found in fit_nv_labels for {fit_file_stem}."
        )
    idx = int(idx[0])

    popts = data_fit["popts"]
    fit_fn_names = data_fit["fit_fn_names"]

    fit_fn_name = fit_fn_names[idx]
    fit_fn = _fn_map.get(fit_fn_name, fine_decay)
    p = np.asarray(popts[idx], float)

    fine_params = params_to_dict(fit_fn, p, default_rev=39.2)
    if "T2_fit_us" not in fine_params or fine_params["T2_fit_us"] is None:
        fine_params["T2_fit_us"] = 1000.0 * fine_params.get("T2_ms", 0.0)

    # ---------- 4) Build aux dict for plot_echo_with_sites ----------
    aux = {
        "positions": matched_pos,
        "site_info": site_info,
        "all_candidate_positions": all_pos,
        "stats": stats,
        "distance_cutoff": float(row.get("distance_A", np.nan)),
        "Ak_min_kHz": None,
        "Ak_max_kHz": None,
        "picked_ids_per_realization": None,
    }

    sim_info = {
        "T2_fit_us": fine_params.get("T2_fit_us", None),
        "distance_cutoff": aux["distance_cutoff"],
    }

    # ---------- 5) Call your existing helper ----------
    fig = plot_echo_with_sites(
        taus_us=taus_us,
        echo=echo,
        aux=aux,
        title="Spin Echo (experimental + matched site)",
        rmax=None,
        fine_params=fine_params,
        units_label=units_label,
        nv_label=nv_label,
        sim_info=sim_info,
        show_env=False,
        show_env_times_comb=False,
        echo_ste=echo_ste,
        fit_fn=fit_fn,
        fit_params=p,
        tau_is_half_time=use_half_time_as_tau,
        default_rev_for_plot=39.2,
    )

    return fig



def make_echo_plus_matched_site_plots_batch(
    counts_file_stem: str,
    fit_file_stem: str,
    matches_enriched: pd.DataFrame,
    hf_df: Optional[pd.DataFrame],
    nv_labels: Sequence[int],
    use_half_time_as_tau: bool = True,
    units_label: str = "(Norm.)",
):
    """
    Generate one echo+matched-site figure per NV in `nv_labels`.

    Returns
    -------
    figs : list of matplotlib.figure.Figure
        List of figures, one per NV.
    """
    figs = []
    for nv_label in nv_labels:
        fig = make_echo_plus_matched_site_plot(
            counts_file_stem=counts_file_stem,
            fit_file_stem=fit_file_stem,
            matches_enriched=matches_enriched,
            hf_df=hf_df,
            nv_label=int(nv_label),
            use_half_time_as_tau=use_half_time_as_tau,
            units_label=units_label,
        )
        figs.append(fig)
    return figs



_fn_map = {
    "fine_decay": fine_decay,
    "fine_decay_fixed_revival": fine_decay_fixed_revival,
}


def freqs_from_popts_exact(
    file_stem: str,
    default_rev: float = 39.2,
):
    data_fit = dm.get_raw_data(file_stem=file_stem)

    nv_labels = np.array(list(map(int, data_fit["nv_labels"])))
    popts_list = data_fit["popts"]  # list/array of per-NV popt
    fit_fn_names = data_fit["fit_fn_names"]
    chis = np.asarray(data_fit.get("chis", np.nan), float)

    N = len(nv_labels)

    # ---- orientations + site_ids straight from fit file ----
    nv_orientations = None
    if "orientations" in data_fit:
        nv_orientations = np.asarray(data_fit["orientations"], int)
        if nv_orientations.shape[0] != N:
            raise ValueError(
                f"orientations length {nv_orientations.shape[0]} "
                f"does not match nv_labels length {N}"
            )

    site_ids = None
    if "site_id" in data_fit:
        site_ids = np.asarray(data_fit["site_id"], int)
        if site_ids.shape[0] != N:
            raise ValueError(
                f"site_id length {site_ids.shape[0]} "
                f"does not match nv_labels length {N}"
            )

    # --- allocate outputs ---
    T2_us = np.full(N, np.nan, float)
    f0_kHz = np.full(N, np.nan, float)
    f1_kHz = np.full(N, np.nan, float)
    A_pick_kHz = np.full(N, np.nan, float)
    sT2_us = np.full(N, np.nan, float)
    sf0_kHz = np.full(N, np.nan, float)
    sf1_kHz = np.full(N, np.nan, float)
    sA_pick_kHz = np.full(N, np.nan, float)
    fit_fail = np.zeros(N, bool)

    for i in range(N):
        name = fit_fn_names[i]
        fn = _fn_map.get(name, fine_decay)

        p_raw = popts_list[i]

        # --------- GUARD: bad / missing popts ----------
        if p_raw is None:
            fit_fail[i] = True
            continue

        p_arr = np.asarray(p_raw, float)
        if (p_arr.ndim == 0) or (p_arr.size < 2) or (not np.all(np.isfinite(p_arr))):
            fit_fail[i] = True
            continue

        p = p_arr
        par = params_to_dict(fn, p, default_rev=default_rev)

        # ---- frequencies directly from model ----
        f0 = par.get("osc_f0_kHz", par.get("f0_kHz", None))
        f1 = par.get("osc_f1_kHz", par.get("f1_kHz", None))

        # fallback: cycles/µs → MHz → kHz
        if f0 is None:
            osc_f0 = par.get("osc_f0", None)
            if osc_f0 is not None:
                f0 = 1e3 * float(osc_f0)
        if f1 is None:
            osc_f1 = par.get("osc_f1", None)
            if osc_f1 is not None:
                f1 = 1e3 * float(osc_f1)

        if f0 is not None:
            f0_kHz[i] = float(f0)
        if f1 is not None:
            f1_kHz[i] = float(f1)

        # ---- T2 ----
        T2 = par.get("T2_fit_us", None)
        if T2 is None and "T2_ms" in par:
            T2 = 1000.0 * par["T2_ms"]
        if T2 is not None:
            T2_us[i] = float(T2)

        # ---- amplitude for kappa consistency ----
        A_pick = (
            par.get("A_pick_kHz") or par.get("Ak_pick_kHz") or par.get("Ak_eff_kHz")
        )
        if A_pick is not None:
            A_pick_kHz[i] = float(A_pick)

        # errors: still NaN for now
        sT2_us[i] = np.nan
        sf0_kHz[i] = np.nan
        sf1_kHz[i] = np.nan
        sA_pick_kHz[i] = np.nan

        # ---- optional chi²-based fail flag ----
        if chis is None:
            chi = np.nan
        elif chis.ndim == 0:
            chi = float(chis)
        elif i < chis.size:
            chi = float(chis[i])
        else:
            chi = np.nan

        if np.isfinite(chi) and chi > 5.0:
            fit_fail[i] = True

    out = dict(
        nv=nv_labels,
        T2_us=T2_us,
        f0_kHz=f0_kHz,
        f1_kHz=f1_kHz,
        A_pick_kHz=A_pick_kHz,
        chis=chis,
        fit_fail=fit_fail,
        sT2_us=sT2_us,
        sf0_kHz=sf0_kHz,
        sf1_kHz=sf1_kHz,
        sA_pick_kHz=sA_pick_kHz,
    )

    # attach orientations / site_ids if present
    if nv_orientations is not None:
        out["orientations"] = nv_orientations
    if site_ids is not None:
        out["site_ids"] = site_ids

    return out


def attach_equiv_multiplicity(site_stats, c13_abundance=0.011, min_frac=0.01):
    """
    Given `site_stats` (from analyze_matched_c13_sites),
    add an estimate of the effective number of symmetry-equivalent positions
    per NV (N_equiv) for each 13C site, assuming random 13C occupancy and
    approximate detection efficiency.

      p_occ ≈ frac_NV ≈ 1 - (1 - f)^{N_equiv}
      ⇒ N_equiv ≈ ln(1 - frac_NV) / ln(1 - f)

    Parameters
    ----------
    site_stats : DataFrame
        Must contain columns:
          - 'frac_NV'   (fraction of NVs matched to this site)
          - 'orientation', 'site_index', 'distance_A', x_A, y_A, z_A, ...
    c13_abundance : float
        13C fraction f (≈ 0.011 for natural abundance).
    min_frac : float
        Minimum frac_NV to attempt a multiplicity estimate.
        (Below this, noise dominates and the estimate is meaningless.)

    Returns
    -------
    site_stats_with_N : DataFrame
        Copy of `site_stats` with a new column 'N_equiv_est'.
    """
    site_stats = site_stats.copy()
    f = float(c13_abundance)

    # default: NaN
    site_stats["N_equiv_est"] = np.nan

    # where frac_NV is big enough to be meaningful
    good = (site_stats["frac_NV"] > min_frac) & (site_stats["frac_NV"] < 0.99)

    frac = site_stats.loc[good, "frac_NV"].to_numpy(float)
    N_est = np.log(1.0 - frac) / np.log(1.0 - f)

    site_stats.loc[good, "N_equiv_est"] = N_est

    # print a quick summary of the most "symmetric" shells
    print("\nTop candidate symmetry shells (by N_equiv_est):")
    cols_show = [
        "orientation",
        "site_index",
        "distance_A",
        "x_A",
        "y_A",
        "z_A",
        "n_matches",
        "frac_NV",
        "N_equiv_est",
    ]
    print(
        site_stats.sort_values("N_equiv_est", ascending=False)
        .loc[site_stats["N_equiv_est"].notna(), cols_show]
        .head(15)
        .to_string(index=False)
    )

    return site_stats


def plot_multiplicity_hist(site_stats, title_prefix="Matched 13C sites"):
    """
    Histogram of how many sites have N matches.
    Uses `n_matches` from site_stats.
    """
    n = site_stats["n_matches"].to_numpy(int)

    values, counts = np.unique(n, return_counts=True)

    fig, ax = plt.subplots(figsize=(7, 4))
    ax.bar(values, counts, width=0.7, align="center")

    ax.set_xlabel("n_matches (how many NVs matched this site)")
    ax.set_ylabel("Number of 13C sites")
    ax.set_title(f"{title_prefix}: site multiplicity histogram")

    for v, c in zip(values, counts):
        ax.text(v, c + 0.5, str(c), ha="center", va="bottom", fontsize=8)

    fig.tight_layout()
    return fig, ax


def plot_distance_vs_Nequiv(site_stats, title_prefix="Matched 13C sites"):
    """
    Scatter of distance_A vs N_equiv_est, colored by n_matches.
    Only shows rows with finite N_equiv_est.
    """
    df = site_stats[np.isfinite(site_stats["N_equiv_est"])].copy()
    if df.empty:
        print("[WARN] No finite N_equiv_est to plot.")
        return None, None

    fig, ax = plt.subplots(figsize=(6, 4.5))

    sc = ax.scatter(
        df["distance_A"],
        df["N_equiv_est"],
        c=df["n_matches"],
        s=30,
        alpha=0.9,
    )

    ax.set_xlabel("distance (Å)")
    ax.set_ylabel("N_equiv_est (effective symmetry multiplicity)")
    ax.set_title(f"{title_prefix}: distance vs. multiplicity")

    cbar = fig.colorbar(sc, ax=ax)
    cbar.set_label("n_matches (NVs per site)")

    return fig, ax


def plot_kappa_vs_distance(site_stats, title_prefix="Matched 13C sites"):
    """
    κ vs distance, colored by N_equiv_est, with point size ~ n_matches.
    """
    df = site_stats.copy()
    # some rows may not have kappa_mean (NaN) – filter them
    df = df[np.isfinite(df["kappa_mean"])]

    fig, ax = plt.subplots(figsize=(6, 4.5))

    sizes = 10 + 4 * df["n_matches"]  # bigger = more NVs
    colors = df["N_equiv_est"].where(np.isfinite(df["N_equiv_est"]), np.nan)

    sc = ax.scatter(
        df["distance_A"],
        df["kappa_mean"],
        s=sizes,
        c=colors,
        alpha=0.9,
    )

    ax.set_xlabel("distance (Å)")
    ax.set_ylabel("κ (mean, from catalog)")
    ax.set_title(f"{title_prefix}: κ vs distance")

    cbar = fig.colorbar(sc, ax=ax)
    cbar.set_label("N_equiv_est")

    return fig, ax


def plot_sites_3d_multiplicity(site_stats, title_prefix="Matched 13C sites"):
    """
    3D scatter of unique 13C sites (x_A, y_A, z_A),
    color = n_matches, size ~ N_equiv_est.
    """
    df = site_stats.copy()

    fig = plt.figure(figsize=(7, 6))
    ax = fig.add_subplot(111, projection="3d")

    sizes = 10 + 4 * np.nan_to_num(df["N_equiv_est"], nan=1.0)

    sc = ax.scatter(
        df["x_A"],
        df["y_A"],
        df["z_A"],
        c=df["n_matches"],
        s=sizes,
        alpha=0.9,
    )

    ax.scatter(
        0.0,
        0.0,
        0.0,
        marker="*",
        s=60,
        edgecolor="k",
        linewidth=0.6,
        label="NV center",
    )

    ax.set_xlabel("x (Å)")
    ax.set_ylabel("y (Å)")
    ax.set_zlabel("z (Å)")
    ax.set_title(f"{title_prefix}: 13C sites\n" "color = n_matches, size ∝ N_equiv_est")

    cbar = fig.colorbar(sc, ax=ax, shrink=0.7)
    cbar.set_label("Number of NVs matched (n_matches)")

    ax.legend(loc="upper left")
    return fig, ax


def plot_freq_vs_kappa(matches, title_prefix="Matched 13C sites"):
    """
    Plot best-matching ESEEM frequency vs kappa, colored by orientation.

    Expects columns:
      f_match_kHz, err_match_kHz, kappa, orientation
    """
    df = matches.copy()
    df = df[np.isfinite(df["f_match_kHz"]) & np.isfinite(df["kappa"])]

    if df.empty:
        print("[WARN] No finite f_match_kHz or kappa to plot.")
        return None, None

    df["ori_label"] = df["orientation"].apply(ori_to_str)

    fig, ax = plt.subplots(figsize=(6, 5))

    for ori_val, sub in df.groupby("orientation"):
        ori_lab = ori_to_str(ori_val)
        sc = ax.scatter(
            sub["kappa"],
            sub["f_match_kHz"],
            s=20,
            alpha=0.8,
            label=ori_lab,
        )

    ax.set_xlabel("κ (ESEEM weight)")
    ax.set_ylabel("Matched frequency (kHz)")
    ax.set_title(f"{title_prefix}: best ESEEM frequency vs κ", fontsize=15)
    ax.set_yscale("log")
    ax.grid(True, which="both", alpha=0.3)
    ax.legend(title="Orientation", fontsize=8)

    return fig, ax


def ori_to_str(ori):
    """
    Convert orientation (e.g. (-1, 1, 1)) to a compact string.
    """
    if ori is None or (isinstance(ori, float) and not np.isfinite(ori)):
        return "ori=None"
    try:
        o = tuple(int(v) for v in ori)
    except Exception:
        o = tuple(ori)
    return f"({o[0]},{o[1]},{o[2]})"


def analyze_matched_c13_sites(matches_df, *, title_prefix="Matched 13C sites"):
    """
    Given a matches_df returned by match_exp_pairs_to_catalog(...),
    make a set of summary plots:

      1) 3D scatter of all unique matched 13C lattice sites (x_A, y_A, z_A),
         colored by NV orientation.

      2) Distance vs. matched frequency (one frequency per NV, pick the
         branch with smaller error).

      3) κ (kappa) vs. distance for unique sites.

      4) Histogram of distance distribution, split by NV orientation.

      5) (Optional) sorted f0/f1 theory branches for quick sanity check.

    Expected columns in matches_df (from your matcher):
        nv
        f0_exp_kHz, f1_exp_kHz
        f0_theory_kHz, f1_theory_kHz
        err0_kHz, err1_kHz
        orientation
        site_index
        distance_A
        kappa
        x_A, y_A, z_A  (added when building the catalog)
    """

    # ------------------------------------------------------------------
    # 0) Basic copy
    # ------------------------------------------------------------------
    matches = matches_df.copy()

    # ------------------------------------------------------------------
    # 1) Collapse to unique sites (orientation + site_index)
    #    → 3D scatter of all unique matched lattice sites
    # ------------------------------------------------------------------
    site_cols = [
        "orientation",
        "site_index",
        "x_A",
        "y_A",
        "z_A",
        "distance_A",
        "kappa",
    ]

    # 0) Use *all* matches → one point per NV–site match (no drop_duplicates)
    sites = matches[site_cols].copy()

    # Counts for caption
    n_matches = len(sites)
    n_unique_sites = sites[["orientation", "site_index"]].drop_duplicates().shape[0]

    # # Columns that define a unique 13C lattice site
    # site_key = ["orientation", "site_index", "x_A", "y_A", "z_A", "distance_A"]

    # # Total matches and unique sites
    # n_matches = len(matches)
    # n_unique_sites = matches.drop_duplicates(subset=site_key).shape[0]

    # print(f"Total NV–site matches: {n_matches}")
    # print(f"Unique 13C sites:      {n_unique_sites}")

    # # Optional: string label for orientation (for plotting, legends, etc.)
    # matches["ori_label"] = matches["orientation"].astype(str)

    # Columns that define a unique 13C lattice site
    site_key = ["orientation", "site_index", "x_A", "y_A", "z_A", "distance_A"]

    # Group by unique site and count how many NVs hit each site
    site_stats = matches.groupby(site_key, as_index=False).agg(
        n_matches=("nv_label", "count"),
        kappa_mean=("kappa", "mean"),
    )

    n_total_matches = len(matches)
    n_unique_sites = len(site_stats)

    print(f"Total NV–site matches: {n_total_matches}")
    print(f"Unique 13C sites:      {n_unique_sites}")

    # Add orientation label for plotting
    site_stats["ori_label"] = site_stats["orientation"].apply(ori_to_str)

    # === 3D scatter of unique sites, SPLIT by orientation ===
    kpl.init_kplotlib()
    for ori_val, sub in site_stats.groupby("orientation"):
        ori_lab = ori_to_str(ori_val)

        fig = plt.figure(figsize=(8, 6))
        ax = fig.add_subplot(111, projection="3d")

        p = ax.scatter(
            sub["x_A"],
            sub["y_A"],
            sub["z_A"],
            c=sub["n_matches"],  # color = count of matches at that site
            s=15,
            alpha=0.9,
        )
        ax.scatter(
            0.0,
            0.0,
            0.0,
            marker="*",
            s=60,
            edgecolor="k",
            linewidth=0.6,
            label="NV center",
        )

        ax.set_xlabel("x (Å)")
        ax.set_ylabel("y (Å)")
        ax.set_zlabel("z (Å)")
        ax.set_title(
            f"{title_prefix}: 13C sites by match count\n"
            f"orientation = {ori_lab}, "
            f"{len(sub)} sites (out of {n_unique_sites} unique sites)",
            fontsize=15,
        )

        cbar = fig.colorbar(p, ax=ax, shrink=0.7)
        cbar.set_label("Number of NVs matched to this site", fontsize=15)

        ax.legend(loc="upper left")

    # 1) Optional: orientation as label if you ever want to use it
    sites["ori_label"] = sites["orientation"].apply(ori_to_str)

    for ori_val, sub in sites.groupby("orientation"):
        ori_lab = ori_to_str(ori_val)

        fig = plt.figure(figsize=(8, 6))
        ax = fig.add_subplot(111, projection="3d")

        p = ax.scatter(
            sub["x_A"],
            sub["y_A"],
            sub["z_A"],
            c=sub["kappa"],  # color by kappa
            s=15,
            alpha=0.9,
        )
        ax.scatter(
            0.0,
            0.0,
            0.0,
            marker="*",
            s=60,
            edgecolor="k",
            linewidth=0.6,
            label="NV center",
        )

        ax.set_xlabel("x (Å)")
        ax.set_ylabel("y (Å)")
        ax.set_zlabel("z (Å)")
        ax.set_title(
            f"{title_prefix}: matched 13C sites\n"
            f"orientation = {ori_lab}\n"
            f"({len(sub)} NV–site matches, {n_unique_sites} unique sites total)",
            fontsize=15,
        )

        cbar = fig.colorbar(p, ax=ax, shrink=0.7)
        cbar.set_label("κ (ESEEM weight)", fontsize=15)

        ax.legend(loc="upper left")

    # ------------------------------------------------------------------
    # 2) Add "fraction of NVs" for each site (for later back-of-envelope N_eq)
    # ------------------------------------------------------------------
    n_nv = matches["nv_label"].nunique()
    site_stats["frac_NV"] = site_stats["n_matches"] / float(n_nv)
    # Now attach multiplicity estimate
    site_stats = attach_equiv_multiplicity(site_stats, c13_abundance=0.011)
    plot_multiplicity_hist(site_stats)
    plot_distance_vs_Nequiv(site_stats)
    plot_kappa_vs_distance(site_stats)
    plot_sites_3d_multiplicity(site_stats)

    # ------------------------------------------------------------------
    # 3) Text summary: which sites are most popular?
    # ------------------------------------------------------------------
    topN = 10  # how many top sites to print
    top_sites = site_stats.sort_values("n_matches", ascending=False).head(topN)

    print(
        "\nTop sites by number of NVs matched (for symmetry / multiplicity analysis):"
    )
    cols_to_show = [
        "orientation",
        "site_index",
        "distance_A",
        "x_A",
        "y_A",
        "z_A",
        "n_matches",
        "frac_NV",
        "kappa_mean",
    ]
    print(
        top_sites[cols_to_show].to_string(
            index=False, float_format=lambda x: f"{x:7.3f}"
        )
    )

    # ------------------------------------------------------------------
    # 4) Histogram of "how many sites had N matches?"
    # ------------------------------------------------------------------
    print("\nHistogram of site multiplicity (how many sites have N matches?):")
    mult_hist = site_stats["n_matches"].value_counts().sort_index()
    for n_match, count_sites in mult_hist.items():
        frac_sites = count_sites / n_unique_sites
        print(
            f"  n_matches = {n_match:2d}: {count_sites:4d} sites  "
            f"({100*frac_sites:5.2f}% of all unique sites)"
        )

    # ------------------------------------------------------------------
    # 2) Build a long-form branch table (one row per (NV, branch))
    # ------------------------------------------------------------------
    matches = matches_df.copy()

    matches_long = pd.DataFrame(
        {
            "nv": np.repeat(matches["nv_label"].values, 2),
            "branch": np.tile(["f0", "f1"], len(matches)),
            # theory & error per branch
            "f_theory_kHz": np.concatenate(
                [
                    matches["f_minus_kHz"].values,
                    matches["f_plus_kHz"].values,
                ]
            ),
            "err_kHz": np.concatenate(
                [
                    matches["err_f0_kHz"].values,
                    matches["err_f1_kHz"].values,
                ]
            ),
            # experimental values per branch (aligned with f0/f1)
            "f_exp_kHz": np.concatenate(
                [
                    matches["f0_fit_kHz"].values,
                    matches["f1_fit_kHz"].values,
                ]
            ),
            # carry over geometry / site info
            "distance_A": np.repeat(matches["distance_A"].values, 2),
            "orientation": np.repeat(matches["orientation"].values, 2),
            "site_index": np.repeat(matches["site_index"].values, 2),
            "x_A": np.repeat(matches["x_A"].values, 2),
            "y_A": np.repeat(matches["y_A"].values, 2),
            "z_A": np.repeat(matches["z_A"].values, 2),
            "kappa": np.repeat(matches["kappa"].values, 2),
        }
    )

    # Masks for the two branches
    mask_f0 = matches_long["branch"] == "f0"
    mask_f1 = matches_long["branch"] == "f1"

    # Matched theory branches (with per-branch errors)
    f0_theory = matches_long.loc[mask_f0, "f_theory_kHz"].to_numpy()
    f1_theory = matches_long.loc[mask_f1, "f_theory_kHz"].to_numpy()
    sf0 = matches_long.loc[mask_f0, "err_kHz"].to_numpy()
    sf1 = matches_long.loc[mask_f1, "err_kHz"].to_numpy()

    # ------------------------------------------------------------------
    # 3) Sorted branch plots: experimental vs theory
    # ------------------------------------------------------------------

    # --- 1) Experimental branches, sorted ---
    try:
        f0_exp = matches["f0_fit_kHz"].to_numpy()
        f1_exp = matches["f1_fit_kHz"].to_numpy()

        # Assuming no explicit σ errors on exp for now
        plot_sorted_exp_branches(
            f0_exp,
            f1_exp,
            sf0_kHz=None,
            sf1_kHz=None,
            title_prefix=f"{title_prefix}: experimental branches",
            f_range_kHz=(10, 6000),
        )
    except NameError:
        print("plot_sorted_exp_branches not defined; skipping EXP branch plot.")

    # --- 2) Matched theory branches, sorted (with |Δf| as errorbars) ---
    try:
        plot_sorted_exp_branches(
            f0_theory,
            f1_theory,
            sf0_kHz=sf0,
            sf1_kHz=sf1,
            title_prefix=f"{title_prefix}: matched theory branches",
            f_range_kHz=(10, 6000),
        )
    except NameError:
        print("plot_sorted_exp_branches not defined; skipping theory branch plot.")

    # Experimental pairs, orientation-aware
    plot_branch_pairs(
        matches["f0_fit_kHz"].to_numpy(),
        matches["f1_fit_kHz"].to_numpy(),
        title=f"{title_prefix}: experimental (f0, f1) pairs",
        exp_freqs=True,
        orientation=matches["orientation"].to_numpy(),
        ori_to_str=ori_to_str,
    )

    plot_branch_pairs(
        matches["f_plus_kHz"].to_numpy(),
        matches["f_minus_kHz"].to_numpy(),
        title=f"{title_prefix}: matched theory (f_minus, f_plus) pairs",
        exp_freqs=False,
        orientation=matches["orientation"].to_numpy(),
        ori_to_str=ori_to_str,
    )
    # ------------------------------------------------------------------
    # 3) Pick a single "matched" frequency per NV:
    #    use the branch with the smaller |err|
    # ------------------------------------------------------------------
    err0 = matches["err_f0_kHz"].to_numpy()
    err1 = matches["err_f1_kHz"].to_numpy()

    use_f0 = np.abs(err0) <= np.abs(err1)

    matches["branch_best"] = np.where(use_f0, "f0", "f1")
    matches["f_match_kHz"] = np.where(
        use_f0, matches["f_minus_kHz"], matches["f_plus_kHz"]
    )
    matches["err_match_kHz"] = np.where(use_f0, err0, err1)

    # orientation label
    matches["ori_label"] = matches["orientation"].apply(ori_to_str)

    # Decide markers: first orientation → circle, second → square
    unique_oris = list(matches["orientation"].dropna().unique())

    # optionally make ordering deterministic
    def _ori_key(o):
        try:
            return tuple(int(v) for v in o)
        except Exception:
            return tuple(o) if isinstance(o, (list, tuple)) else (o,)

    unique_oris.sort(key=_ori_key)

    marker_map = {}
    for idx, ori_val in enumerate(unique_oris):
        marker_map[ori_val] = "o" if idx == 0 else "s"  # 1st: circle, 2nd: square

    # Scatter: distance vs matched frequency (one point per NV), by orientation
    fig, ax = plt.subplots(figsize=(7, 5))

    sc = None
    for ori_val, sub in matches.groupby("orientation"):
        ori_lab = ori_to_str(ori_val)
        marker = marker_map.get(ori_val, "o")  # default circle if something weird

        sc = ax.scatter(
            sub["distance_A"],
            sub["f_match_kHz"],
            s=20,
            alpha=0.7,
            c=np.abs(sub["err_match_kHz"]),
            marker=marker,
            label=f"{ori_lab}",
        )

    ax.set_xlabel("Distance NV–13C (Å)")
    ax.set_ylabel("Matched frequency (kHz)")
    ax.set_title(
        f"{title_prefix}: best-matching ESEEM line vs distance (by orientation)",
        fontsize=15,
    )
    ax.set_yscale("log")
    ax.grid(True, which="both", alpha=0.3)

    if sc is not None:
        cbar = fig.colorbar(sc, ax=ax)
        cbar.set_label("frequency error |Δf| (kHz)", fontsize=15)

    ax.legend(title="Orientation", fontsize=8)

    # Columns that define a unique 13C lattice site
    site_key = ["orientation", "site_index", "x_A", "y_A", "z_A", "distance_A"]

    # 1) Group matches by site and count how many NVs matched each
    site_stats = matches.groupby(site_key, as_index=False).agg(
        n_matches=("nv_label", "count"),  # how many NVs matched this site
        kappa_mean=("kappa", "mean"),  # optional diagnostic
    )

    n_total_matches = len(matches)
    n_unique_sites = len(site_stats)

    print(f"Total NV–site matches: {n_total_matches}")
    print(f"Unique 13C sites:      {n_unique_sites}")

    # ------------------------------------------------------------------
    # 4) κ vs distance (unique sites)
    # ------------------------------------------------------------------
    fig, ax = plt.subplots(figsize=(6, 5))
    ax.scatter(sites["distance_A"], sites["kappa"], s=15, alpha=0.7)

    ax.set_xlabel("Distance NV–13C (Å)")
    ax.set_ylabel("κ (amplitude weight)")
    ax.set_title(f"{title_prefix}: κ vs distance", fontsize=15)
    ax.set_yscale("log")
    ax.grid(True, which="both", alpha=0.3)

    plot_freq_vs_kappa(matches, title_prefix=title_prefix)

    return site_stats


def simulate_branch_pairs_like_exp(
    catalog,
    matches_df,
    c13_abundance=0.011,
    rng_seed=0,
    freq_minus_col="f_minus_Hz",
    freq_plus_col="f_plus_Hz",
    f_band_kHz=None,  # NEW: optional (f_min, f_max) in kHz
):
    """
    Simulate one ESEEM (f0, f1) pair per NV, matching the experimental
    NV count and per-NV orientation, with an optional frequency band
    and returning site information.

    Parameters
    ----------
    catalog : list of dicts or DataFrame
        Must contain columns:
          - 'orientation' (list or tuple, e.g. [-1,1,1])
          - freq_minus_col (Hz)
          - freq_plus_col  (Hz)
          - optional: 'kappa', 'site_index', 'x_A', 'y_A', 'z_A'
    matches_df : DataFrame
        Experimental matches, must contain:
          - 'nv_label'
          - 'orientation' (consistent with catalog orientation)
    c13_abundance : float
        13C fraction (natural ≈ 0.011).
    rng_seed : int
        Seed for reproducibility.
    f_band_kHz : tuple or None
        If not None, only consider sites whose f_minus or f_plus
        (in kHz) falls in [f_min, f_max] for selection.

    Returns
    -------
    f0_sim_kHz, f1_sim_kHz : (N_NV,)
    ori_list               : list of orientation tuples (length N_NV)
    site_index_sim         : (N_NV,)
    x_sim_A, y_sim_A, z_sim_A : (N_NV,)
    """
    # --- ensure catalog is a DataFrame ---
    if isinstance(catalog, list):
        df_full = pd.DataFrame(catalog)
    else:
        df_full = catalog.copy()

    for col in (freq_minus_col, freq_plus_col, "orientation"):
        if col not in df_full.columns:
            raise KeyError(f"Column '{col}' not found in catalog.")

    # normalize orientation in catalog to tuples
    def _norm_ori(o):
        if o is None:
            return None
        arr = np.asarray(o)
        if arr.size == 0:
            return None
        flat = arr.ravel()
        return tuple(int(v) for v in flat)

    df_full["ori_tuple"] = df_full["orientation"].apply(_norm_ori)

    # get unique NVs and their orientations from experiment
    nv_info = (
        matches_df[["nv_label", "orientation"]]
        .drop_duplicates("nv_label")
        .copy()
        .sort_values("nv_label")
    )
    # normalize NV orientations to tuples too
    nv_info["ori_tuple"] = nv_info["orientation"].apply(_norm_ori)

    N = len(nv_info)

    f0_sim_kHz = np.full(N, np.nan, float)
    f1_sim_kHz = np.full(N, np.nan, float)
    site_index_sim = np.full(N, np.nan, float)
    x_sim_A = np.full(N, np.nan, float)
    y_sim_A = np.full(N, np.nan, float)
    z_sim_A = np.full(N, np.nan, float)
    ori_list = []

    rng = np.random.default_rng(rng_seed)

    # loop over NVs, respect their experimental orientation
    for idx, row in nv_info.iterrows():
        i = nv_info.index.get_loc(idx)  # index 0..N-1
        ori_nv = row["ori_tuple"]
        ori_list.append(ori_nv)

        if ori_nv is None:
            continue

        # all sites in catalog with this orientation
        sub = df_full[df_full["ori_tuple"] == ori_nv]
        if sub.empty:
            continue

        M = len(sub)
        # random occupancy for this NV
        occ = rng.random(M) < c13_abundance
        if not np.any(occ):
            continue  # no occupied sites

        sub_occ = sub[occ].reset_index(drop=True)

        # --- apply frequency band, if requested ---
        if f_band_kHz is not None:
            f_min, f_max = f_band_kHz

            f_minus_kHz_all = sub_occ[freq_minus_col].to_numpy(float) * 1e-3
            f_plus_kHz_all = sub_occ[freq_plus_col].to_numpy(float) * 1e-3

            in_band = ((f_minus_kHz_all >= f_min) & (f_minus_kHz_all <= f_max)) & (
                (f_plus_kHz_all >= f_min) & (f_plus_kHz_all <= f_max)
            )

            if not np.any(in_band):
                # no occupied sites in this band → leave this NV as NaN
                continue

            sub_occ = sub_occ[in_band].reset_index(drop=True)

        # choose "dominant" site:
        # If kappa available, pick largest |kappa|; else choose random
        if "kappa" in sub_occ.columns and sub_occ["kappa"].notna().any():
            kappa_vals = sub_occ["kappa"].to_numpy(float)
            j = np.nanargmax(np.abs(kappa_vals))
        else:
            j = rng.integers(0, len(sub_occ))
        j = rng.integers(0, len(sub_occ))

        rec = sub_occ.iloc[j]

        # get frequencies in Hz, convert to kHz
        f_minus_kHz = float(rec[freq_minus_col]) * 1e-3
        f_plus_kHz = float(rec[freq_plus_col]) * 1e-3

        # assign in some consistent way; here we keep minus as f0, plus as f1
        f0_sim_kHz[i] = f_minus_kHz
        f1_sim_kHz[i] = f_plus_kHz

        # site info (if present)
        site_index_sim[i] = rec.get("site_index", np.nan)
        x_sim_A[i] = rec.get("x_A", np.nan)
        y_sim_A[i] = rec.get("y_A", np.nan)
        z_sim_A[i] = rec.get("z_A", np.nan)

    return (
        f0_sim_kHz,
        f1_sim_kHz,
        np.array(ori_list, dtype=object),
        site_index_sim,
        x_sim_A,
        y_sim_A,
        z_sim_A,
    )


def summarize_simulated_sites(
    matches_df,
    ori_list,
    site_index_sim,
    x_sim_A,
    y_sim_A,
    z_sim_A,
):
    """
    Build a per-site and per-NV summary of the simulated sites.

    Returns
    -------
    sim_sites : DataFrame
        One row per NV that got a site, columns:
          nv_label, orientation, site_index, x_A, y_A, z_A, distance_A,
          n_matches_sim (how many NVs picked this site),
          is_repeated_sim (True if this site was picked by >= 2 NVs).

    site_stats_sim : DataFrame
        One row per unique site, columns:
          orientation, site_index, x_A, y_A, z_A, distance_A,
          n_matches_sim
    """
    # get unique NVs + orientations in the same order as sim arrays
    nv_info = (
        matches_df[["nv_label", "orientation"]]
        .drop_duplicates("nv_label")
        .sort_values("nv_label")
        .reset_index(drop=True)
    )

    sim_sites = pd.DataFrame(
        {
            "nv_label": nv_info["nv_label"].to_numpy(),
            "orientation": nv_info["orientation"].to_numpy(),
            "site_index": site_index_sim,
            "x_A": x_sim_A,
            "y_A": y_sim_A,
            "z_A": z_sim_A,
        }
    )

    # drop NVs that didn't get a site
    sim_sites = sim_sites[np.isfinite(sim_sites["site_index"])].copy()

    # distance
    sim_sites["distance_A"] = np.sqrt(
        sim_sites["x_A"] ** 2 + sim_sites["y_A"] ** 2 + sim_sites["z_A"] ** 2
    )

    # define site key (same as in exp analysis)
    site_key = ["orientation", "site_index", "x_A", "y_A", "z_A", "distance_A"]

    # per-site multiplicity in the simulation
    site_stats_sim = sim_sites.groupby(site_key, as_index=False).agg(
        n_matches_sim=("nv_label", "count")
    )

    # merge back to NV-level to know, for each NV, how popular its site is
    sim_sites = sim_sites.merge(
        site_stats_sim,
        on=site_key,
        how="left",
    )

    # mark repeated sites
    sim_sites["is_repeated_sim"] = sim_sites["n_matches_sim"] >= 2

    return sim_sites, site_stats_sim


<<<<<<< HEAD
if __name__ == "__main__":
    kpl.init_kplotlib()

    # ---- 1) file stems ----
    # fit_file_stem    = "2025_11_13-06_28_22-sample_204nv_s1-e85aa7"   # where popts & freqs live
    # fit_file_stem  = "2025_11_14-03_05_30-sample_204nv_s1-e85aa7" # 200 freqs freeze
    # fit_file_stem  = "2025_11_14-18_28_58-sample_204nv_s1-e85aa7" # 600 freqs freeze
    # fit_file_stem  = "2025_11_17-09_49_42-sample_204nv_s1-fcc605" # site encoded, all freqs
    fit_file_stem = "2025_11_19-14_19_23-sample_204nv_s1-fcc605"  # site 1khz-6Mhz
    counts_file_stem = (
        "2025_11_11-01_15_45-johnson_204nv_s6-6d8f5c"  # merged dataset2+3 counts
    )

    ## ---- 2) global theory-vs-exp matching (use FIT file) ----##
    hf_df = load_hyperfine_table(distance_cutoff=15.0)  # or 15.0, etc.
    data = dm.get_raw_data(file_stem=fit_file_stem)
    fit_summary = freqs_from_popts_exact(file_stem=fit_file_stem)

    nv = np.asarray(fit_summary["nv"], int)
    T2_us = np.asarray(fit_summary["T2_us"], float)
    f0_kHz = np.asarray(fit_summary["f0_kHz"], float)
    f1_kHz = np.asarray(fit_summary["f1_kHz"], float)
    A_pick_kHz = np.asarray(fit_summary["A_pick_kHz"], float)
    chis = np.asarray(fit_summary["chis"], float)
    fit_fail = np.asarray(fit_summary["fit_fail"], bool)
    sT2_us = np.asarray(fit_summary["sT2_us"], float)
    sf0_kHz = np.asarray(fit_summary["sf0_kHz"], float)
    sf1_kHz = np.asarray(fit_summary["sf1_kHz"], float)
    sA_pick_kHz = np.asarray(fit_summary["sA_pick_kHz"], float)

    nv_oris = np.asarray(fit_summary["orientations"], int)
    site_ids = np.asarray(fit_summary["site_ids"], int)

    mask = (
        np.isfinite(f0_kHz)
        & np.isfinite(f1_kHz)
        & (f0_kHz > 0)
        & (f1_kHz >= 0)
        & (~np.array(fit_fail, dtype=bool))
    )

    nv_kept = nv[mask]
    f0_kept_kHz = f0_kHz[mask]
    f1_kept_kHz = f1_kHz[mask]
    site_ids_kept = site_ids[mask]
    nv_oris_kept = nv_oris[mask]
    print(site_ids_kept)
    if f0_kept_kHz.shape != f1_kept_kHz.shape:
        raise ValueError("f0_kHz and f1_kHz must have same shape.")
    if f0_kept_kHz.ndim != 1:
        raise ValueError("f0_kHz and f1_kHz must be 1D.")
    if site_ids_kept.shape[0] != f0_kept_kHz.shape[0]:
        raise ValueError("site_ids must have same length as f0_kHz/f1_kHz.")

    exp_pairs_with_labels = list(
        zip(
            nv_kept.tolist(),
            [(float(f0), float(f1)) for f0, f1 in zip(f0_kept_kHz, f1_kept_kHz)],
        )
    )

    catalog_records = load_catalog(CATALOG_JSON)
    matches_df = pairwise_match_from_site_ids_kHz(
        nv_labels=nv_kept,
        f0_kHz=f0_kept_kHz,
        f1_kHz=f1_kept_kHz,
        site_ids=site_ids_kept,
        nv_orientations=nv_oris_kept,
        records=catalog_records,
    )

    print(matches_df["err_pair_kHz"].describe())
    print(matches_df.head())

    site_stats = analyze_matched_c13_sites(matches_df, title_prefix="Sample 204 NVs")
    kpl.show(block=True)
    sys.exit()
    # derive experimental band in kHz (or set manually)
    exp_f = matches_df["f_minus_kHz"].to_numpy(float)
    f_band_kHz = (np.nanmin(exp_f), np.nanmax(exp_f))

    catalog = load_catalog(
        CATALOG_JSON
    )  # list of dicts with f_minus_Hz, orientation, ...
    n_nv = matches_df["nv_label"].nunique()

    # # Load catalog (list of dicts) and simulate
    # catalog = load_catalog(CATALOG_JSON)  # has orientation, f_minus_Hz, f_plus_Hz, kappa, ...

    # f0_sim_kHz, f1_sim_kHz, ori_sim_list = simulate_branch_pairs_like_exp(
    #     catalog,
    #     matches_df=matches_df,          # same DataFrame you used for exp plotting
    #     c13_abundance=0.011,
    #     rng_seed=123,
    #     freq_minus_col="f_minus_Hz",
    #     freq_plus_col="f_plus_Hz",
    # )

    # # Convert ori_sim_list to a numpy array for plot_branch_pairs
    # ori_sim_array = np.array(ori_sim_list, dtype=object)

    # plot_branch_pairs(
    #     f0_sim_kHz,
    #     f1_sim_kHz,
    #     title="204NV: simulated (f0, f1) pairs – random 13C",
    #     exp_freqs=True,
    #     orientation=ori_sim_array,
    #     ori_to_str=ori_to_str,
    # )

    # band = f_band_kHz   # kHz
    band = (10, 1500)  # kHz

    catalog = load_catalog(CATALOG_JSON)

    (
        f0_sim_kHz,
        f1_sim_kHz,
        ori_sim,
        site_index_sim,
        x_sim_A,
        y_sim_A,
        z_sim_A,
    ) = simulate_branch_pairs_like_exp(
        catalog,
        matches_df=matches_df,
        c13_abundance=0.011,
        rng_seed=1,
        freq_minus_col="f_minus_Hz",
        freq_plus_col="f_plus_Hz",
        f_band_kHz=band,
    )

    # 1) Branch-pair plot (same style as experiment)
    plot_branch_pairs(
        f1_sim_kHz,
        f0_sim_kHz,
        title=f"204NVs: simulated (f0, f1) pairs ({band[0]:.0f}–{band[1]:.0f}) kHz",
        exp_freqs=True,
        orientation=ori_sim,
        ori_to_str=ori_to_str,
    )

=======
def plot_simualted(
    f0_sim_kHz,
    f1_sim_kHz,
    ori_sim,
    site_index_sim,
    x_sim_A,
    y_sim_A,
    z_sim_A,
):
>>>>>>> 3c770f3b
    # 2) Positions of simulated sites that actually contributed (non-NaN)
    mask_valid = np.isfinite(f0_sim_kHz) & np.isfinite(f1_sim_kHz)

    x_band = x_sim_A[mask_valid]
    y_band = y_sim_A[mask_valid]
    z_band = z_sim_A[mask_valid]
    ori_band_raw = ori_sim[mask_valid]  # orientations for valid NVs

    # Turn orientations into nice string labels, e.g. "(+1-1+1)"
    ori_labels = np.array([ori_to_str(o) for o in ori_band_raw], dtype=object)

    # Unique orientation labels (e.g. two of them)
    unique_labels = sorted(set(ori_labels))

    # 1) Branch-pair plot (same style as experiment)
    plot_branch_pairs(
        f1_sim_kHz,
        f0_sim_kHz,
        title=f"204NVs: simulated (f0, f1) pairs ({band[0]:.0f}–{band[1]:.0f}) kHz",
        exp_freqs=True,
        orientation=ori_sim,
        ori_to_str=ori_to_str,
    )
    fig = plt.figure(figsize=(7, 5.5))
    ax = fig.add_subplot(111, projection="3d")

    markers = ["o", "^", "s", "D"]  # enough if more show up

    for idx, lab in enumerate(unique_labels):
        if lab == "ori=None":
            continue  # skip any bad / missing orientation entries

        m = markers[idx % len(markers)]
        mask_ori = ori_labels == lab

        ax.scatter(
            x_band[mask_ori],
            y_band[mask_ori],
            z_band[mask_ori],
            s=15,
            alpha=0.9,
            marker=m,
            label=lab,  # label is already something like "(+1-1+1)"
        )

    # NV at origin
    ax.scatter(
        0,
        0,
        0,
        marker="*",
        s=60,
        edgecolor="k",
        linewidth=0.6,
        label="NV",
    )

    ax.set_xlabel("x (Å)")
    ax.set_ylabel("y (Å)")
    ax.set_zlabel("z (Å)")
    ax.set_title(f"Simulated sites with lines in {band[0]:.0f}–{band[1]:.0f} kHz")
    ax.legend(title="Orientation", fontsize=11, title_fontsize=11)

    sim_sites, site_stats_sim = summarize_simulated_sites(
        matches_df,
        ori_sim,
        site_index_sim,
        x_sim_A,
        y_sim_A,
        z_sim_A,
    )

    # 3D plot of unique simulated sites, color = n_matches_sim, with colorbar
    fig = plt.figure(figsize=(7, 5.5))
    ax = fig.add_subplot(111, projection="3d")

    p = ax.scatter(
        site_stats_sim["x_A"],
        site_stats_sim["y_A"],
        site_stats_sim["z_A"],
        c=site_stats_sim["n_matches_sim"],  # color = how many NVs picked this site
        s=10,
        alpha=0.9,
    )

    # NV at origin
    ax.scatter(
        0,
        0,
        0,
        marker="*",
        s=60,
        edgecolor="k",
        linewidth=0.6,
        label="NV",
    )

    ax.set_xlabel("x (Å)")
    ax.set_ylabel("y (Å)")
    ax.set_zlabel("z (Å)")
    ax.set_title(
        f"Simulated sites in {band[0]:.0f}–{band[1]:.0f} kHz\n" "color = n_matches_sim",
    )

    cbar = fig.colorbar(p, ax=ax, shrink=0.75)
    cbar.set_label("n_matches_sim (NVs per site)")

    ax.legend(loc="upper left")

    print("Simulated site multiplicity (n_matches_sim):")
    print(site_stats_sim["n_matches_sim"].value_counts().sort_index())


if __name__ == "__main__":
    kpl.init_kplotlib()

    # ---- 1) file stems ----
    # fit_file_stem    = "2025_11_13-06_28_22-sample_204nv_s1-e85aa7"   # where popts & freqs live
    # fit_file_stem  = "2025_11_14-03_05_30-sample_204nv_s1-e85aa7" # 200 freqs freeze
    # fit_file_stem  = "2025_11_14-18_28_58-sample_204nv_s1-e85aa7" # 600 freqs freeze
    # fit_file_stem = (
    #     "2025_11_17-09_49_42-sample_204nv_s1-fcc605"  # site encoded, all freqs (nysq band)
    # )
    # fit_file_stem = (
    #     "2025_11_19-14_19_23-sample_204nv_s1-fcc605"  # site encoded, 1500 freqs pairs (1khz-6Mhz)
    # )
    # counts_file_stem = (
    #     "2025_11_11-01_15_45-johnson_204nv_s6-6d8f5c"  # merged dataset2+3 counts
    # )
    #### B field: 
    fit_file_stem = (
        "2025_11_29-04_52_18-sample_204nv_s1-d278ee"  # site encoded, all freqs (nysq band) 
    )
    counts_file_stem = (
        "2025_11_28-16_39_32-johnson_204nv_s6-902522"  # merged dataset2+3 counts
    )

    ## ---- 2) global theory-vs-exp matching (use FIT file) ----##
    hf_df = load_hyperfine_table(distance_cutoff=15.0)  # or 15.0, etc.
    data = dm.get_raw_data(file_stem=fit_file_stem)
    fit_summary = freqs_from_popts_exact(file_stem=fit_file_stem)

    nv = np.asarray(fit_summary["nv"], int)
    T2_us = np.asarray(fit_summary["T2_us"], float)
    f0_kHz = np.asarray(fit_summary["f0_kHz"], float)
    f1_kHz = np.asarray(fit_summary["f1_kHz"], float)
    A_pick_kHz = np.asarray(fit_summary["A_pick_kHz"], float)
    chis = np.asarray(fit_summary["chis"], float)
    fit_fail = np.asarray(fit_summary["fit_fail"], bool)
    sT2_us = np.asarray(fit_summary["sT2_us"], float)
    sf0_kHz = np.asarray(fit_summary["sf0_kHz"], float)
    sf1_kHz = np.asarray(fit_summary["sf1_kHz"], float)
    sA_pick_kHz = np.asarray(fit_summary["sA_pick_kHz"], float)

    nv_oris = np.asarray(fit_summary["orientations"], int)
    site_ids = np.asarray(fit_summary["site_ids"], int)

    mask = (
        np.isfinite(f0_kHz)
        & np.isfinite(f1_kHz)
        & (f0_kHz > 0)
        & (f1_kHz >= 0)
        & (~np.array(fit_fail, dtype=bool))
    )

    nv_kept = nv[mask]
    f0_kept_kHz = f0_kHz[mask]
    f1_kept_kHz = f1_kHz[mask]
    site_ids_kept = site_ids[mask]
    nv_oris_kept = nv_oris[mask]
    if f0_kept_kHz.shape != f1_kept_kHz.shape:
        raise ValueError("f0_kHz and f1_kHz must have same shape.")
    if f0_kept_kHz.ndim != 1:
        raise ValueError("f0_kHz and f1_kHz must be 1D.")
    if site_ids_kept.shape[0] != f0_kept_kHz.shape[0]:
        raise ValueError("site_ids must have same length as f0_kHz/f1_kHz.")

    exp_pairs_with_labels = list(
        zip(
            nv_kept.tolist(),
            [(float(f0), float(f1)) for f0, f1 in zip(f0_kept_kHz, f1_kept_kHz)],
        )
    )

    catalog_records = load_catalog(CATALOG_JSON)
    matches_df = pairwise_match_from_site_ids_kHz(
        nv_labels=nv_kept,
        f0_kHz=f0_kept_kHz,
        f1_kHz=f1_kept_kHz,
        site_ids=site_ids_kept,
        nv_orientations=nv_oris_kept,
        records=catalog_records,
    )

    print(matches_df["err_pair_kHz"].describe())
    row = matches_df.loc[matches_df["nv_label"] == 137]
    print(row.T)

    print(matches_df.head())

    # site_stats = analyze_matched_c13_sites(matches_df, title_prefix="204 NVs")

    # ---- 3) echo trace and corresponding matched site ----
    
    # nv_list = [0, 1, 2, 137]  # whatever NVs you care about
    # nv_list = nv_kept
    # figs = make_echo_plus_matched_site_plots_batch(
    #     counts_file_stem=counts_file_stem,
    #     fit_file_stem=fit_file_stem,
    #     matches_enriched=matches_df,  # from pairwise_match_from_site_ids_kHz
    #     hf_df=hf_df,                   # <- only use matched site coordinates
    #     nv_labels=nv_list,
    #     use_half_time_as_tau=False,
    # )
    # plt.show(block=True)

    ## ---- 4) simulations template set by experiment ----##
    exp_f = matches_df["f_minus_kHz"].to_numpy(float)
    f_band_kHz = (np.nanmin(exp_f), np.nanmax(exp_f))
    n_nv = matches_df["nv_label"].nunique()
    band = f_band_kHz   # kHz
    # # band = (10, 1500)  # kHz

    # (
    #     f0_sim_kHz,
    #     f1_sim_kHz,
    #     ori_sim,
    #     site_index_sim,
    #     x_sim_A,
    #     y_sim_A,
    #     z_sim_A,
    # ) = simulate_branch_pairs_like_exp(
    #     catalog_records,
    #     matches_df=matches_df,
    #     c13_abundance=0.011,
    #     rng_seed=1,
    #     freq_minus_col="f_minus_Hz",
    #     freq_plus_col="f_plus_Hz",
    #     f_band_kHz=band,
    # )

    # plot_simualted(
    #     f0_sim_kHz,
    #     f1_sim_kHz,
    #     ori_sim,
    #     site_index_sim,
    #     x_sim_A,
    #     y_sim_A,
    #     z_sim_A,
    # )

<<<<<<< HEAD
    # ---- 4) echo trace and corresponding matched site ----
    # fig = make_echo_plus_matched_site_plot(
    #     counts_file_stem=counts_file_stem,
    #     fit_file_stem=fit_file_stem,
    #     matches_enriched=matches_df,
    #     hf_df=hf_df,
    #     nv_label=137,
    #     use_half_time_as_tau=False,
    # )

=======
    # sys.exit()
    # ---- 5) Multiplicity Analsysis by both theory and experiment ----##
>>>>>>> 3c770f3b
    orbit_df = find_c3v_orbits_from_nv2(
        hyperfine_path=HYPERFINE_PATH,
        r_max_A=22.0,  # or 15.0, to match your catalog cutoff
        tol_r_A=0.02,  # 0.02 Å is usually fine
        tol_dir=5e-2,  # ~0.05 in unit-vector norm (~few degrees)
    )

    print(orbit_df.head(20))

    # See the multiplicity stats
    print("\nMultiplicity histogram (theory):")
    print(orbit_df["n_equiv_theory"].value_counts().sort_index())

    site_stats_full = build_site_multiplicity_with_theory(
        matches_df=matches_df,
        orbit_df=orbit_df,
        p13=0.011,  # natural abundance
    )

<<<<<<< HEAD
    # Sort by experimental multiplicity (most repeated sites first)
=======
    # --- 1) Choose which columns & rows to show ---
>>>>>>> 3c770f3b
    cols_to_show = [
        "site_index",
        "orientation",
        "distance_A",
<<<<<<< HEAD
        "x_A",
        "y_A",
        "z_A",
=======
>>>>>>> 3c770f3b
        "n_matches",
        "n_equiv_theory",
        "p_shell",
        "E_n_matches",
        "match_ratio",
        "kappa_mean",
<<<<<<< HEAD
    ]

    print(
        site_stats_full.sort_values("n_matches", ascending=False)[cols_to_show]
        .head(15)
        .to_string(index=False)
    )
=======
        "f0_kHz_mean",
        "f1_kHz_mean",
        "equiv_occupied_sites",
        "n_equiv_occupied",
        "n_matches_equiv_total",
    ]

    # print(
    #     site_stats_full.sort_values("n_matches", ascending=False)[cols_to_show]
    #     .head(15)
    #     .to_string(index=False)
    # )

    multiplicity_plots(site_stats_full)

    topN = 15  # or 20, etc.
    table_df = (
        site_stats_full.sort_values("n_matches", ascending=False)[cols_to_show]
        .head(topN)
        .copy()
    )

    # --- 2) Format numeric columns nicely ---
    float_cols_3 = ["distance_A", "p_shell", "E_n_matches", "match_ratio", "kappa_mean"]
    float_cols_1 = ["f0_kHz_mean", "f1_kHz_mean"]

    for col in float_cols_3:
        if col in table_df.columns:
            table_df[col] = table_df[col].map(lambda x: f"{x:.3f}")

    for col in float_cols_1:
        if col in table_df.columns:
            table_df[col] = table_df[col].map(lambda x: f"{x:.1f}")

    # Make sure equiv_occupied_sites is a readable string, not a Python list repr
    def _fmt_equiv_sites(val):
        if isinstance(val, (list, tuple)):
            return ",".join(str(int(v)) for v in val)
        # sometimes stored as string already or NaN
        return (
            ""
            if (val is None or (isinstance(val, float) and np.isnan(val)))
            else str(val)
        )

    if "equiv_occupied_sites" in table_df.columns:
        table_df["equiv_occupied_sites"] = table_df["equiv_occupied_sites"].apply(
            _fmt_equiv_sites
        )

    # --- 3) Pretty column labels with manual line breaks ---
    col_labels = [
        "site\nindex",  # site_index
        "orientation",  # orientation
        r"distance\n($\mathrm{\AA}$)",  # distance_A
        r"$n_{\mathrm{matches}}$",  # n_matches
        r"$n_{\mathrm{eq}}$\n(theory)",  # n_equiv_theory
        r"$p_{\mathrm{shell}}$",  # p_shell
        r"$\mathbb{E}[n_{\mathrm{matches}}]$",  # E_n_matches
        r"match\nratio",  # match_ratio
        r"$\bar{\kappa}$",  # kappa_mean
        r"$\bar f_0$\n(kHz)",  # f0_kHz_mean
        r"$\bar f_1$\n(kHz)",  # f1_kHz_mean
        "equiv.\noccupied\nsites",  # equiv_occupied_sites
        r"$n_{\mathrm{occ}}^{\mathrm{equiv}}$",  # n_equiv_occupied
        r"$n_{\mathrm{matches}}^{\mathrm{equiv}}$",  # n_matches_equiv_total
    ]

    # Sanity check (optional)
    assert len(col_labels) == len(
        cols_to_show
    ), "col_labels and cols_to_show length mismatch"

    # --- 4) Build table figure ---
    n_rows, n_cols = table_df.shape

    fig_w = max(10, 0.85 * n_cols)  # a bit wider for 14 columns
    fig_h = max(4.0, 0.45 * (n_rows + 2))  # some room for equations
    fig, ax = plt.subplots(figsize=(fig_w, fig_h))
    ax.axis("off")

    table = ax.table(
        cellText=table_df.values,
        colLabels=col_labels,
        loc="center",
        cellLoc="center",
    )

    # --- 5) Styling ---
    table.auto_set_font_size(False)
    table.set_fontsize(7.5)
    table.scale(1.0, 1.25)

    # Bold header row + light gray background
    for (row, col), cell in table.get_celld().items():
        if row == 0:
            cell.set_text_props(weight="bold")
            cell.set_facecolor("#e0e0e0")

    # --- 6) Title + equations line ---

    title = "Top sites by experimental multiplicity and symmetry-adjusted expectation"

    equations = (
        r"$p_{\mathrm{shell}} = 1 - (1 - p_{13})^{n_{\mathrm{eq}}},\quad "
        r"\mathbb{E}[n_{\mathrm{matches}}] = N_{\mathrm{NV}}\; p_{\mathrm{shell}},\quad "
        r"R = \dfrac{n_{\mathrm{matches}}}{\mathbb{E}[n_{\mathrm{matches}}]}$"
    )

    ax.set_title(title, pad=30, fontsize=18)

    # Equations just under the title
    fig.text(
        0.5,
        0.85,
        equations,
        ha="center",
        va="center",
        fontsize=15,
    )

    # Optional short legend for the equivalent columns
    legend_text = (
        r"$n_{\mathrm{occ}}^{\mathrm{equiv}}$: # of symmetry-equivalent sites "
        r"that are occupied in the dataset; "
        r"$n_{\mathrm{matches}}^{\mathrm{equiv}}$: total matches summed over those sites."
    )
    fig.text(
        0.5,
        0.80,
        legend_text,
        ha="center",
        va="center",
        fontsize=11,
    )

    # plt.tight_layout(rect=[0.02, 0.02, 0.98, 0.98])  # leave room at top

>>>>>>> 3c770f3b
    kpl.show(block=True)<|MERGE_RESOLUTION|>--- conflicted
+++ resolved
@@ -2192,151 +2192,6 @@
     return sim_sites, site_stats_sim
 
 
-<<<<<<< HEAD
-if __name__ == "__main__":
-    kpl.init_kplotlib()
-
-    # ---- 1) file stems ----
-    # fit_file_stem    = "2025_11_13-06_28_22-sample_204nv_s1-e85aa7"   # where popts & freqs live
-    # fit_file_stem  = "2025_11_14-03_05_30-sample_204nv_s1-e85aa7" # 200 freqs freeze
-    # fit_file_stem  = "2025_11_14-18_28_58-sample_204nv_s1-e85aa7" # 600 freqs freeze
-    # fit_file_stem  = "2025_11_17-09_49_42-sample_204nv_s1-fcc605" # site encoded, all freqs
-    fit_file_stem = "2025_11_19-14_19_23-sample_204nv_s1-fcc605"  # site 1khz-6Mhz
-    counts_file_stem = (
-        "2025_11_11-01_15_45-johnson_204nv_s6-6d8f5c"  # merged dataset2+3 counts
-    )
-
-    ## ---- 2) global theory-vs-exp matching (use FIT file) ----##
-    hf_df = load_hyperfine_table(distance_cutoff=15.0)  # or 15.0, etc.
-    data = dm.get_raw_data(file_stem=fit_file_stem)
-    fit_summary = freqs_from_popts_exact(file_stem=fit_file_stem)
-
-    nv = np.asarray(fit_summary["nv"], int)
-    T2_us = np.asarray(fit_summary["T2_us"], float)
-    f0_kHz = np.asarray(fit_summary["f0_kHz"], float)
-    f1_kHz = np.asarray(fit_summary["f1_kHz"], float)
-    A_pick_kHz = np.asarray(fit_summary["A_pick_kHz"], float)
-    chis = np.asarray(fit_summary["chis"], float)
-    fit_fail = np.asarray(fit_summary["fit_fail"], bool)
-    sT2_us = np.asarray(fit_summary["sT2_us"], float)
-    sf0_kHz = np.asarray(fit_summary["sf0_kHz"], float)
-    sf1_kHz = np.asarray(fit_summary["sf1_kHz"], float)
-    sA_pick_kHz = np.asarray(fit_summary["sA_pick_kHz"], float)
-
-    nv_oris = np.asarray(fit_summary["orientations"], int)
-    site_ids = np.asarray(fit_summary["site_ids"], int)
-
-    mask = (
-        np.isfinite(f0_kHz)
-        & np.isfinite(f1_kHz)
-        & (f0_kHz > 0)
-        & (f1_kHz >= 0)
-        & (~np.array(fit_fail, dtype=bool))
-    )
-
-    nv_kept = nv[mask]
-    f0_kept_kHz = f0_kHz[mask]
-    f1_kept_kHz = f1_kHz[mask]
-    site_ids_kept = site_ids[mask]
-    nv_oris_kept = nv_oris[mask]
-    print(site_ids_kept)
-    if f0_kept_kHz.shape != f1_kept_kHz.shape:
-        raise ValueError("f0_kHz and f1_kHz must have same shape.")
-    if f0_kept_kHz.ndim != 1:
-        raise ValueError("f0_kHz and f1_kHz must be 1D.")
-    if site_ids_kept.shape[0] != f0_kept_kHz.shape[0]:
-        raise ValueError("site_ids must have same length as f0_kHz/f1_kHz.")
-
-    exp_pairs_with_labels = list(
-        zip(
-            nv_kept.tolist(),
-            [(float(f0), float(f1)) for f0, f1 in zip(f0_kept_kHz, f1_kept_kHz)],
-        )
-    )
-
-    catalog_records = load_catalog(CATALOG_JSON)
-    matches_df = pairwise_match_from_site_ids_kHz(
-        nv_labels=nv_kept,
-        f0_kHz=f0_kept_kHz,
-        f1_kHz=f1_kept_kHz,
-        site_ids=site_ids_kept,
-        nv_orientations=nv_oris_kept,
-        records=catalog_records,
-    )
-
-    print(matches_df["err_pair_kHz"].describe())
-    print(matches_df.head())
-
-    site_stats = analyze_matched_c13_sites(matches_df, title_prefix="Sample 204 NVs")
-    kpl.show(block=True)
-    sys.exit()
-    # derive experimental band in kHz (or set manually)
-    exp_f = matches_df["f_minus_kHz"].to_numpy(float)
-    f_band_kHz = (np.nanmin(exp_f), np.nanmax(exp_f))
-
-    catalog = load_catalog(
-        CATALOG_JSON
-    )  # list of dicts with f_minus_Hz, orientation, ...
-    n_nv = matches_df["nv_label"].nunique()
-
-    # # Load catalog (list of dicts) and simulate
-    # catalog = load_catalog(CATALOG_JSON)  # has orientation, f_minus_Hz, f_plus_Hz, kappa, ...
-
-    # f0_sim_kHz, f1_sim_kHz, ori_sim_list = simulate_branch_pairs_like_exp(
-    #     catalog,
-    #     matches_df=matches_df,          # same DataFrame you used for exp plotting
-    #     c13_abundance=0.011,
-    #     rng_seed=123,
-    #     freq_minus_col="f_minus_Hz",
-    #     freq_plus_col="f_plus_Hz",
-    # )
-
-    # # Convert ori_sim_list to a numpy array for plot_branch_pairs
-    # ori_sim_array = np.array(ori_sim_list, dtype=object)
-
-    # plot_branch_pairs(
-    #     f0_sim_kHz,
-    #     f1_sim_kHz,
-    #     title="204NV: simulated (f0, f1) pairs – random 13C",
-    #     exp_freqs=True,
-    #     orientation=ori_sim_array,
-    #     ori_to_str=ori_to_str,
-    # )
-
-    # band = f_band_kHz   # kHz
-    band = (10, 1500)  # kHz
-
-    catalog = load_catalog(CATALOG_JSON)
-
-    (
-        f0_sim_kHz,
-        f1_sim_kHz,
-        ori_sim,
-        site_index_sim,
-        x_sim_A,
-        y_sim_A,
-        z_sim_A,
-    ) = simulate_branch_pairs_like_exp(
-        catalog,
-        matches_df=matches_df,
-        c13_abundance=0.011,
-        rng_seed=1,
-        freq_minus_col="f_minus_Hz",
-        freq_plus_col="f_plus_Hz",
-        f_band_kHz=band,
-    )
-
-    # 1) Branch-pair plot (same style as experiment)
-    plot_branch_pairs(
-        f1_sim_kHz,
-        f0_sim_kHz,
-        title=f"204NVs: simulated (f0, f1) pairs ({band[0]:.0f}–{band[1]:.0f}) kHz",
-        exp_freqs=True,
-        orientation=ori_sim,
-        ori_to_str=ori_to_str,
-    )
-
-=======
 def plot_simualted(
     f0_sim_kHz,
     f1_sim_kHz,
@@ -2346,7 +2201,6 @@
     y_sim_A,
     z_sim_A,
 ):
->>>>>>> 3c770f3b
     # 2) Positions of simulated sites that actually contributed (non-NaN)
     mask_valid = np.isfinite(f0_sim_kHz) & np.isfinite(f1_sim_kHz)
 
@@ -2476,9 +2330,9 @@
     # counts_file_stem = (
     #     "2025_11_11-01_15_45-johnson_204nv_s6-6d8f5c"  # merged dataset2+3 counts
     # )
-    #### B field: 
+    #### B field:
     fit_file_stem = (
-        "2025_11_29-04_52_18-sample_204nv_s1-d278ee"  # site encoded, all freqs (nysq band) 
+        "2025_11_29-04_52_18-sample_204nv_s1-d278ee"  # site encoded, all freqs (nysq band)
     )
     counts_file_stem = (
         "2025_11_28-16_39_32-johnson_204nv_s6-902522"  # merged dataset2+3 counts
@@ -2550,7 +2404,7 @@
     # site_stats = analyze_matched_c13_sites(matches_df, title_prefix="204 NVs")
 
     # ---- 3) echo trace and corresponding matched site ----
-    
+
     # nv_list = [0, 1, 2, 137]  # whatever NVs you care about
     # nv_list = nv_kept
     # figs = make_echo_plus_matched_site_plots_batch(
@@ -2598,21 +2452,8 @@
     #     z_sim_A,
     # )
 
-<<<<<<< HEAD
-    # ---- 4) echo trace and corresponding matched site ----
-    # fig = make_echo_plus_matched_site_plot(
-    #     counts_file_stem=counts_file_stem,
-    #     fit_file_stem=fit_file_stem,
-    #     matches_enriched=matches_df,
-    #     hf_df=hf_df,
-    #     nv_label=137,
-    #     use_half_time_as_tau=False,
-    # )
-
-=======
     # sys.exit()
     # ---- 5) Multiplicity Analsysis by both theory and experiment ----##
->>>>>>> 3c770f3b
     orbit_df = find_c3v_orbits_from_nv2(
         hyperfine_path=HYPERFINE_PATH,
         r_max_A=22.0,  # or 15.0, to match your catalog cutoff
@@ -2632,36 +2473,17 @@
         p13=0.011,  # natural abundance
     )
 
-<<<<<<< HEAD
-    # Sort by experimental multiplicity (most repeated sites first)
-=======
     # --- 1) Choose which columns & rows to show ---
->>>>>>> 3c770f3b
     cols_to_show = [
         "site_index",
         "orientation",
         "distance_A",
-<<<<<<< HEAD
-        "x_A",
-        "y_A",
-        "z_A",
-=======
->>>>>>> 3c770f3b
         "n_matches",
         "n_equiv_theory",
         "p_shell",
         "E_n_matches",
         "match_ratio",
         "kappa_mean",
-<<<<<<< HEAD
-    ]
-
-    print(
-        site_stats_full.sort_values("n_matches", ascending=False)[cols_to_show]
-        .head(15)
-        .to_string(index=False)
-    )
-=======
         "f0_kHz_mean",
         "f1_kHz_mean",
         "equiv_occupied_sites",
@@ -2800,5 +2622,4 @@
 
     # plt.tight_layout(rect=[0.02, 0.02, 0.98, 0.98])  # leave room at top
 
->>>>>>> 3c770f3b
     kpl.show(block=True)