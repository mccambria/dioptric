import sys
import json
import numpy as np
import pandas as pd
import matplotlib.pyplot as plt
import matplotlib.ticker as mticker
from utils import data_manager as dm
from utils import kplotlib as kpl
from typing import Optional
from collections.abc import Sequence
from analysis.sc_c13_hyperfine_sim_data_driven import (
    read_hyperfine_table_safe,
    B_vec_T,  # your lab field (Tesla)
)
from analysis.spin_echo_work.echo_fit_models import fine_decay, fine_decay_fixed_revival
from analysis.spin_echo_work.echo_plot_helpers import (
    extract_T2_freqs_and_errors,
    params_to_dict,
    plot_echo_with_sites,
    plot_branch_pairs,
)
from multiplicity_calculation import (
    find_c3v_orbits_from_nv2,
    build_site_multiplicity_with_theory,
    # mutliplicity_plots,
    multiplicity_plots,
)

# ---------------------------------------------------------------------
# CONFIG / PATHS
# ---------------------------------------------------------------------

HYPERFINE_PATH = "analysis/nv_hyperfine_coupling/nv-2.txt"
CATALOG_JSON = "analysis/spin_echo_work/essem_freq_kappa_catalog_22A_65G.json"

# Optional: which orientations to consider when comparing theory/exp
DEFAULT_ORIENTATIONS = [
    (1, 1, 1),
    (1, 1, -1),
    (1, -1, 1),
    (-1, 1, 1),
]
# ---------------------------------------------------------------------
# CATALOG + HYPERFINE LOADING
# ---------------------------------------------------------------------


def load_catalog(path_json: str = CATALOG_JSON):
    with open(path_json, "r") as f:
        return json.load(f)


def load_hyperfine_table(
    path_txt: str = HYPERFINE_PATH,
    distance_cutoff: float | None = None,
) -> pd.DataFrame:
    """
    Load the NV=2 hyperfine table and attach a `site_index` column that
    matches the indices used in the ESEEM catalog construction.

    Parameters
    ----------
    path_txt : str
        Path to the hyperfine tensor text file (NV-(111) frame).
    distance_cutoff : float or None
        If not None, keep only sites with `distance < distance_cutoff` (Å)
        *before* assigning `site_index`.

    Returns
    -------
    df : pandas.DataFrame
        Hyperfine table with a `site_index` column (0..N_filtered-1).
    """
    df = read_hyperfine_table_safe(path_txt).copy()

    if distance_cutoff is not None:
        df = df[df["distance"] < float(distance_cutoff)]

    df = df.reset_index(drop=True)
    df["site_index"] = df.index

    return df


def select_records(
    recs,
    fmin_kHz: float = 50.0,
    fmax_kHz: float = 6000.0,
    orientations=None,
):
    """
    Filter catalog records to a frequency window and (optionally) orientation set.
    """
    if orientations is not None:
        ori_set = {tuple(o) for o in orientations}
    else:
        ori_set = None

    out = []
    for r in recs:
        fm_k = r["f_minus_Hz"] / 1e3
        fp_k = r["f_plus_Hz"] / 1e3
        if not (np.isfinite(fm_k) and np.isfinite(fp_k)):
            continue
        if not (fmin_kHz <= fm_k <= fmax_kHz and fmin_kHz <= fp_k <= fmax_kHz):
            continue
        if ori_set and tuple(r["orientation"]) not in ori_set:
            continue
        out.append(r)
    return out


# ---------------------------------------------------------------------
# EXPECTED SPECTRUM (THEORY)
# ---------------------------------------------------------------------
def lines_from_recs(
    recs,
    orientations=None,
    fmin_kHz: float = 50.0,
    fmax_kHz: float = 6000.0,
):
    """
    Return arrays: freqs_kHz (2 per site), weights (same length), and site_idx (pairs).
    Weights try to use physically motivated fields if present:
       - line_w_minus / line_w_plus
       - or amp_weight
       - or kappa
       - otherwise 1.
    """
    if orientations is not None:
        ori_set = {tuple(o) for o in orientations}
    else:
        ori_set = None

    freqs = []
    weights = []
    site_idx = []

    for i, r in enumerate(recs):
        if ori_set and tuple(r["orientation"]) not in ori_set:
            continue

        fm = r["f_minus_Hz"] / 1e3
        fp = r["f_plus_Hz"] / 1e3
        if not (np.isfinite(fm) and np.isfinite(fp)):
            continue
        if not (fmin_kHz <= fm <= fmax_kHz and fmin_kHz <= fp <= fmax_kHz):
            continue

        # Pick weight: prefer explicit line weights if present
        if "line_w_minus" in r and "line_w_plus" in r:
            w_minus = float(r["line_w_minus"])
            w_plus = float(r["line_w_plus"])
        else:
            base = float(r.get("amp_weight", r.get("kappa", 1.0)))
            w_minus = w_plus = base

        freqs.extend([fm, fp])
        weights.extend([w_minus, w_plus])
        site_idx.extend([r["site_index"], r["site_index"]])

    return np.array(freqs, float), np.array(weights, float), np.array(site_idx, int)


def expected_stick_spectrum_from_recs(
    recs,
    p_occ: float = 0.011,
    orientations=None,
    f_range_kHz=(50, 6000),
    use_weights: bool = True,
    merge_tol_kHz: float = 2.0,
    normalize: bool = False,
):
    """
    Build a discrete expected spectrum (stick plot) from catalog records.
    Returns: (f_stick_kHz, a_stick, fig, ax)
    """
    freqs, w, _ = lines_from_recs(
        recs,
        orientations=orientations,
        fmin_kHz=f_range_kHz[0],
        fmax_kHz=f_range_kHz[1],
    )
    if freqs.size == 0:
        raise ValueError("No catalog lines in the requested frequency range.")

    amps = p_occ * (w if use_weights else np.ones_like(w))

    order = np.argsort(freqs)
    f = freqs[order]
    a = amps[order]

    # merge nearby lines
    f_merged = []
    a_merged = []
    acc_f = f[0]
    acc_a = a[0]
    for f0, a0 in zip(f[1:], a[1:]):
        if abs(f0 - acc_f) <= merge_tol_kHz:
            new_a = acc_a + a0
            acc_f = (acc_f * acc_a + f0 * a0) / (new_a + 1e-30)
            acc_a = new_a
        else:
            f_merged.append(acc_f)
            a_merged.append(acc_a)
            acc_f, acc_a = f0, a0
    f_merged.append(acc_f)
    a_merged.append(acc_a)

    f_stick = np.asarray(f_merged, float)
    a_stick = np.asarray(a_merged, float)

    if normalize and a_stick.sum() > 0:
        a_stick = a_stick / a_stick.sum()

    fig, ax = plt.subplots(figsize=(9, 5))
    ax.set_xscale("log")
    ax.vlines(
        f_stick, 0.0, a_stick, linewidth=1.0, alpha=0.9, label="Expected (catalog)"
    )

    ax.set_xlim(*f_range_kHz)
    ax.set_xlabel("Frequency (kHz)")
    ax.set_ylabel("Expected intensity (arb.)" + (" (normalized)" if normalize else ""))
    ax.set_title(f"Expected ESEEM stick spectrum (p_occ={p_occ:.3f})")
    ax.grid(True, which="both", alpha=0.25)
    ax.legend(framealpha=0.85)
    fig.tight_layout()

    return f_stick, a_stick, fig, ax


# ---------------------------------------------------------------------
# EXPERIMENTAL FREQUENCIES FROM FITS
# ---------------------------------------------------------------------


def extract_experimental_frequencies(
    file_stem: str,
    chi2_fail_thresh: float = 3.0,
    T2_thresh_us: float = 600.0,
):
    """
    Load fitted spin-echo data for a widefield dataset and return masked arrays
    for NV labels, T2, f0, f1, etc. using your existing extractor.
    """
    data = dm.get_raw_data(file_stem=file_stem)

    (
        nv,
        T2_us,
        f0_kHz,
        f1_kHz,
        A_pick_kHz,
        chis,
        fit_fail,
        sT2_us,
        sf0_kHz,
        sf1_kHz,
        sA_pick_kHz,
    ) = extract_T2_freqs_and_errors(
        data, pick_freq="max", chi2_fail_thresh=chi2_fail_thresh
    )

    nv = np.asarray(nv)

    # base validity
    valid = np.isfinite(T2_us) & (~fit_fail)
    # NOTE: ≥ threshold (long-lived spins), not ≤
    mask = valid & (T2_us <= T2_thresh_us)

    # masked arrays
    out = {
        "nv": nv[mask],
        "T2_us": np.asarray(T2_us)[mask],
        "sT2_us": np.asarray(sT2_us)[mask],
        "A_pick_kHz": np.asarray(A_pick_kHz)[mask],
        "sA_pick_kHz": np.asarray(sA_pick_kHz)[mask],
        "f0_kHz": np.asarray(f0_kHz)[mask],
        "f1_kHz": np.asarray(f1_kHz)[mask],
        "sf0_kHz": np.asarray(sf0_kHz)[mask],
        "sf1_kHz": np.asarray(sf1_kHz)[mask],
        "chis": np.asarray(chis)[mask],
    }
    return out


def plot_sorted_exp_branches(
    f0_kHz,
    f1_kHz,
    sf0_kHz=None,
    sf1_kHz=None,
    title_prefix="Experimental",
    f_range_kHz=(50, 6000),
):
    """
    Plot experimental f0 and f1 separately, sorted by frequency.
    """
    f0 = np.asarray(f0_kHz, float)
    f1 = np.asarray(f1_kHz, float)

    # branch 0
    mask0 = np.isfinite(f0) & (f0 >= f_range_kHz[0]) & (f0 <= f_range_kHz[1])
    order0 = np.argsort(f0[mask0])
    x0 = np.arange(1, order0.size + 1)
    y0 = f0[mask0][order0]

    # branch 1
    mask1 = np.isfinite(f1) & (f1 >= f_range_kHz[0]) & (f1 <= f_range_kHz[1])
    order1 = np.argsort(f1[mask1])
    x1 = np.arange(1, order1.size + 1)
    y1 = f1[mask1][order1]

    fig, ax = plt.subplots(figsize=(8, 6))
    ax.plot(x0, y0, "o", ms=3, alpha=0.9, label="f0 (exp)")
    ax.plot(x1, y1, "o", ms=3, alpha=0.9, label="f1 (exp)")

    ax.set_yscale("log")
    ax.set_ylim(*f_range_kHz)
    ax.set_xlabel("NV index (sorted within branch)")
    ax.set_ylabel("Frequency (kHz)")
    ax.set_title(f"{title_prefix}: f0 / f1 (sorted)")
    ax.yaxis.set_major_locator(mticker.LogLocator(base=10))
    ax.yaxis.set_minor_locator(mticker.LogLocator(base=10, subs=np.arange(2, 10)))
    ax.yaxis.set_minor_formatter(mticker.NullFormatter())
    ax.grid(True, which="both", alpha=0.3)
    ax.legend(framealpha=0.85)
    fig.tight_layout()
    return fig, ax


# ---------------------------------------------------------------------
# MATCHING EXPERIMENTAL (f0,f1) TO CATALOG SITES
# --------------------------------------------------------------------
def enrich_matches_with_hyperfine(matches_df, hf_df):
    """
    Merge in hyperfine-tensor info from the original NV-2 table.
    """
    out = matches_df.merge(
        hf_df,
        on="site_index",
        how="left",
        suffixes=("", "_hf"),
    )
    return out


def _build_catalog_arrays_all_orientations_kHz(
    records,
    orientations=None,
    kmin_kHz=1.0,
    kmax_kHz=6000.0,
):
    """
    Build arrays over all catalog sites (optionally filtered by orientation):

      f_plus_kHz, f_minus_kHz, distance_A, kappa,
      ori_vecs, site_idx, x_A, y_A, z_A
    """
    if orientations is not None:
        ori_set = {tuple(o) for o in orientations}
    else:
        ori_set = None

    fplus_list, fminus_list = [], []
    dist_list, kappa_list = [], []
    ori_list = []
    site_idx = []
    x_list, y_list, z_list = [], [], []

    for i, r in enumerate(records):
        ori_r = tuple(r.get("orientation", ()))
        if ori_set is not None and ori_r not in ori_set:
            continue

        fplus_Hz = r.get("f_plus_Hz", None)
        fminus_Hz = r.get("f_minus_Hz", None)
        if fplus_Hz is None or fminus_Hz is None:
            continue

        fplus_kHz = float(fplus_Hz) / 1e3
        fminus_kHz = float(fminus_Hz) / 1e3

        # both branches inside band
        if not (
            kmin_kHz <= fplus_kHz <= kmax_kHz and kmin_kHz <= fminus_kHz <= kmax_kHz
        ):
            continue

        fplus_list.append(fplus_kHz)
        fminus_list.append(fminus_kHz)
        dist_list.append(float(r.get("distance_A", np.nan)))
        kappa_list.append(float(r.get("kappa", np.nan)))
        ori_list.append(ori_r)
        site_idx.append(i)

        x_list.append(float(r.get("x_A", np.nan)))
        y_list.append(float(r.get("y_A", np.nan)))
        z_list.append(float(r.get("z_A", np.nan)))

    if not fplus_list:
        return (
            np.asarray([], float),
            np.asarray([], float),
            np.asarray([], float),
            np.asarray([], float),
            np.zeros((0, 3), int),
            np.asarray([], int),
            np.asarray([], float),
            np.asarray([], float),
            np.asarray([], float),
        )

    return (
        np.asarray(fplus_list, float),
        np.asarray(fminus_list, float),
        np.asarray(dist_list, float),
        np.asarray(kappa_list, float),
        np.asarray(ori_list, int),
        np.asarray(site_idx, int),
        np.asarray(x_list, float),
        np.asarray(y_list, float),
        np.asarray(z_list, float),
    )


# ---------------------------------------------------------------------
# MAIN DRIVER EXAMPLE
# ---------------------------------------------------------------------
def pairwise_match_from_site_ids_kHz(
    nv_labels,
    f0_kHz,
    f1_kHz,
    site_ids,
    records,
    *,
    nv_orientations=None,  # per-NV orientation from fit file
    site_id_key: str = "site_index",
    fplus_key: str = "f_plus_Hz",
    fminus_key: str = "f_minus_Hz",
    verbose: bool = False,
):
    """
    Match NVs to 13C sites *using the site ID already encoded in the fit*.

    Logic:
      - For each NV, read its `site_id`.
      - Look up all catalog records with that `site_id`.
      - If an NV orientation is provided, pick the record whose catalog
        'orientation' matches that NV orientation.
      - Otherwise (or if no orientation match exists), fall back to the first
        record for that site_id.
      - Pull out catalog (f_plus_Hz, f_minus_Hz), assign them to (f0,f1)
        by ordering and compute residuals in kHz.

    If `nv_orientations` is provided (shape (N,3)), that orientation
    (e.g. (1,1,-1)) is stored in the output `orientation` column.

    Returns
    -------
    matches_df : pandas.DataFrame
        One row per NV with columns:

        nv_label, f0_fit_kHz, f1_fit_kHz,
        orientation, site_index, x_A, y_A, z_A, distance_A, kappa,
        f_plus_kHz, f_minus_kHz, assignment,
        err_pair_kHz, err_f0_kHz, err_f1_kHz, site_id
    """

    nv_labels = np.asarray(nv_labels)
    f0_kHz = np.asarray(f0_kHz, float)
    f1_kHz = np.asarray(f1_kHz, float)
    site_ids = np.asarray(site_ids)

    if f0_kHz.shape != f1_kHz.shape:
        raise ValueError("f0_kHz and f1_kHz must have same shape.")
    if f0_kHz.ndim != 1:
        raise ValueError("f0_kHz and f1_kHz must be 1D.")
    if site_ids.shape[0] != f0_kHz.shape[0]:
        raise ValueError("site_ids must have same length as f0_kHz/f1_kHz.")

    if nv_orientations is not None:
        nv_orientations = np.asarray(nv_orientations, int)
        if nv_orientations.shape[0] != f0_kHz.shape[0]:
            raise ValueError("nv_orientations must have same length as f0_kHz/f1_kHz.")

    # ------------------------------------------------------------------
    # Build a lookup from site_id -> list of catalog records
    # (because catalog has separate entries for different orientations)
    # ------------------------------------------------------------------
    site_lookup = {}
    for r in records:
        sid = r.get(site_id_key, None)
        if sid is None:
            continue
        sid_int = int(sid)
        site_lookup.setdefault(sid_int, []).append(r)

    rows = []
    N = f0_kHz.size

    for i in range(N):
        lbl = nv_labels[i] if i < nv_labels.size else i
        f0 = float(f0_kHz[i])
        f1 = float(f1_kHz[i])
        sid = site_ids[i]

        # orientation from fit (if provided)
        ori_fit = None
        if nv_orientations is not None:
            o = nv_orientations[i]
            try:
                ori_fit = tuple(int(v) for v in np.ravel(o))
            except Exception:
                ori_fit = tuple(np.ravel(o))

        # Basic sanity: invalid freqs → no match
        if not (np.isfinite(f0) and np.isfinite(f1)):
            rows.append(
                dict(
                    nv_label=int(lbl),
                    f0_fit_kHz=f0,
                    f1_fit_kHz=f1,
                    site_id=int(sid) if np.isfinite(sid) else -1,
                    site_index=-1,
                    orientation=ori_fit,
                    x_A=np.nan,
                    y_A=np.nan,
                    z_A=np.nan,
                    f_plus_kHz=np.nan,
                    f_minus_kHz=np.nan,
                    assignment="none",
                    err_pair_kHz=np.nan,
                    err_f0_kHz=np.nan,
                    err_f1_kHz=np.nan,
                    distance_A=np.nan,
                    kappa=np.nan,
                )
            )
            continue

        sid_int = int(sid) if np.isfinite(sid) else -1
        cand_list = site_lookup.get(sid_int, None)

        if not cand_list:
            # Site id not found in catalog → no match
            if verbose:
                print(f"NV {lbl}: site_id={sid_int} not found in catalog.")
            rows.append(
                dict(
                    nv_label=int(lbl),
                    f0_fit_kHz=f0,
                    f1_fit_kHz=f1,
                    site_id=sid_int,
                    site_index=-1,
                    orientation=ori_fit,
                    x_A=np.nan,
                    y_A=np.nan,
                    z_A=np.nan,
                    f_plus_kHz=np.nan,
                    f_minus_kHz=np.nan,
                    assignment="none",
                    err_pair_kHz=np.nan,
                    err_f0_kHz=np.nan,
                    err_f1_kHz=np.nan,
                    distance_A=np.nan,
                    kappa=np.nan,
                )
            )
            continue

        # ------------------------------------------------------------------
        # If we know the NV orientation, try to select the catalog record
        # whose "orientation" exactly matches ori_fit. If none match (or
        # ori_fit is None), fall back to the first record for that site_id.
        # ------------------------------------------------------------------
        chosen_rec = None
        chosen_rec_ori_tuple = None

        if ori_fit is not None:
            for r in cand_list:
                rec_ori = r.get("orientation", None)
                if rec_ori is None:
                    continue
                try:
                    rec_ori_tuple = tuple(int(v) for v in rec_ori)
                except Exception:
                    rec_ori_tuple = tuple(rec_ori)
                if rec_ori_tuple == ori_fit:
                    chosen_rec = r
                    chosen_rec_ori_tuple = rec_ori_tuple
                    break

        if chosen_rec is None:
            # No orientation match or no orientation info → use first record
            chosen_rec = cand_list[0]
            rec_ori = chosen_rec.get("orientation", None)
            if rec_ori is not None:
                try:
                    chosen_rec_ori_tuple = tuple(int(v) for v in rec_ori)
                except Exception:
                    chosen_rec_ori_tuple = tuple(rec_ori)

        rec = chosen_rec

        # --- Pull out catalog frequencies and metadata ---
        fplus_Hz = float(rec[fplus_key])
        fminus_Hz = float(rec[fminus_key])
        fplus_kHz = fplus_Hz * 1e-3
        fminus_kHz = fminus_Hz * 1e-3

        # Decide which catalog line is f0 vs f1
        if fplus_kHz >= fminus_kHz:
            assignment = "f0->f+, f1->f-"
            err_f0 = f0 - fplus_kHz
            err_f1 = f1 - fminus_kHz
        else:
            assignment = "f0->f-, f1->f+"
            err_f0 = f0 - fminus_kHz
            err_f1 = f1 - fplus_kHz

        err_pair = float(np.hypot(err_f0, err_f1))

        # Orientation for output: prefer fit orientation, else catalog
        out_ori = ori_fit if ori_fit is not None else chosen_rec_ori_tuple

        # Optional: warn if we *had* an orientation and we fell back
        if verbose and (ori_fit is not None) and (chosen_rec_ori_tuple is not None):
            if ori_fit != chosen_rec_ori_tuple:
                print(
                    f"[WARN] NV {lbl}: orientation mismatch or no exact match; "
                    f"fit={ori_fit}, chosen catalog ori={chosen_rec_ori_tuple}, "
                    f"site_id={sid_int}"
                )

        rows.append(
            dict(
                nv_label=int(lbl),
                f0_fit_kHz=f0,
                f1_fit_kHz=f1,
                site_id=sid_int,
                orientation=out_ori,
                site_index=int(rec.get("site_index", sid_int)),
                x_A=float(rec.get("x_A", np.nan)),
                y_A=float(rec.get("y_A", np.nan)),
                z_A=float(rec.get("z_A", np.nan)),
                distance_A=float(rec.get("distance_A", np.nan)),
                kappa=float(rec.get("kappa", np.nan)),
                f_plus_kHz=fplus_kHz,
                f_minus_kHz=fminus_kHz,
                assignment=assignment,
                err_pair_kHz=err_pair,
                err_f0_kHz=float(err_f0),
                err_f1_kHz=float(err_f1),
            )
        )

        if verbose:
            print(
                f"NV {lbl}, site_id={sid_int}, ori={out_ori}: "
                f"f0={f0:.2f}, f1={f1:.2f} kHz; "
                f"f+={fplus_kHz:.2f}, f-={fminus_kHz:.2f} kHz; "
                f"err_pair={err_pair:.2f} kHz, {assignment}"
            )

    return pd.DataFrame(rows)


# ---------------------------------------------------------------------
# COMBINED PLOT: EXPECTED SPECTRUM + EXP FREQUENCIES
# ---------------------------------------------------------------------


def plot_expected_with_exp_overlay(
    recs,
    exp_f0_kHz,
    exp_f1_kHz,
    matches_df=None,
    p_occ: float = 0.011,
    f_range_kHz=(50, 6000),
    orientations=None,
    merge_tol_kHz: float = 2.0,
):
    """
    - Plot expected stick spectrum from catalog (log-x).
    - Overlay experimental f0/f1 as vertical lines:
        * one color for matched
        * another for unmatched (if matches_df provided)
    """
    f_stick, a_stick, fig, ax = expected_stick_spectrum_from_recs(
        recs,
        p_occ=p_occ,
        orientations=orientations,
        f_range_kHz=f_range_kHz,
        merge_tol_kHz=merge_tol_kHz,
        normalize=False,
    )

    exp_f0 = np.asarray(exp_f0_kHz, float)
    exp_f1 = np.asarray(exp_f1_kHz, float)

    if matches_df is None:
        # simple overlay: all experimental lines same style
        for f in np.concatenate([exp_f0, exp_f1]):
            if f_range_kHz[0] <= f <= f_range_kHz[1]:
                ax.axvline(f, ymax=0.8, linestyle="--", alpha=0.5, color="C3")
        ax.plot([], [], "--", color="C3", alpha=0.8, label="Experimental f0,f1")
        ax.legend(framealpha=0.85)
        fig.tight_layout()
        return fig, ax

    # If we have matches_df, use it to separate matched vs unmatched NVs
    match_map = {int(row.nv): bool(row.has_match) for _, row in matches_df.iterrows()}

    matched_f = []
    unmatched_f = []
    for nv_label, f0, f1 in zip(matches_df["nv"], exp_f0, exp_f1):
        if not (np.isfinite(f0) and np.isfinite(f1)):
            continue
        if match_map.get(int(nv_label), False):
            matched_f.extend([f0, f1])
        else:
            unmatched_f.extend([f0, f1])

    for f in matched_f:
        if f_range_kHz[0] <= f <= f_range_kHz[1]:
            ax.axvline(f, ymax=0.8, linestyle="--", alpha=0.8, color="C3")
    for f in unmatched_f:
        if f_range_kHz[0] <= f <= f_range_kHz[1]:
            ax.axvline(f, ymax=0.8, linestyle=":", alpha=0.6, color="C1")

    ax.plot([], [], "--", color="C3", alpha=0.9, label="Exp (matched NVs)")
    ax.plot([], [], ":", color="C1", alpha=0.9, label="Exp (unmatched NVs)")
    ax.legend(framealpha=0.85)
    fig.tight_layout()
    return fig, ax


# -------------------------------------------------------------------
# 1) σ-distance between an experimental pair (f0,f1) and catalog (fm,fp)
# -------------------------------------------------------------------
def pair_distance_sigma_vec(
    f0_kHz: float,
    f1_kHz: float,
    sf0_kHz: float,
    sf1_kHz: float,
    fm_kHz: np.ndarray,
    fp_kHz: np.ndarray,
) -> np.ndarray:
    """
    Return the per-site σ-distance between experimental (f0,f1) and
    catalog (fm,fp), taking into account both labelings:
      (f0 ↔ fm, f1 ↔ fp) and (f0 ↔ fp, f1 ↔ fm)

    D_j = min( sqrt(((f0-fm_j)/sf0)^2 + ((f1-fp_j)/sf1)^2),
               sqrt(((f0-fp_j)/sf0)^2 + ((f1-fm_j)/sf1)^2) )
    """
    fm_kHz = np.asarray(fm_kHz, float)
    fp_kHz = np.asarray(fp_kHz, float)

    d1 = np.sqrt(
        ((f0_kHz - fm_kHz) / sf0_kHz) ** 2 + ((f1_kHz - fp_kHz) / sf1_kHz) ** 2
    )
    d2 = np.sqrt(
        ((f0_kHz - fp_kHz) / sf0_kHz) ** 2 + ((f1_kHz - fm_kHz) / sf1_kHz) ** 2
    )
    return np.minimum(d1, d2)


def pair_distance_plain_vec(
    f0_kHz: float,
    f1_kHz: float,
    fm_kHz: np.ndarray,
    fp_kHz: np.ndarray,
) -> np.ndarray:
    """
    Plain Euclidean distance in kHz between (f0,f1) and (fm,fp),
    again minimizing over the two possible assignments.
    """
    fm_kHz = np.asarray(fm_kHz, float)
    fp_kHz = np.asarray(fp_kHz, float)

    d1 = np.sqrt((f0_kHz - fm_kHz) ** 2 + (f1_kHz - fp_kHz) ** 2)
    d2 = np.sqrt((f0_kHz - fp_kHz) ** 2 + (f1_kHz - fm_kHz) ** 2)
    return np.minimum(d1, d2)


# -------------------------------------------------------------------
# 2) Main analysis: NV ↔ 13C site matching with confidence metrics
# -------------------------------------------------------------------
_fn_map = {
    "fine_decay": fine_decay,
    "fine_decay_fixed_revival": fine_decay_fixed_revival,
}


def _get_coord_cols(hf_df: pd.DataFrame):
    """
    Detect which columns hold NV-frame coordinates in Å.
    Adjust if your nv-2 table uses different names.
    """
    if {"x_A", "y_A", "z_A"}.issubset(hf_df.columns):
        return "x_A", "y_A", "z_A"
    if {"x", "y", "z"}.issubset(hf_df.columns):
        return "x", "y", "z"
    raise KeyError(
        "Could not find coordinate columns in hyperfine table; "
        "modify _get_coord_cols() to match your column names."
    )


def _find_catalog_rec_for_match(row, catalog_recs):
    """
    Find the catalog record corresponding to this match row.

    We match on:
      - site_index
      - orientation  (tuple of 3 ints)
    """
    if catalog_recs is None:
        return None

    # site_index
    site_index = int(row.get("site_index", -1))

    # Orientation: normalize to tuple[int,int,int]
    ori = row.get("orientation", None)
    if isinstance(ori, str):
        try:
            s = ori.strip("()[]")
            parts = [int(x) for x in s.replace(",", " ").split()]
            ori = tuple(parts) if len(parts) == 3 else None
        except Exception:
            ori = None
    elif isinstance(ori, (list, tuple)) and len(ori) == 3:
        ori = tuple(int(v) for v in ori)
    else:
        ori = None

    for rec in catalog_recs:
        if int(rec.get("site_index", -1)) != site_index:
            continue
        rec_ori = rec.get("orientation", None)
        if isinstance(rec_ori, (list, tuple)) and len(rec_ori) == 3:
            rec_ori = tuple(int(v) for v in rec_ori)
        else:
            rec_ori = None

        if ori is None or rec_ori is None:
            # if something is missing, at least match on site_index
            if int(rec.get("site_index", -1)) == site_index:
                return rec
        else:
            if rec_ori == ori:
                return rec

    return None


def _build_site_info_from_match_and_catalog(row, hf_row, catalog_recs):
    """
    row          : one row from matches_enriched (Series for single NV)
    hf_row       : matching hyperfine row (geometry, coords, etc.)
    catalog_recs : list of dicts from essem_freq_catalog_XX.json
    """
    cat_rec = _find_catalog_rec_for_match(row, catalog_recs)

    # ---- Geometry: r ----
    r_val = hf_row.get("r", np.nan)
    if not np.isfinite(r_val):
        r_val = row.get("distance_A", np.nan)

    # ---- Orientation ----
    if cat_rec is not None:
        ori = cat_rec.get("orientation", None)
    else:
        ori = row.get("orientation", None)

    if isinstance(ori, str):
        try:
            s = ori.strip("()[]")
            parts = [int(x) for x in s.replace(",", " ").split()]
            ori = tuple(parts) if len(parts) == 3 else None
        except Exception:
            ori = None
    elif isinstance(ori, (list, tuple)) and len(ori) == 3:
        ori = tuple(int(v) for v in ori)
    else:
        ori = None

    def _cat_float(key, default=np.nan, scale=1.0):
        if cat_rec is None or key not in cat_rec:
            return float(default)
        v = cat_rec[key]
        try:
            return float(v) * scale
        except Exception:
            return float(default)

    # A_par / A_perp from catalog if available, else matches_enriched
    A_par_kHz = _cat_float("A_par_Hz", default=np.nan, scale=1e-3)
    A_perp_kHz = _cat_float("A_perp_Hz", default=np.nan, scale=1e-3)

    if np.isnan(A_par_kHz) and "A_par_Hz" in row.index:
        try:
            A_par_kHz = float(row["A_par_Hz"]) * 1e-3
        except Exception:
            pass
    if np.isnan(A_perp_kHz) and "A_perp_Hz" in row.index:
        try:
            A_perp_kHz = float(row["A_perp_Hz"]) * 1e-3
        except Exception:
            pass

    # theta from catalog or row
    theta_deg = _cat_float("theta_deg", default=np.nan, scale=1.0)
    if np.isnan(theta_deg) and "theta_deg" in row.index:
        try:
            theta_deg = float(row["theta_deg"])
        except Exception:
            pass

    # kappa, fI, f-/f+ from catalog
    kappa = _cat_float("kappa", default=np.nan)
    fI_kHz = _cat_float("fI_Hz", default=np.nan, scale=1e-3)
    fm_kHz = _cat_float("f_minus_Hz", default=np.nan, scale=1e-3)
    fp_kHz = _cat_float("f_plus_Hz", default=np.nan, scale=1e-3)

    site_index = int(row.get("site_index", hf_row.get("site_index", -1)))

    return [
        {
            "site_id": site_index,
            "r": float(r_val),
            "Apar_kHz": float(A_par_kHz),
            "Aperp_kHz": float(A_perp_kHz),
            "theta_deg": float(theta_deg),
            "kappa": float(kappa),
            "fI_kHz": float(fI_kHz),
            "fm_kHz": float(fm_kHz),
            "fp_kHz": float(fp_kHz),
            "orientation": ori,
        }
    ]


def make_echo_plus_matched_site_plot(
    counts_file_stem: str,
    fit_file_stem: str,
    matches_enriched: pd.DataFrame,
    hf_df: Optional[pd.DataFrame],
    nv_label: int,
    use_half_time_as_tau: bool = True,
    units_label: str = "(Norm.)",
):
    """
    Make a single figure:
      left: experimental spin-echo trace + fit + envelope
      right: matched 13C site in 3D (NV frame)
    for a chosen NV label.

    If `hf_df` is None, only the matched site (from `matches_enriched`)
    will be shown (no background candidate cloud).
    """

    # ---------- 1) Match-row for this NV ----------
    row = matches_enriched.loc[matches_enriched["nv_label"] == nv_label]
    if row.empty:
        raise ValueError(f"No entry for NV {nv_label} in matches_enriched.")
    row = row.iloc[0]

    # ---------- 1b) Optional hyperfine table info (background cloud) ----------
    hf_row = None
    all_pos = None
    xcol = ycol = zcol = None

    stats = {
        "N_candidates": 0,
        "abundance_fraction": None,
    }

    if hf_df is not None and not hf_df.empty:
        # Figure out which columns are x/y/z in hf_df
        xcol, ycol, zcol = _get_coord_cols(hf_df)

        # Background: all candidate site positions
        if {xcol, ycol, zcol}.issubset(hf_df.columns):
            all_pos = hf_df[[xcol, ycol, zcol]].to_numpy(float)

        stats["N_candidates"] = len(hf_df)

        # Try to find a matching hyperfine row for this site_index
        site_index_val = row.get("site_index", np.nan)
        if np.isfinite(site_index_val):
            site_index = int(site_index_val)
            hf_row_candidates = hf_df.loc[hf_df["site_index"] == site_index]
            if hf_row_candidates.empty:
                print(
                    f"[WARN] No hyperfine row found for site_index={site_index}; "
                    "will still plot matched site if coordinates are in matches_enriched."
                )
            else:
                hf_row = hf_row_candidates.iloc[0]
        else:
            print(
                f"[WARN] NV {nv_label} has no valid site_index; "
                "will still plot matched site if coordinates are in matches_enriched."
            )
    else:
        # No hyperfine table: no background positions
        all_pos = None

    # ---------- 1c) Foreground: matched site position ----------
    matched_pos = None
    site_info = []

    # Prefer coordinates stored directly in the matched row
    x = row.get("x_A", np.nan)
    y = row.get("y_A", np.nan)
    z = row.get("z_A", np.nan)

    if np.all(np.isfinite([x, y, z])):
        matched_pos = np.array([[x, y, z]], dtype=float)

    # If we have a hyperfine row and site_info helper, build site_info
    if hf_row is not None:
        catalog_recs = load_catalog(CATALOG_JSON)
        site_info = _build_site_info_from_match_and_catalog(row, hf_row, catalog_recs)

        # Optional: if matched_pos is still None, fall back to hf_row coords
        if matched_pos is None and (xcol is not None):
            matched_pos = np.array(
                [[hf_row[xcol], hf_row[ycol], hf_row[zcol]]],
                dtype=float,
            )

    if matched_pos is None:
        print(
            f"[WARN] NV {nv_label}: no valid coordinates for matched site; "
            "will plot echo only."
        )

    # ---------- 2) Load counts data (echo) ----------
    data_counts = dm.get_raw_data(file_stem=counts_file_stem)

    norm_counts = data_counts["norm_counts"]
    norm_counts_ste = data_counts["norm_counts_ste"]
    total_times_us = np.asarray(data_counts["total_evolution_times"], float)

    echo = np.asarray(norm_counts[int(nv_label)], float)
    echo_ste = np.asarray(norm_counts_ste[int(nv_label)], float)

    if use_half_time_as_tau:
        taus_us = total_times_us / 2.0
    else:
        taus_us = total_times_us

    # ---------- 3) Load fit data (parameters) ----------
    data_fit = dm.get_raw_data(file_stem=fit_file_stem)

    fit_nv_labels = np.array(list(map(int, data_fit["nv_labels"])))
    idx = np.where(fit_nv_labels == int(nv_label))[0]
    if idx.size == 0:
        raise ValueError(
            f"NV {nv_label} not found in fit_nv_labels for {fit_file_stem}."
        )
    idx = int(idx[0])

    popts = data_fit["popts"]
    fit_fn_names = data_fit["fit_fn_names"]

    fit_fn_name = fit_fn_names[idx]
    fit_fn = _fn_map.get(fit_fn_name, fine_decay)
    p = np.asarray(popts[idx], float)

    fine_params = params_to_dict(fit_fn, p, default_rev=39.2)
    if "T2_fit_us" not in fine_params or fine_params["T2_fit_us"] is None:
        fine_params["T2_fit_us"] = 1000.0 * fine_params.get("T2_ms", 0.0)

    # ---------- 4) Build aux dict for plot_echo_with_sites ----------
    aux = {
        "positions": matched_pos,
        "site_info": site_info,
        "all_candidate_positions": all_pos,
        "stats": stats,
        "distance_cutoff": float(row.get("distance_A", np.nan)),
        "Ak_min_kHz": None,
        "Ak_max_kHz": None,
        "picked_ids_per_realization": None,
    }

    sim_info = {
        "T2_fit_us": fine_params.get("T2_fit_us", None),
        "distance_cutoff": aux["distance_cutoff"],
    }

    # ---------- 5) Call your existing helper ----------
    fig = plot_echo_with_sites(
        taus_us=taus_us,
        echo=echo,
        aux=aux,
        title="Spin Echo (experimental + matched site)",
        rmax=None,
        fine_params=fine_params,
        units_label=units_label,
        nv_label=nv_label,
        sim_info=sim_info,
        show_env=False,
        show_env_times_comb=False,
        echo_ste=echo_ste,
        fit_fn=fit_fn,
        fit_params=p,
        tau_is_half_time=use_half_time_as_tau,
        default_rev_for_plot=39.2,
    )

    return fig


def make_echo_plus_matched_site_plots_batch(
    counts_file_stem: str,
    fit_file_stem: str,
    matches_enriched: pd.DataFrame,
    hf_df: Optional[pd.DataFrame],
    nv_labels: Sequence[int],
    use_half_time_as_tau: bool = True,
    units_label: str = "(Norm.)",
):
    """
    Generate one echo+matched-site figure per NV in `nv_labels`.

    Returns
    -------
    figs : list of matplotlib.figure.Figure
        List of figures, one per NV.
    """
    figs = []
    for nv_label in nv_labels:
        fig = make_echo_plus_matched_site_plot(
            counts_file_stem=counts_file_stem,
            fit_file_stem=fit_file_stem,
            matches_enriched=matches_enriched,
            hf_df=hf_df,
            nv_label=int(nv_label),
            use_half_time_as_tau=use_half_time_as_tau,
            units_label=units_label,
        )
        figs.append(fig)
    return figs


_fn_map = {
    "fine_decay": fine_decay,
    "fine_decay_fixed_revival": fine_decay_fixed_revival,
}


def freqs_from_popts_exact(
    file_stem: str,
    default_rev: float = 39.2,
):
    data_fit = dm.get_raw_data(file_stem=file_stem)

    nv_labels = np.array(list(map(int, data_fit["nv_labels"])))
    popts_list = data_fit["popts"]  # list/array of per-NV popt
    fit_fn_names = data_fit["fit_fn_names"]
    chis = np.asarray(data_fit.get("chis", np.nan), float)

    N = len(nv_labels)

    # ---- orientations + site_ids straight from fit file ----
    nv_orientations = None
    if "orientations" in data_fit:
        nv_orientations = np.asarray(data_fit["orientations"], int)
        if nv_orientations.shape[0] != N:
            raise ValueError(
                f"orientations length {nv_orientations.shape[0]} "
                f"does not match nv_labels length {N}"
            )

    site_ids = None
    if "site_id" in data_fit:
        site_ids = np.asarray(data_fit["site_id"], int)
        if site_ids.shape[0] != N:
            raise ValueError(
                f"site_id length {site_ids.shape[0]} "
                f"does not match nv_labels length {N}"
            )

    # --- allocate outputs ---
    T2_us = np.full(N, np.nan, float)
    f0_kHz = np.full(N, np.nan, float)
    f1_kHz = np.full(N, np.nan, float)
    A_pick_kHz = np.full(N, np.nan, float)
    sT2_us = np.full(N, np.nan, float)
    sf0_kHz = np.full(N, np.nan, float)
    sf1_kHz = np.full(N, np.nan, float)
    sA_pick_kHz = np.full(N, np.nan, float)
    fit_fail = np.zeros(N, bool)

    for i in range(N):
        name = fit_fn_names[i]
        fn = _fn_map.get(name, fine_decay)

        p_raw = popts_list[i]

        # --------- GUARD: bad / missing popts ----------
        if p_raw is None:
            fit_fail[i] = True
            continue

        p_arr = np.asarray(p_raw, float)
        if (p_arr.ndim == 0) or (p_arr.size < 2) or (not np.all(np.isfinite(p_arr))):
            fit_fail[i] = True
            continue

        p = p_arr
        par = params_to_dict(fn, p, default_rev=default_rev)

        # ---- frequencies directly from model ----
        f0 = par.get("osc_f0_kHz", par.get("f0_kHz", None))
        f1 = par.get("osc_f1_kHz", par.get("f1_kHz", None))

        # fallback: cycles/µs → MHz → kHz
        if f0 is None:
            osc_f0 = par.get("osc_f0", None)
            if osc_f0 is not None:
                f0 = 1e3 * float(osc_f0)
        if f1 is None:
            osc_f1 = par.get("osc_f1", None)
            if osc_f1 is not None:
                f1 = 1e3 * float(osc_f1)

        if f0 is not None:
            f0_kHz[i] = float(f0)
        if f1 is not None:
            f1_kHz[i] = float(f1)

        # ---- T2 ----
        T2 = par.get("T2_fit_us", None)
        if T2 is None and "T2_ms" in par:
            T2 = 1000.0 * par["T2_ms"]
        if T2 is not None:
            T2_us[i] = float(T2)

        # ---- amplitude for kappa consistency ----
        A_pick = (
            par.get("A_pick_kHz") or par.get("Ak_pick_kHz") or par.get("Ak_eff_kHz")
        )
        if A_pick is not None:
            A_pick_kHz[i] = float(A_pick)

        # errors: still NaN for now
        sT2_us[i] = np.nan
        sf0_kHz[i] = np.nan
        sf1_kHz[i] = np.nan
        sA_pick_kHz[i] = np.nan

        # ---- optional chi²-based fail flag ----
        if chis is None:
            chi = np.nan
        elif chis.ndim == 0:
            chi = float(chis)
        elif i < chis.size:
            chi = float(chis[i])
        else:
            chi = np.nan

        if np.isfinite(chi) and chi > 5.0:
            fit_fail[i] = True

    out = dict(
        nv=nv_labels,
        T2_us=T2_us,
        f0_kHz=f0_kHz,
        f1_kHz=f1_kHz,
        A_pick_kHz=A_pick_kHz,
        chis=chis,
        fit_fail=fit_fail,
        sT2_us=sT2_us,
        sf0_kHz=sf0_kHz,
        sf1_kHz=sf1_kHz,
        sA_pick_kHz=sA_pick_kHz,
    )

    # attach orientations / site_ids if present
    if nv_orientations is not None:
        out["orientations"] = nv_orientations
    if site_ids is not None:
        out["site_ids"] = site_ids

    return out


def attach_equiv_multiplicity(site_stats, c13_abundance=0.011, min_frac=0.01):
    """
    Given `site_stats` (from analyze_matched_c13_sites),
    add an estimate of the effective number of symmetry-equivalent positions
    per NV (N_equiv) for each 13C site, assuming random 13C occupancy and
    approximate detection efficiency.

      p_occ ≈ frac_NV ≈ 1 - (1 - f)^{N_equiv}
      ⇒ N_equiv ≈ ln(1 - frac_NV) / ln(1 - f)

    Parameters
    ----------
    site_stats : DataFrame
        Must contain columns:
          - 'frac_NV'   (fraction of NVs matched to this site)
          - 'orientation', 'site_index', 'distance_A', x_A, y_A, z_A, ...
    c13_abundance : float
        13C fraction f (≈ 0.011 for natural abundance).
    min_frac : float
        Minimum frac_NV to attempt a multiplicity estimate.
        (Below this, noise dominates and the estimate is meaningless.)

    Returns
    -------
    site_stats_with_N : DataFrame
        Copy of `site_stats` with a new column 'N_equiv_est'.
    """
    site_stats = site_stats.copy()
    f = float(c13_abundance)

    # default: NaN
    site_stats["N_equiv_est"] = np.nan

    # where frac_NV is big enough to be meaningful
    good = (site_stats["frac_NV"] > min_frac) & (site_stats["frac_NV"] < 0.99)

    frac = site_stats.loc[good, "frac_NV"].to_numpy(float)
    N_est = np.log(1.0 - frac) / np.log(1.0 - f)

    site_stats.loc[good, "N_equiv_est"] = N_est

    # print a quick summary of the most "symmetric" shells
    print("\nTop candidate symmetry shells (by N_equiv_est):")
    cols_show = [
        "orientation",
        "site_index",
        "distance_A",
        "x_A",
        "y_A",
        "z_A",
        "n_matches",
        "frac_NV",
        "N_equiv_est",
    ]
    print(
        site_stats.sort_values("N_equiv_est", ascending=False)
        .loc[site_stats["N_equiv_est"].notna(), cols_show]
        .head(15)
        .to_string(index=False)
    )

    return site_stats


def plot_multiplicity_hist(site_stats, title_prefix="Matched 13C sites"):
    """
    Histogram of how many sites have N matches.
    Uses `n_matches` from site_stats.
    """
    n = site_stats["n_matches"].to_numpy(int)

    values, counts = np.unique(n, return_counts=True)

    fig, ax = plt.subplots(figsize=(7, 4))
    ax.bar(values, counts, width=0.7, align="center")

    ax.set_xlabel("n_matches (how many NVs matched this site)")
    ax.set_ylabel("Number of 13C sites")
    ax.set_title(f"{title_prefix}: site multiplicity histogram")

    for v, c in zip(values, counts):
        ax.text(v, c + 0.5, str(c), ha="center", va="bottom", fontsize=8)

    fig.tight_layout()
    return fig, ax


def plot_distance_vs_Nequiv(site_stats, title_prefix="Matched 13C sites"):
    """
    Scatter of distance_A vs N_equiv_est, colored by n_matches.
    Only shows rows with finite N_equiv_est.
    """
    df = site_stats[np.isfinite(site_stats["N_equiv_est"])].copy()
    if df.empty:
        print("[WARN] No finite N_equiv_est to plot.")
        return None, None

    fig, ax = plt.subplots(figsize=(6, 4.5))

    sc = ax.scatter(
        df["distance_A"],
        df["N_equiv_est"],
        c=df["n_matches"],
        s=30,
        alpha=0.9,
    )

    ax.set_xlabel("distance (Å)")
    ax.set_ylabel("N_equiv_est (effective symmetry multiplicity)")
    ax.set_title(f"{title_prefix}: distance vs. multiplicity")

    cbar = fig.colorbar(sc, ax=ax)
    cbar.set_label("n_matches (NVs per site)")

    return fig, ax


def plot_kappa_vs_distance(site_stats, title_prefix="Matched 13C sites"):
    """
    κ vs distance, colored by N_equiv_est, with point size ~ n_matches.
    """
    df = site_stats.copy()
    # some rows may not have kappa_mean (NaN) – filter them
    df = df[np.isfinite(df["kappa_mean"])]

    fig, ax = plt.subplots(figsize=(6, 4.5))

    sizes = 10 + 4 * df["n_matches"]  # bigger = more NVs
    colors = df["N_equiv_est"].where(np.isfinite(df["N_equiv_est"]), np.nan)

    sc = ax.scatter(
        df["distance_A"],
        df["kappa_mean"],
        s=sizes,
        c=colors,
        alpha=0.9,
    )

    ax.set_xlabel("distance (Å)")
    ax.set_ylabel("κ (mean, from catalog)")
    ax.set_title(f"{title_prefix}: κ vs distance")

    cbar = fig.colorbar(sc, ax=ax)
    cbar.set_label("N_equiv_est")

    return fig, ax


def plot_sites_3d_multiplicity(site_stats, title_prefix="Matched 13C sites"):
    """
    3D scatter of unique 13C sites (x_A, y_A, z_A),
    color = n_matches, size ~ N_equiv_est.
    """
    df = site_stats.copy()

    fig = plt.figure(figsize=(7, 6))
    ax = fig.add_subplot(111, projection="3d")

    sizes = 10 + 4 * np.nan_to_num(df["N_equiv_est"], nan=1.0)

    sc = ax.scatter(
        df["x_A"],
        df["y_A"],
        df["z_A"],
        c=df["n_matches"],
        s=sizes,
        alpha=0.9,
    )

    ax.scatter(
        0.0,
        0.0,
        0.0,
        marker="*",
        s=60,
        edgecolor="k",
        linewidth=0.6,
        label="NV center",
    )

    ax.set_xlabel("x (Å)")
    ax.set_ylabel("y (Å)")
    ax.set_zlabel("z (Å)")
    ax.set_title(f"{title_prefix}: 13C sites\n" "color = n_matches, size ∝ N_equiv_est")

    cbar = fig.colorbar(sc, ax=ax, shrink=0.7)
    cbar.set_label("Number of NVs matched (n_matches)")

    ax.legend(loc="upper left")
    return fig, ax


def plot_freq_vs_kappa(matches, title_prefix="Matched 13C sites"):
    """
    Plot best-matching ESEEM frequency vs kappa, colored by orientation.

    Expects columns:
      f_match_kHz, err_match_kHz, kappa, orientation
    """
    df = matches.copy()
    df = df[np.isfinite(df["f_match_kHz"]) & np.isfinite(df["kappa"])]

    if df.empty:
        print("[WARN] No finite f_match_kHz or kappa to plot.")
        return None, None

    df["ori_label"] = df["orientation"].apply(ori_to_str)

    fig, ax = plt.subplots(figsize=(6, 5))

    for ori_val, sub in df.groupby("orientation"):
        ori_lab = ori_to_str(ori_val)
        sc = ax.scatter(
            sub["kappa"],
            sub["f_match_kHz"],
            s=20,
            alpha=0.8,
            label=ori_lab,
        )

    ax.set_xlabel("κ (ESEEM weight)")
    ax.set_ylabel("Matched frequency (kHz)")
    ax.set_title(f"{title_prefix}: best ESEEM frequency vs κ", fontsize=15)
    ax.set_yscale("log")
    ax.grid(True, which="both", alpha=0.3)
    ax.legend(title="Orientation", fontsize=8)

    return fig, ax


def ori_to_str(ori):
    """
    Convert orientation (e.g. (-1, 1, 1)) to a compact string.
    """
    if ori is None or (isinstance(ori, float) and not np.isfinite(ori)):
        return "ori=None"
    try:
        o = tuple(int(v) for v in ori)
    except Exception:
        o = tuple(ori)
    return f"({o[0]},{o[1]},{o[2]})"


def analyze_matched_c13_sites(matches_df, *, title_prefix="Matched 13C sites"):
    """
    Given a matches_df returned by match_exp_pairs_to_catalog(...),
    make a set of summary plots:

      1) 3D scatter of all unique matched 13C lattice sites (x_A, y_A, z_A),
         colored by NV orientation.

      2) Distance vs. matched frequency (one frequency per NV, pick the
         branch with smaller error).

      3) κ (kappa) vs. distance for unique sites.

      4) Histogram of distance distribution, split by NV orientation.

      5) (Optional) sorted f0/f1 theory branches for quick sanity check.

    Expected columns in matches_df (from your matcher):
        nv
        f0_exp_kHz, f1_exp_kHz
        f0_theory_kHz, f1_theory_kHz
        err0_kHz, err1_kHz
        orientation
        site_index
        distance_A
        kappa
        x_A, y_A, z_A  (added when building the catalog)
    """

    # ------------------------------------------------------------------
    # 0) Basic copy
    # ------------------------------------------------------------------
    matches = matches_df.copy()

    # ------------------------------------------------------------------
    # 1) Collapse to unique sites (orientation + site_index)
    #    → 3D scatter of all unique matched lattice sites
    # ------------------------------------------------------------------
    site_cols = [
        "orientation",
        "site_index",
        "x_A",
        "y_A",
        "z_A",
        "distance_A",
        "kappa",
    ]

    # 0) Use *all* matches → one point per NV–site match (no drop_duplicates)
    sites = matches[site_cols].copy()

    # Counts for caption
    n_matches = len(sites)
    n_unique_sites = sites[["orientation", "site_index"]].drop_duplicates().shape[0]

    # # Columns that define a unique 13C lattice site
    # site_key = ["orientation", "site_index", "x_A", "y_A", "z_A", "distance_A"]

    # # Total matches and unique sites
    # n_matches = len(matches)
    # n_unique_sites = matches.drop_duplicates(subset=site_key).shape[0]

    # print(f"Total NV–site matches: {n_matches}")
    # print(f"Unique 13C sites:      {n_unique_sites}")

    # # Optional: string label for orientation (for plotting, legends, etc.)
    # matches["ori_label"] = matches["orientation"].astype(str)

    # Columns that define a unique 13C lattice site
    site_key = ["orientation", "site_index", "x_A", "y_A", "z_A", "distance_A"]

    # Group by unique site and count how many NVs hit each site
    site_stats = matches.groupby(site_key, as_index=False).agg(
        n_matches=("nv_label", "count"),
        kappa_mean=("kappa", "mean"),
    )

    n_total_matches = len(matches)
    n_unique_sites = len(site_stats)

    print(f"Total NV–site matches: {n_total_matches}")
    print(f"Unique 13C sites:      {n_unique_sites}")

    # Add orientation label for plotting
    site_stats["ori_label"] = site_stats["orientation"].apply(ori_to_str)

    # === 3D scatter of unique sites, SPLIT by orientation ===
    kpl.init_kplotlib()
    for ori_val, sub in site_stats.groupby("orientation"):
        ori_lab = ori_to_str(ori_val)

        fig = plt.figure(figsize=(8, 6))
        ax = fig.add_subplot(111, projection="3d")

        p = ax.scatter(
            sub["x_A"],
            sub["y_A"],
            sub["z_A"],
            c=sub["n_matches"],  # color = count of matches at that site
            s=15,
            alpha=0.9,
        )
        ax.scatter(
            0.0,
            0.0,
            0.0,
            marker="*",
            s=60,
            edgecolor="k",
            linewidth=0.6,
            label="NV center",
        )

        ax.set_xlabel("x (Å)")
        ax.set_ylabel("y (Å)")
        ax.set_zlabel("z (Å)")
        ax.set_title(
            f"{title_prefix}: 13C sites by match count\n"
            f"orientation = {ori_lab}, "
            f"{len(sub)} sites (out of {n_unique_sites} unique sites)",
            fontsize=15,
        )

        cbar = fig.colorbar(p, ax=ax, shrink=0.7)
        cbar.set_label("Number of NVs matched to this site", fontsize=15)

        ax.legend(loc="upper left")

    # 1) Optional: orientation as label if you ever want to use it
    sites["ori_label"] = sites["orientation"].apply(ori_to_str)

    for ori_val, sub in sites.groupby("orientation"):
        ori_lab = ori_to_str(ori_val)

        fig = plt.figure(figsize=(8, 6))
        ax = fig.add_subplot(111, projection="3d")

        p = ax.scatter(
            sub["x_A"],
            sub["y_A"],
            sub["z_A"],
            c=sub["kappa"],  # color by kappa
            s=15,
            alpha=0.9,
        )
        ax.scatter(
            0.0,
            0.0,
            0.0,
            marker="*",
            s=60,
            edgecolor="k",
            linewidth=0.6,
            label="NV center",
        )

        ax.set_xlabel("x (Å)")
        ax.set_ylabel("y (Å)")
        ax.set_zlabel("z (Å)")
        ax.set_title(
            f"{title_prefix}: matched 13C sites\n"
            f"orientation = {ori_lab}\n"
            f"({len(sub)} NV–site matches, {n_unique_sites} unique sites total)",
            fontsize=15,
        )

        cbar = fig.colorbar(p, ax=ax, shrink=0.7)
        cbar.set_label("κ (ESEEM weight)", fontsize=15)

        ax.legend(loc="upper left")

    # ------------------------------------------------------------------
    # 2) Add "fraction of NVs" for each site (for later back-of-envelope N_eq)
    # ------------------------------------------------------------------
    n_nv = matches["nv_label"].nunique()
    site_stats["frac_NV"] = site_stats["n_matches"] / float(n_nv)
    # Now attach multiplicity estimate
    site_stats = attach_equiv_multiplicity(site_stats, c13_abundance=0.011)
    plot_multiplicity_hist(site_stats)
    plot_distance_vs_Nequiv(site_stats)
    plot_kappa_vs_distance(site_stats)
    plot_sites_3d_multiplicity(site_stats)

    # ------------------------------------------------------------------
    # 3) Text summary: which sites are most popular?
    # ------------------------------------------------------------------
    topN = 10  # how many top sites to print
    top_sites = site_stats.sort_values("n_matches", ascending=False).head(topN)

    print(
        "\nTop sites by number of NVs matched (for symmetry / multiplicity analysis):"
    )
    cols_to_show = [
        "orientation",
        "site_index",
        "distance_A",
        "x_A",
        "y_A",
        "z_A",
        "n_matches",
        "frac_NV",
        "kappa_mean",
    ]
    print(
        top_sites[cols_to_show].to_string(
            index=False, float_format=lambda x: f"{x:7.3f}"
        )
    )

    # ------------------------------------------------------------------
    # 4) Histogram of "how many sites had N matches?"
    # ------------------------------------------------------------------
    print("\nHistogram of site multiplicity (how many sites have N matches?):")
    mult_hist = site_stats["n_matches"].value_counts().sort_index()
    for n_match, count_sites in mult_hist.items():
        frac_sites = count_sites / n_unique_sites
        print(
            f"  n_matches = {n_match:2d}: {count_sites:4d} sites  "
            f"({100*frac_sites:5.2f}% of all unique sites)"
        )

    # ------------------------------------------------------------------
    # 2) Build a long-form branch table (one row per (NV, branch))
    # ------------------------------------------------------------------
    matches = matches_df.copy()

    matches_long = pd.DataFrame(
        {
            "nv": np.repeat(matches["nv_label"].values, 2),
            "branch": np.tile(["f0", "f1"], len(matches)),
            # theory & error per branch
            "f_theory_kHz": np.concatenate(
                [
                    matches["f_minus_kHz"].values,
                    matches["f_plus_kHz"].values,
                ]
            ),
            "err_kHz": np.concatenate(
                [
                    matches["err_f0_kHz"].values,
                    matches["err_f1_kHz"].values,
                ]
            ),
            # experimental values per branch (aligned with f0/f1)
            "f_exp_kHz": np.concatenate(
                [
                    matches["f0_fit_kHz"].values,
                    matches["f1_fit_kHz"].values,
                ]
            ),
            # carry over geometry / site info
            "distance_A": np.repeat(matches["distance_A"].values, 2),
            "orientation": np.repeat(matches["orientation"].values, 2),
            "site_index": np.repeat(matches["site_index"].values, 2),
            "x_A": np.repeat(matches["x_A"].values, 2),
            "y_A": np.repeat(matches["y_A"].values, 2),
            "z_A": np.repeat(matches["z_A"].values, 2),
            "kappa": np.repeat(matches["kappa"].values, 2),
        }
    )

    # Masks for the two branches
    mask_f0 = matches_long["branch"] == "f0"
    mask_f1 = matches_long["branch"] == "f1"

    # Matched theory branches (with per-branch errors)
    f0_theory = matches_long.loc[mask_f0, "f_theory_kHz"].to_numpy()
    f1_theory = matches_long.loc[mask_f1, "f_theory_kHz"].to_numpy()
    sf0 = matches_long.loc[mask_f0, "err_kHz"].to_numpy()
    sf1 = matches_long.loc[mask_f1, "err_kHz"].to_numpy()

    # ------------------------------------------------------------------
    # 3) Sorted branch plots: experimental vs theory
    # ------------------------------------------------------------------

    # --- 1) Experimental branches, sorted ---
    try:
        f0_exp = matches["f0_fit_kHz"].to_numpy()
        f1_exp = matches["f1_fit_kHz"].to_numpy()

        # Assuming no explicit σ errors on exp for now
        plot_sorted_exp_branches(
            f0_exp,
            f1_exp,
            sf0_kHz=None,
            sf1_kHz=None,
            title_prefix=f"{title_prefix}: experimental branches",
            f_range_kHz=(10, 6000),
        )
    except NameError:
        print("plot_sorted_exp_branches not defined; skipping EXP branch plot.")

    # --- 2) Matched theory branches, sorted (with |Δf| as errorbars) ---
    try:
        plot_sorted_exp_branches(
            f0_theory,
            f1_theory,
            sf0_kHz=sf0,
            sf1_kHz=sf1,
            title_prefix=f"{title_prefix}: matched theory branches",
            f_range_kHz=(10, 6000),
        )
    except NameError:
        print("plot_sorted_exp_branches not defined; skipping theory branch plot.")

    # Experimental pairs, orientation-aware
    plot_branch_pairs(
        matches["f0_fit_kHz"].to_numpy(),
        matches["f1_fit_kHz"].to_numpy(),
        title=f"{title_prefix}: experimental (f0, f1) pairs",
        exp_freqs=True,
        orientation=matches["orientation"].to_numpy(),
        ori_to_str=ori_to_str,
    )

    plot_branch_pairs(
        matches["f_plus_kHz"].to_numpy(),
        matches["f_minus_kHz"].to_numpy(),
        title=f"{title_prefix}: matched theory (f_minus, f_plus) pairs",
        exp_freqs=False,
        orientation=matches["orientation"].to_numpy(),
        ori_to_str=ori_to_str,
    )
    # ------------------------------------------------------------------
    # 3) Pick a single "matched" frequency per NV:
    #    use the branch with the smaller |err|
    # ------------------------------------------------------------------
    err0 = matches["err_f0_kHz"].to_numpy()
    err1 = matches["err_f1_kHz"].to_numpy()

    use_f0 = np.abs(err0) <= np.abs(err1)

    matches["branch_best"] = np.where(use_f0, "f0", "f1")
    matches["f_match_kHz"] = np.where(
        use_f0, matches["f_minus_kHz"], matches["f_plus_kHz"]
    )
    matches["err_match_kHz"] = np.where(use_f0, err0, err1)

    # orientation label
    matches["ori_label"] = matches["orientation"].apply(ori_to_str)

    # Decide markers: first orientation → circle, second → square
    unique_oris = list(matches["orientation"].dropna().unique())

    # optionally make ordering deterministic
    def _ori_key(o):
        try:
            return tuple(int(v) for v in o)
        except Exception:
            return tuple(o) if isinstance(o, (list, tuple)) else (o,)

    unique_oris.sort(key=_ori_key)

    marker_map = {}
    for idx, ori_val in enumerate(unique_oris):
        marker_map[ori_val] = "o" if idx == 0 else "s"  # 1st: circle, 2nd: square

    # Scatter: distance vs matched frequency (one point per NV), by orientation
    fig, ax = plt.subplots(figsize=(7, 5))

    sc = None
    for ori_val, sub in matches.groupby("orientation"):
        ori_lab = ori_to_str(ori_val)
        marker = marker_map.get(ori_val, "o")  # default circle if something weird

        sc = ax.scatter(
            sub["distance_A"],
            sub["f_match_kHz"],
            s=20,
            alpha=0.7,
            c=np.abs(sub["err_match_kHz"]),
            marker=marker,
            label=f"{ori_lab}",
        )

    ax.set_xlabel("Distance NV–13C (Å)")
    ax.set_ylabel("Matched frequency (kHz)")
    ax.set_title(
        f"{title_prefix}: best-matching ESEEM line vs distance (by orientation)",
        fontsize=15,
    )
    ax.set_yscale("log")
    ax.grid(True, which="both", alpha=0.3)

    if sc is not None:
        cbar = fig.colorbar(sc, ax=ax)
        cbar.set_label("frequency error |Δf| (kHz)", fontsize=15)

    ax.legend(title="Orientation", fontsize=8)

    # Columns that define a unique 13C lattice site
    site_key = ["orientation", "site_index", "x_A", "y_A", "z_A", "distance_A"]

    # 1) Group matches by site and count how many NVs matched each
    site_stats = matches.groupby(site_key, as_index=False).agg(
        n_matches=("nv_label", "count"),  # how many NVs matched this site
        kappa_mean=("kappa", "mean"),  # optional diagnostic
    )

    n_total_matches = len(matches)
    n_unique_sites = len(site_stats)

    print(f"Total NV–site matches: {n_total_matches}")
    print(f"Unique 13C sites:      {n_unique_sites}")

    # ------------------------------------------------------------------
    # 4) κ vs distance (unique sites)
    # ------------------------------------------------------------------
    fig, ax = plt.subplots(figsize=(6, 5))
    ax.scatter(sites["distance_A"], sites["kappa"], s=15, alpha=0.7)

    ax.set_xlabel("Distance NV–13C (Å)")
    ax.set_ylabel("κ (amplitude weight)")
    ax.set_title(f"{title_prefix}: κ vs distance", fontsize=15)
    ax.set_yscale("log")
    ax.grid(True, which="both", alpha=0.3)

    plot_freq_vs_kappa(matches, title_prefix=title_prefix)

    return site_stats


def simulate_branch_pairs_like_exp(
    catalog,
    matches_df,
    c13_abundance=0.011,
    rng_seed=0,
    freq_minus_col="f_minus_Hz",
    freq_plus_col="f_plus_Hz",
    f_band_kHz=None,  # NEW: optional (f_min, f_max) in kHz
):
    """
    Simulate one ESEEM (f0, f1) pair per NV, matching the experimental
    NV count and per-NV orientation, with an optional frequency band
    and returning site information.

    Parameters
    ----------
    catalog : list of dicts or DataFrame
        Must contain columns:
          - 'orientation' (list or tuple, e.g. [-1,1,1])
          - freq_minus_col (Hz)
          - freq_plus_col  (Hz)
          - optional: 'kappa', 'site_index', 'x_A', 'y_A', 'z_A'
    matches_df : DataFrame
        Experimental matches, must contain:
          - 'nv_label'
          - 'orientation' (consistent with catalog orientation)
    c13_abundance : float
        13C fraction (natural ≈ 0.011).
    rng_seed : int
        Seed for reproducibility.
    f_band_kHz : tuple or None
        If not None, only consider sites whose f_minus or f_plus
        (in kHz) falls in [f_min, f_max] for selection.

    Returns
    -------
    f0_sim_kHz, f1_sim_kHz : (N_NV,)
    ori_list               : list of orientation tuples (length N_NV)
    site_index_sim         : (N_NV,)
    x_sim_A, y_sim_A, z_sim_A : (N_NV,)
    """
    # --- ensure catalog is a DataFrame ---
    if isinstance(catalog, list):
        df_full = pd.DataFrame(catalog)
    else:
        df_full = catalog.copy()

    for col in (freq_minus_col, freq_plus_col, "orientation"):
        if col not in df_full.columns:
            raise KeyError(f"Column '{col}' not found in catalog.")

    # normalize orientation in catalog to tuples
    def _norm_ori(o):
        if o is None:
            return None
        arr = np.asarray(o)
        if arr.size == 0:
            return None
        flat = arr.ravel()
        return tuple(int(v) for v in flat)

    df_full["ori_tuple"] = df_full["orientation"].apply(_norm_ori)

    # get unique NVs and their orientations from experiment
    nv_info = (
        matches_df[["nv_label", "orientation"]]
        .drop_duplicates("nv_label")
        .copy()
        .sort_values("nv_label")
    )
    # normalize NV orientations to tuples too
    nv_info["ori_tuple"] = nv_info["orientation"].apply(_norm_ori)

    N = len(nv_info)

    f0_sim_kHz = np.full(N, np.nan, float)
    f1_sim_kHz = np.full(N, np.nan, float)
    site_index_sim = np.full(N, np.nan, float)
    x_sim_A = np.full(N, np.nan, float)
    y_sim_A = np.full(N, np.nan, float)
    z_sim_A = np.full(N, np.nan, float)
    ori_list = []

    rng = np.random.default_rng(rng_seed)

    # loop over NVs, respect their experimental orientation
    for idx, row in nv_info.iterrows():
        i = nv_info.index.get_loc(idx)  # index 0..N-1
        ori_nv = row["ori_tuple"]
        ori_list.append(ori_nv)

        if ori_nv is None:
            continue

        # all sites in catalog with this orientation
        sub = df_full[df_full["ori_tuple"] == ori_nv]
        if sub.empty:
            continue

        M = len(sub)
        # random occupancy for this NV
        occ = rng.random(M) < c13_abundance
        if not np.any(occ):
            continue  # no occupied sites

        sub_occ = sub[occ].reset_index(drop=True)

        # --- apply frequency band, if requested ---
        if f_band_kHz is not None:
            f_min, f_max = f_band_kHz

            f_minus_kHz_all = sub_occ[freq_minus_col].to_numpy(float) * 1e-3
            f_plus_kHz_all = sub_occ[freq_plus_col].to_numpy(float) * 1e-3

            in_band = ((f_minus_kHz_all >= f_min) & (f_minus_kHz_all <= f_max)) & (
                (f_plus_kHz_all >= f_min) & (f_plus_kHz_all <= f_max)
            )

            if not np.any(in_band):
                # no occupied sites in this band → leave this NV as NaN
                continue

            sub_occ = sub_occ[in_band].reset_index(drop=True)

        # choose "dominant" site:
        # If kappa available, pick largest |kappa|; else choose random
        if "kappa" in sub_occ.columns and sub_occ["kappa"].notna().any():
            kappa_vals = sub_occ["kappa"].to_numpy(float)
            j = np.nanargmax(np.abs(kappa_vals))
        else:
            j = rng.integers(0, len(sub_occ))
        j = rng.integers(0, len(sub_occ))

        rec = sub_occ.iloc[j]

        # get frequencies in Hz, convert to kHz
        f_minus_kHz = float(rec[freq_minus_col]) * 1e-3
        f_plus_kHz = float(rec[freq_plus_col]) * 1e-3

        # assign in some consistent way; here we keep minus as f0, plus as f1
        f0_sim_kHz[i] = f_minus_kHz
        f1_sim_kHz[i] = f_plus_kHz

        # site info (if present)
        site_index_sim[i] = rec.get("site_index", np.nan)
        x_sim_A[i] = rec.get("x_A", np.nan)
        y_sim_A[i] = rec.get("y_A", np.nan)
        z_sim_A[i] = rec.get("z_A", np.nan)

    return (
        f0_sim_kHz,
        f1_sim_kHz,
        np.array(ori_list, dtype=object),
        site_index_sim,
        x_sim_A,
        y_sim_A,
        z_sim_A,
    )


def summarize_simulated_sites(
    matches_df,
    ori_list,
    site_index_sim,
    x_sim_A,
    y_sim_A,
    z_sim_A,
):
    """
    Build a per-site and per-NV summary of the simulated sites.

    Returns
    -------
    sim_sites : DataFrame
        One row per NV that got a site, columns:
          nv_label, orientation, site_index, x_A, y_A, z_A, distance_A,
          n_matches_sim (how many NVs picked this site),
          is_repeated_sim (True if this site was picked by >= 2 NVs).

    site_stats_sim : DataFrame
        One row per unique site, columns:
          orientation, site_index, x_A, y_A, z_A, distance_A,
          n_matches_sim
    """
    # get unique NVs + orientations in the same order as sim arrays
    nv_info = (
        matches_df[["nv_label", "orientation"]]
        .drop_duplicates("nv_label")
        .sort_values("nv_label")
        .reset_index(drop=True)
    )

    sim_sites = pd.DataFrame(
        {
            "nv_label": nv_info["nv_label"].to_numpy(),
            "orientation": nv_info["orientation"].to_numpy(),
            "site_index": site_index_sim,
            "x_A": x_sim_A,
            "y_A": y_sim_A,
            "z_A": z_sim_A,
        }
    )

    # drop NVs that didn't get a site
    sim_sites = sim_sites[np.isfinite(sim_sites["site_index"])].copy()

    # distance
    sim_sites["distance_A"] = np.sqrt(
        sim_sites["x_A"] ** 2 + sim_sites["y_A"] ** 2 + sim_sites["z_A"] ** 2
    )

    # define site key (same as in exp analysis)
    site_key = ["orientation", "site_index", "x_A", "y_A", "z_A", "distance_A"]

    # per-site multiplicity in the simulation
    site_stats_sim = sim_sites.groupby(site_key, as_index=False).agg(
        n_matches_sim=("nv_label", "count")
    )

    # merge back to NV-level to know, for each NV, how popular its site is
    sim_sites = sim_sites.merge(
        site_stats_sim,
        on=site_key,
        how="left",
    )

    # mark repeated sites
    sim_sites["is_repeated_sim"] = sim_sites["n_matches_sim"] >= 2

    return sim_sites, site_stats_sim


def plot_simualted(
    f0_sim_kHz,
    f1_sim_kHz,
    ori_sim,
    site_index_sim,
    x_sim_A,
    y_sim_A,
    z_sim_A,
):
    # 2) Positions of simulated sites that actually contributed (non-NaN)
    mask_valid = np.isfinite(f0_sim_kHz) & np.isfinite(f1_sim_kHz)

    x_band = x_sim_A[mask_valid]
    y_band = y_sim_A[mask_valid]
    z_band = z_sim_A[mask_valid]
    ori_band_raw = ori_sim[mask_valid]  # orientations for valid NVs

    # Turn orientations into nice string labels, e.g. "(+1-1+1)"
    ori_labels = np.array([ori_to_str(o) for o in ori_band_raw], dtype=object)

    # Unique orientation labels (e.g. two of them)
    unique_labels = sorted(set(ori_labels))

    # 1) Branch-pair plot (same style as experiment)
    plot_branch_pairs(
        f1_sim_kHz,
        f0_sim_kHz,
        title=f"204NVs: simulated (f0, f1) pairs ({band[0]:.0f}–{band[1]:.0f}) kHz",
        exp_freqs=True,
        orientation=ori_sim,
        ori_to_str=ori_to_str,
    )
    fig = plt.figure(figsize=(7, 5.5))
    ax = fig.add_subplot(111, projection="3d")

    markers = ["o", "^", "s", "D"]  # enough if more show up

    for idx, lab in enumerate(unique_labels):
        if lab == "ori=None":
            continue  # skip any bad / missing orientation entries

        m = markers[idx % len(markers)]
        mask_ori = ori_labels == lab

        ax.scatter(
            x_band[mask_ori],
            y_band[mask_ori],
            z_band[mask_ori],
            s=15,
            alpha=0.9,
            marker=m,
            label=lab,  # label is already something like "(+1-1+1)"
        )

    # NV at origin
    ax.scatter(
        0,
        0,
        0,
        marker="*",
        s=60,
        edgecolor="k",
        linewidth=0.6,
        label="NV",
    )

    ax.set_xlabel("x (Å)")
    ax.set_ylabel("y (Å)")
    ax.set_zlabel("z (Å)")
    ax.set_title(f"Simulated sites with lines in {band[0]:.0f}–{band[1]:.0f} kHz")
    ax.legend(title="Orientation", fontsize=11, title_fontsize=11)

    sim_sites, site_stats_sim = summarize_simulated_sites(
        matches_df,
        ori_sim,
        site_index_sim,
        x_sim_A,
        y_sim_A,
        z_sim_A,
    )

    # 3D plot of unique simulated sites, color = n_matches_sim, with colorbar
    fig = plt.figure(figsize=(7, 5.5))
    ax = fig.add_subplot(111, projection="3d")

    p = ax.scatter(
        site_stats_sim["x_A"],
        site_stats_sim["y_A"],
        site_stats_sim["z_A"],
        c=site_stats_sim["n_matches_sim"],  # color = how many NVs picked this site
        s=10,
        alpha=0.9,
    )

    # NV at origin
    ax.scatter(
        0,
        0,
        0,
        marker="*",
        s=60,
        edgecolor="k",
        linewidth=0.6,
        label="NV",
    )

    ax.set_xlabel("x (Å)")
    ax.set_ylabel("y (Å)")
    ax.set_zlabel("z (Å)")
    ax.set_title(
        f"Simulated sites in {band[0]:.0f}–{band[1]:.0f} kHz\n" "color = n_matches_sim",
    )

    cbar = fig.colorbar(p, ax=ax, shrink=0.75)
    cbar.set_label("n_matches_sim (NVs per site)")

    ax.legend(loc="upper left")

    print("Simulated site multiplicity (n_matches_sim):")
    print(site_stats_sim["n_matches_sim"].value_counts().sort_index())


if __name__ == "__main__":
    kpl.init_kplotlib()

    # ---- 1) file stems ----
    ### B_vec_G = np.array([-46.18287122, -17.44411563, -5.57779074], dtype=float)  ##49.68G
    # fit_file_stem    = "2025_11_13-06_28_22-sample_204nv_s1-e85aa7"   # where popts & freqs live
    # fit_file_stem  = "2025_11_14-03_05_30-sample_204nv_s1-e85aa7" # 200 freqs freeze
    # fit_file_stem  = "2025_11_14-18_28_58-sample_204nv_s1-e85aa7" # 600 freqs freeze
    fit_file_stem = (
        "2025_11_17-09_49_42-sample_204nv_s1-fcc605"  # site encoded, all freqs (nysq band)
    )
    # fit_file_stem = (
<<<<<<< HEAD
=======
    #     "2025_11_19-14_19_23-sample_204nv_s1-fcc605"  # site encoded, 1500 freqs pairs (1khz-6Mhz)
    # )
    counts_file_stem = (
        "2025_11_11-01_15_45-johnson_204nv_s6-6d8f5c"  # merged dataset2+3 counts
    )
    #### B field: 
>>>>>>> 5d14a687
    # fit_file_stem = (
    #     "2025_11_30-04_35_04-sample_204nv_s1-d278ee"  # site encoded, all freqs (nysq band) 
    # )
    #### B field:
    # fit_file_stem = (
    #     "2025_11_17-09_49_42-sample_204nv_s1-fcc605"  # site encoded, all freqs (nysq band)
    # )
    # counts_file_stem = (
    #     "2025_11_28-16_39_32-johnson_204nv_s6-902522"  # merged dataset2+3 counts
    # )
<<<<<<< HEAD

    #### B_vec_G = np.array([-31.61263115, -56.58135644, -6.5512002 ], dtype=float) ##65.14G
    fit_file_stem = "2025_11_29-04_52_18-sample_204nv_s1-d278ee"  # site encoded, all freqs (nysq band)
    counts_file_stem = (
        "2025_11_28-16_39_32-johnson_204nv_s6-902522"  # merged dataset2+3 counts
    )
=======
>>>>>>> 5d14a687

    ## ---- 2) global theory-vs-exp matching (use FIT file) ----##
    hf_df = load_hyperfine_table(distance_cutoff=15.0)  # or 15.0, etc.
    data = dm.get_raw_data(file_stem=fit_file_stem)
    fit_summary = freqs_from_popts_exact(file_stem=fit_file_stem)

    nv = np.asarray(fit_summary["nv"], int)
    T2_us = np.asarray(fit_summary["T2_us"], float)
    f0_kHz = np.asarray(fit_summary["f0_kHz"], float)
    f1_kHz = np.asarray(fit_summary["f1_kHz"], float)
    A_pick_kHz = np.asarray(fit_summary["A_pick_kHz"], float)
    chis = np.asarray(fit_summary["chis"], float)
    fit_fail = np.asarray(fit_summary["fit_fail"], bool)
    sT2_us = np.asarray(fit_summary["sT2_us"], float)
    sf0_kHz = np.asarray(fit_summary["sf0_kHz"], float)
    sf1_kHz = np.asarray(fit_summary["sf1_kHz"], float)
    sA_pick_kHz = np.asarray(fit_summary["sA_pick_kHz"], float)

    nv_oris = np.asarray(fit_summary["orientations"], int)
    site_ids = np.asarray(fit_summary["site_ids"], int)

    mask = (
        np.isfinite(f0_kHz)
        & np.isfinite(f1_kHz)
        & (f0_kHz > 0)
        & (f1_kHz >= 0)
        & (~np.array(fit_fail, dtype=bool))
    )

    nv_kept = nv[mask]
    f0_kept_kHz = f0_kHz[mask]
    f1_kept_kHz = f1_kHz[mask]
    site_ids_kept = site_ids[mask]
    nv_oris_kept = nv_oris[mask]
    if f0_kept_kHz.shape != f1_kept_kHz.shape:
        raise ValueError("f0_kHz and f1_kHz must have same shape.")
    if f0_kept_kHz.ndim != 1:
        raise ValueError("f0_kHz and f1_kHz must be 1D.")
    if site_ids_kept.shape[0] != f0_kept_kHz.shape[0]:
        raise ValueError("site_ids must have same length as f0_kHz/f1_kHz.")

    exp_pairs_with_labels = list(
        zip(
            nv_kept.tolist(),
            [(float(f0), float(f1)) for f0, f1 in zip(f0_kept_kHz, f1_kept_kHz)],
        )
    )

    catalog_records = load_catalog(CATALOG_JSON)
    matches_df = pairwise_match_from_site_ids_kHz(
        nv_labels=nv_kept,
        f0_kHz=f0_kept_kHz,
        f1_kHz=f1_kept_kHz,
        site_ids=site_ids_kept,
        nv_orientations=nv_oris_kept,
        records=catalog_records,
    )

    print(matches_df["err_pair_kHz"].describe())
    row = matches_df.loc[matches_df["nv_label"] == 137]
    print(row.T)

    print(matches_df.head())

    site_stats = analyze_matched_c13_sites(matches_df, title_prefix="204 NVs")

    # ---- 3) echo trace and corresponding matched site ----
<<<<<<< HEAD

    # nv_list = [0, 1, 2, 137]  # whatever NVs you care about
=======
    
    nv_list = [0, 1, 2, 137, 196]  # whatever NVs you care about
>>>>>>> 5d14a687
    # nv_list = nv_kept
    figs = make_echo_plus_matched_site_plots_batch(
        counts_file_stem=counts_file_stem,
        fit_file_stem=fit_file_stem,
        matches_enriched=matches_df,  # from pairwise_match_from_site_ids_kHz
        hf_df=hf_df,                   # <- only use matched site coordinates
        nv_labels=nv_list,
        use_half_time_as_tau=False,
    )
    plt.show(block=True)
    
    ## ---- 4) simulations template set by experiment ----##
    exp_f = matches_df["f_minus_kHz"].to_numpy(float)
    f_band_kHz = (np.nanmin(exp_f), np.nanmax(exp_f))
    n_nv = matches_df["nv_label"].nunique()
    band = f_band_kHz  # kHz
    # # band = (10, 1500)  # kHz

    # (
    #     f0_sim_kHz,
    #     f1_sim_kHz,
    #     ori_sim,
    #     site_index_sim,
    #     x_sim_A,
    #     y_sim_A,
    #     z_sim_A,
    # ) = simulate_branch_pairs_like_exp(
    #     catalog_records,
    #     matches_df=matches_df,
    #     c13_abundance=0.011,
    #     rng_seed=1,
    #     freq_minus_col="f_minus_Hz",
    #     freq_plus_col="f_plus_Hz",
    #     f_band_kHz=band,
    # )

    # plot_simualted(
    #     f0_sim_kHz,
    #     f1_sim_kHz,
    #     ori_sim,
    #     site_index_sim,
    #     x_sim_A,
    #     y_sim_A,
    #     z_sim_A,
    # )

    # sys.exit()
    # ---- 5) Multiplicity Analsysis by both theory and experiment ----##
    orbit_df = find_c3v_orbits_from_nv2(
        hyperfine_path=HYPERFINE_PATH,
        r_max_A=22.0,  # or 15.0, to match your catalog cutoff
        tol_r_A=0.02,  # 0.02 Å is usually fine
        tol_dir=5e-2,  # ~0.05 in unit-vector norm (~few degrees)
    )

    print(orbit_df.head(20))

    # See the multiplicity stats
    print("\nMultiplicity histogram (theory):")
    print(orbit_df["n_equiv_theory"].value_counts().sort_index())

    site_stats_full = build_site_multiplicity_with_theory(
        matches_df=matches_df,
        orbit_df=orbit_df,
        p13=0.011,  # natural abundance
    )

    # --- 1) Choose which columns & rows to show ---
    cols_to_show = [
        "site_index",
        "orientation",
        "distance_A",
        "n_matches",
        "n_equiv_theory",
        "p_shell",
        "E_n_matches",
        "match_ratio",
        "kappa_mean",
        "f0_kHz_mean",
        "f1_kHz_mean",
        "equiv_occupied_sites",
        "n_equiv_occupied",
        "n_matches_equiv_total",
    ]

    # print(
    #     site_stats_full.sort_values("n_matches", ascending=False)[cols_to_show]
    #     .head(15)
    #     .to_string(index=False)
    # )

    multiplicity_plots(site_stats_full)

    topN = 15  # or 20, etc.
    table_df = (
        site_stats_full.sort_values("n_matches", ascending=False)[cols_to_show]
        .head(topN)
        .copy()
    )

    # --- 2) Format numeric columns nicely ---
    float_cols_3 = ["distance_A", "p_shell", "E_n_matches", "match_ratio", "kappa_mean"]
    float_cols_1 = ["f0_kHz_mean", "f1_kHz_mean"]

    for col in float_cols_3:
        if col in table_df.columns:
            table_df[col] = table_df[col].map(lambda x: f"{x:.3f}")

    for col in float_cols_1:
        if col in table_df.columns:
            table_df[col] = table_df[col].map(lambda x: f"{x:.1f}")

    # Make sure equiv_occupied_sites is a readable string, not a Python list repr
    def _fmt_equiv_sites(val):
        if isinstance(val, (list, tuple)):
            return ",".join(str(int(v)) for v in val)
        # sometimes stored as string already or NaN
        return (
            ""
            if (val is None or (isinstance(val, float) and np.isnan(val)))
            else str(val)
        )

    if "equiv_occupied_sites" in table_df.columns:
        table_df["equiv_occupied_sites"] = table_df["equiv_occupied_sites"].apply(
            _fmt_equiv_sites
        )

    # --- 3) Pretty column labels with manual line breaks ---
    col_labels = [
        "site\nindex",  # site_index
        "orientation",  # orientation
        r"distance\n($\mathrm{\AA}$)",  # distance_A
        r"$n_{\mathrm{matches}}$",  # n_matches
        r"$n_{\mathrm{eq}}$\n(theory)",  # n_equiv_theory
        r"$p_{\mathrm{shell}}$",  # p_shell
        r"$\mathbb{E}[n_{\mathrm{matches}}]$",  # E_n_matches
        r"match\nratio",  # match_ratio
        r"$\bar{\kappa}$",  # kappa_mean
        r"$\bar f_0$\n(kHz)",  # f0_kHz_mean
        r"$\bar f_1$\n(kHz)",  # f1_kHz_mean
        "equiv.\noccupied\nsites",  # equiv_occupied_sites
        r"$n_{\mathrm{occ}}^{\mathrm{equiv}}$",  # n_equiv_occupied
        r"$n_{\mathrm{matches}}^{\mathrm{equiv}}$",  # n_matches_equiv_total
    ]

    # Sanity check (optional)
    assert len(col_labels) == len(
        cols_to_show
    ), "col_labels and cols_to_show length mismatch"

    # --- 4) Build table figure ---
    n_rows, n_cols = table_df.shape

    fig_w = max(10, 0.85 * n_cols)  # a bit wider for 14 columns
    fig_h = max(4.0, 0.45 * (n_rows + 2))  # some room for equations
    fig, ax = plt.subplots(figsize=(fig_w, fig_h))
    ax.axis("off")

    table = ax.table(
        cellText=table_df.values,
        colLabels=col_labels,
        loc="center",
        cellLoc="center",
    )

    # --- 5) Styling ---
    table.auto_set_font_size(False)
    table.set_fontsize(7.5)
    table.scale(1.0, 1.25)

    # Bold header row + light gray background
    for (row, col), cell in table.get_celld().items():
        if row == 0:
            cell.set_text_props(weight="bold")
            cell.set_facecolor("#e0e0e0")

    # --- 6) Title + equations line ---

    title = "Top sites by experimental multiplicity and symmetry-adjusted expectation"

    equations = (
        r"$p_{\mathrm{shell}} = 1 - (1 - p_{13})^{n_{\mathrm{eq}}},\quad "
        r"\mathbb{E}[n_{\mathrm{matches}}] = N_{\mathrm{NV}}\; p_{\mathrm{shell}},\quad "
        r"R = \dfrac{n_{\mathrm{matches}}}{\mathbb{E}[n_{\mathrm{matches}}]}$"
    )

    ax.set_title(title, pad=30, fontsize=18)

    # Equations just under the title
    fig.text(
        0.5,
        0.85,
        equations,
        ha="center",
        va="center",
        fontsize=15,
    )

    # Optional short legend for the equivalent columns
    legend_text = (
        r"$n_{\mathrm{occ}}^{\mathrm{equiv}}$: # of symmetry-equivalent sites "
        r"that are occupied in the dataset; "
        r"$n_{\mathrm{matches}}^{\mathrm{equiv}}$: total matches summed over those sites."
    )
    fig.text(
        0.5,
        0.80,
        legend_text,
        ha="center",
        va="center",
        fontsize=11,
    )

    # plt.tight_layout(rect=[0.02, 0.02, 0.98, 0.98])  # leave room at top

    kpl.show(block=True)<|MERGE_RESOLUTION|>--- conflicted
+++ resolved
@@ -2323,34 +2323,18 @@
         "2025_11_17-09_49_42-sample_204nv_s1-fcc605"  # site encoded, all freqs (nysq band)
     )
     # fit_file_stem = (
-<<<<<<< HEAD
-=======
     #     "2025_11_19-14_19_23-sample_204nv_s1-fcc605"  # site encoded, 1500 freqs pairs (1khz-6Mhz)
     # )
     counts_file_stem = (
         "2025_11_11-01_15_45-johnson_204nv_s6-6d8f5c"  # merged dataset2+3 counts
     )
-    #### B field: 
->>>>>>> 5d14a687
-    # fit_file_stem = (
-    #     "2025_11_30-04_35_04-sample_204nv_s1-d278ee"  # site encoded, all freqs (nysq band) 
-    # )
     #### B field:
     # fit_file_stem = (
-    #     "2025_11_17-09_49_42-sample_204nv_s1-fcc605"  # site encoded, all freqs (nysq band)
+    #     "2025_11_30-04_35_04-sample_204nv_s1-d278ee"  # site encoded, all freqs (nysq band)
     # )
     # counts_file_stem = (
     #     "2025_11_28-16_39_32-johnson_204nv_s6-902522"  # merged dataset2+3 counts
     # )
-<<<<<<< HEAD
-
-    #### B_vec_G = np.array([-31.61263115, -56.58135644, -6.5512002 ], dtype=float) ##65.14G
-    fit_file_stem = "2025_11_29-04_52_18-sample_204nv_s1-d278ee"  # site encoded, all freqs (nysq band)
-    counts_file_stem = (
-        "2025_11_28-16_39_32-johnson_204nv_s6-902522"  # merged dataset2+3 counts
-    )
-=======
->>>>>>> 5d14a687
 
     ## ---- 2) global theory-vs-exp matching (use FIT file) ----##
     hf_df = load_hyperfine_table(distance_cutoff=15.0)  # or 15.0, etc.
@@ -2418,13 +2402,10 @@
     site_stats = analyze_matched_c13_sites(matches_df, title_prefix="204 NVs")
 
     # ---- 3) echo trace and corresponding matched site ----
-<<<<<<< HEAD
 
     # nv_list = [0, 1, 2, 137]  # whatever NVs you care about
-=======
-    
+
     nv_list = [0, 1, 2, 137, 196]  # whatever NVs you care about
->>>>>>> 5d14a687
     # nv_list = nv_kept
     figs = make_echo_plus_matched_site_plots_batch(
         counts_file_stem=counts_file_stem,
@@ -2435,7 +2416,7 @@
         use_half_time_as_tau=False,
     )
     plt.show(block=True)
-    
+
     ## ---- 4) simulations template set by experiment ----##
     exp_f = matches_df["f_minus_kHz"].to_numpy(float)
     f_band_kHz = (np.nanmin(exp_f), np.nanmax(exp_f))
