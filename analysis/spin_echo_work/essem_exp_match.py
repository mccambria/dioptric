--- conflicted
+++ resolved
@@ -2126,17 +2126,6 @@
     return sim_sites, site_stats_sim
 
 
-<<<<<<< HEAD
-def plot_simualted(
-    f0_sim_kHz,
-    f1_sim_kHz,
-    ori_sim,
-    site_index_sim,
-    x_sim_A,
-    y_sim_A,
-    z_sim_A,
-):
-=======
 if __name__ == "__main__":
     kpl.init_kplotlib()
 
@@ -2167,7 +2156,7 @@
 
     nv_oris  = np.asarray(fit_summary["orientations"], int)
     site_ids = np.asarray(fit_summary["site_ids"], int)
-    
+
     mask = (
         np.isfinite(f0_kHz) & np.isfinite(f1_kHz) &
         (f0_kHz > 0) & (f1_kHz >= 0) &
@@ -2187,7 +2176,7 @@
         raise ValueError("f0_kHz and f1_kHz must be 1D.")
     if site_ids_kept.shape[0] != f0_kept_kHz.shape[0]:
         raise ValueError("site_ids must have same length as f0_kHz/f1_kHz.")
-   
+
     exp_pairs_with_labels = list(zip(
         nv_kept.tolist(),
         [(float(f0), float(f1)) for f0, f1 in zip(f0_kept_kHz, f1_kept_kHz)],
@@ -2205,14 +2194,14 @@
 
     print(matches_df["err_pair_kHz"].describe())
     print(matches_df.head())
-    
+
     site_stats = analyze_matched_c13_sites(matches_df, title_prefix="Sample 204 NVs")
     kpl.show(block=True)
     sys.exit()
     # derive experimental band in kHz (or set manually)
     exp_f = matches_df["f_minus_kHz"].to_numpy(float)
     f_band_kHz = (np.nanmin(exp_f), np.nanmax(exp_f))
-   
+
     catalog = load_catalog(CATALOG_JSON)  # list of dicts with f_minus_Hz, orientation, ...
     n_nv = matches_df["nv_label"].nunique()
 
@@ -2273,7 +2262,6 @@
         ori_to_str=ori_to_str,
     )
 
->>>>>>> 72cfc767
     # 2) Positions of simulated sites that actually contributed (non-NaN)
     mask_valid = np.isfinite(f0_sim_kHz) & np.isfinite(f1_sim_kHz)
 
@@ -2508,15 +2496,6 @@
     #     use_half_time_as_tau=False,
     # )
 
-<<<<<<< HEAD
-    # ---- 5) Multiplicity Analsysis by both theory and experiment ----##
-    orbit_df = find_c3v_orbits_from_nv2(
-        hyperfine_path=HYPERFINE_PATH,
-        r_max_A=22.0,  # or 15.0, to match your catalog cutoff
-        tol_r_A=0.02,  # 0.02 Å is usually fine
-        tol_dir=5e-2,  # ~0.05 in unit-vector norm (~few degrees)
-    )
-=======
 
     # orbit_df = find_c3v_orbits_from_nv2(
     #     hyperfine_path=HYPERFINE_PATH,
@@ -2524,7 +2503,6 @@
     #     tol_r_A=0.02,      # 0.02 Å is usually fine
     #     tol_dir=5e-2,      # ~0.05 in unit-vector norm (~few degrees)
     # )
->>>>>>> 72cfc767
 
     # print(orbit_df.head(20))
 
@@ -2532,183 +2510,6 @@
     # print("\nMultiplicity histogram (theory):")
     # print(orbit_df["n_equiv_theory"].value_counts().sort_index())
 
-<<<<<<< HEAD
-    site_stats_full = build_site_multiplicity_with_theory(
-        matches_df=matches_df,
-        orbit_df=orbit_df,
-        p13=0.011,  # natural abundance
-    )
-
-    # Sort by experimental multiplicity (most repeated sites first)
-
-    cols_to_show = [
-        "site_index",
-        "orientation",
-        "distance_A",
-        "n_matches",
-        "n_equiv_theory",
-        "p_shell",
-        "E_n_matches",
-        "match_ratio",
-        "kappa_mean",
-        "f0_kHz_mean",
-        "f1_kHz_mean",
-        "equiv_occupied_sites",
-        "n_equiv_occupied",
-        "n_matches_equiv_total",
-    ]
-
-    print(
-        site_stats_full.sort_values("n_matches", ascending=False)[cols_to_show]
-        .head(15)
-        .to_string(index=False)
-    )
-
-
-    # --- 1) Choose which columns & rows to show ---
-    cols_to_show = [
-        "site_index",
-        "orientation",
-        "distance_A",
-        "n_matches",
-        "n_equiv_theory",
-        "p_shell",
-        "E_n_matches",
-        "match_ratio",
-        "kappa_mean",
-        "f0_kHz_mean",
-        "f1_kHz_mean",
-        "equiv_occupied_sites",
-        "n_equiv_occupied",
-        "n_matches_equiv_total",
-    ]
-    mutliplicity_plots(site_stats_full)
-
-    topN = 15  # or 20, etc.
-    table_df = (
-        site_stats_full.sort_values("n_matches", ascending=False)[cols_to_show]
-        .head(topN)
-        .copy()
-    )
-
-    # --- 2) Format numeric columns nicely ---
-    float_cols_3 = ["distance_A", "p_shell", "E_n_matches", "match_ratio", "kappa_mean"]
-    float_cols_1 = ["f0_kHz_mean", "f1_kHz_mean"]
-
-    for col in float_cols_3:
-        if col in table_df.columns:
-            table_df[col] = table_df[col].map(lambda x: f"{x:.3f}")
-
-    for col in float_cols_1:
-        if col in table_df.columns:
-            table_df[col] = table_df[col].map(lambda x: f"{x:.1f}")
-
-    # Make sure equiv_occupied_sites is a readable string, not a Python list repr
-    def _fmt_equiv_sites(val):
-        if isinstance(val, (list, tuple)):
-            return ",".join(str(int(v)) for v in val)
-        # sometimes stored as string already or NaN
-        return (
-            ""
-            if (val is None or (isinstance(val, float) and np.isnan(val)))
-            else str(val)
-        )
-
-    if "equiv_occupied_sites" in table_df.columns:
-        table_df["equiv_occupied_sites"] = table_df["equiv_occupied_sites"].apply(
-            _fmt_equiv_sites
-        )
-
-    # --- 3) Pretty column labels with manual line breaks ---
-    col_labels = [
-        "site\nindex",  # site_index
-        "orientation",  # orientation
-        r"distance\n($\mathrm{\AA}$)",  # distance_A
-        r"$n_{\mathrm{matches}}$",  # n_matches
-        r"$n_{\mathrm{eq}}$\n(theory)",  # n_equiv_theory
-        r"$p_{\mathrm{shell}}$",  # p_shell
-        r"$\mathbb{E}[n_{\mathrm{matches}}]$",  # E_n_matches
-        r"match\nratio",  # match_ratio
-        r"$\bar{\kappa}$",  # kappa_mean
-        r"$\bar f_0$\n(kHz)",  # f0_kHz_mean
-        r"$\bar f_1$\n(kHz)",  # f1_kHz_mean
-        "equiv.\noccupied\nsites",  # equiv_occupied_sites
-        r"$n_{\mathrm{occ}}^{\mathrm{equiv}}$",  # n_equiv_occupied
-        r"$n_{\mathrm{matches}}^{\mathrm{equiv}}$",  # n_matches_equiv_total
-    ]
-
-    # Sanity check (optional)
-    assert len(col_labels) == len(
-        cols_to_show
-    ), "col_labels and cols_to_show length mismatch"
-
-    # --- 4) Build table figure ---
-    n_rows, n_cols = table_df.shape
-
-    fig_w = max(10, 0.85 * n_cols)  # a bit wider for 14 columns
-    fig_h = max(4.0, 0.45 * (n_rows + 2))  # some room for equations
-    fig, ax = plt.subplots(figsize=(fig_w, fig_h))
-    ax.axis("off")
-
-    table = ax.table(
-        cellText=table_df.values,
-        colLabels=col_labels,
-        loc="center",
-        cellLoc="center",
-    )
-
-    # --- 5) Styling ---
-    table.auto_set_font_size(False)
-    table.set_fontsize(7.5)
-    table.scale(1.0, 1.25)
-
-    # Bold header row + light gray background
-    for (row, col), cell in table.get_celld().items():
-        if row == 0:
-            cell.set_text_props(weight="bold")
-            cell.set_facecolor("#e0e0e0")
-
-    # --- 6) Title + equations line ---
-
-    title = "Top sites by experimental multiplicity and symmetry-adjusted expectation"
-
-    equations = (
-        r"$p_{\mathrm{shell}} = 1 - (1 - p_{13})^{n_{\mathrm{eq}}},\quad "
-        r"\mathbb{E}[n_{\mathrm{matches}}] = N_{\mathrm{NV}}\; p_{\mathrm{shell}},\quad "
-        r"R = \dfrac{n_{\mathrm{matches}}}{\mathbb{E}[n_{\mathrm{matches}}]}$"
-    )
-
-    ax.set_title(title, pad=30, fontsize=18)
-
-    # Equations just under the title
-    fig.text(
-        0.5,
-        0.85,
-        equations,
-        ha="center",
-        va="center",
-        fontsize=15,
-    )
-
-    # Optional short legend for the equivalent columns
-    legend_text = (
-        r"$n_{\mathrm{occ}}^{\mathrm{equiv}}$: # of symmetry-equivalent sites "
-        r"that are occupied in the dataset; "
-        r"$n_{\mathrm{matches}}^{\mathrm{equiv}}$: total matches summed over those sites."
-    )
-    fig.text(
-        0.5,
-        0.80,
-        legend_text,
-        ha="center",
-        va="center",
-        fontsize=11,
-    )
-
-    plt.tight_layout(rect=[0.02, 0.02, 0.98, 0.98])  # leave room at top
-
-    kpl.show(block=True)
-=======
     # site_stats_full = build_site_multiplicity_with_theory(
     #     matches_df=matches_df,
     #     orbit_df=orbit_df,
@@ -2737,4 +2538,3 @@
     #     .to_string(index=False)
     # )
     kpl.show(block=True)
->>>>>>> 72cfc767
