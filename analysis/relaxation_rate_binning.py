--- conflicted
+++ resolved
@@ -478,10 +478,7 @@
                   
 if __name__ == '__main__':
     
-<<<<<<< HEAD
     folder = 'nv2_2019_04_30_57MHz'
-=======
-    folder = 'nv13_2019_06_10_164MHz'
->>>>>>> 9bfcff22
+
     
     main(folder, 10, False, True)
