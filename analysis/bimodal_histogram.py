--- conflicted
+++ resolved
@@ -268,17 +268,6 @@
     # Fit
     fit_fn = get_bimodal_pdf(prob_dist)
     try:
-<<<<<<< HEAD
-        popt, _ = curve_fit(fit_fn, x_vals, hist, p0=guess_params, bounds=bounds)
-        # Calculate goodness of fit (R^2)
-        fitted_values = fit_fn(x_vals, *popt)
-        ss_res = np.sum(((hist - fitted_values) ** 2) / (fitted_values + 1e-9))
-        norm_res = ss_res / len(hist)
-        if not no_print:
-            print(f"Fit Parameters: {popt}")
-            print(f"residuals: {norm_res}")
-        return popt, norm_res
-=======
         popt, pcov, red_chi_sq = curve_fit(
             fit_fn,
             x_vals,
@@ -302,7 +291,6 @@
             kpl.plot_line(ax, x_vals, line, color=kpl.KplColors.BLUE)
             kpl.show(block=True)
         return popt, pcov, red_chi_sq
->>>>>>> cecb16d6
     except Exception as exc:
         return None, None, None
 
