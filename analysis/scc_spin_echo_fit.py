# -*- coding: utf-8 -*-
"""
Created on Fri Oct  8 10:08:38 2021

@author: agardill
"""

# %% Imports


import utils.tool_belt as tool_belt
import numpy
import matplotlib.pyplot as plt
from scipy.optimize import curve_fit


h_bar = 1.0545718e-34 # J s
gamma_C13 = 1.071e-3 # MHz/G
mu_B = 9.274e-28 # J/G


def t2(tau,  A, B, C, D, T2):
    exp_part = numpy.exp(-((tau / T2) ** 3))
    sin_part = (numpy.sin(B*tau))**4
    return  A + C * numpy.exp(-D*sin_part)* exp_part

# def t2_val(tau,  A, C ,B_nuc, B_dc, T2):
#     exp_part = numpy.exp(-((tau / T2) ** 3))
#     sin_part = (numpy.sin(2*numpy.pi*B_dc*gamma_C13*tau/4))**4
#     revival_amp = -8*(( 2*mu_B * B_nuc) / (2*numpy.pi*B_dc*gamma_C13*h_bar))**2
#     return  A + C * numpy.exp(revival_amp*sin_part)* exp_part

# %%

def do_average_files_together(file_list, folder):

    norm_counts_combined = []
    tot_num_runs = 0
    for file in file_list:
        data = tool_belt.get_raw_data(file, folder)
        taus = data['taus']
        norm_avg_sig = data['norm_avg_sig']
        norm_counts_combined.append(norm_avg_sig)
        num_runs = data['num_runs']
        tot_num_runs+= num_runs
        
    norm_counts_combined = numpy.average(norm_counts_combined, axis = 0)
    nv_sig = data['nv_sig']
    uwave_pi_on_2_pulse = data['uwave_pi_on_2_pulse']
    uwave_pi_pulse = data['uwave_pi_pulse']
    state = data['state']
    num_reps = data['num_reps']
    
    timestamp = tool_belt.get_time_stamp()
    rawData = {'timestamp': timestamp,
        'nv_sig': nv_sig,
        'nv_sig-units': tool_belt.get_nv_sig_units(),
        'file_list': file_list,
        'folder': folder,
        "uwave_pi_pulse": uwave_pi_pulse,
        "uwave_pi_pulse-units": "ns",
        "uwave_pi_on_2_pulse": uwave_pi_on_2_pulse,
        "uwave_pi_on_2_pulse-units": "ns",
        'state': state,
        'num_reps': num_reps,
        'num_runs': tot_num_runs,
        'taus': taus,
        "norm_avg_sig": norm_counts_combined.tolist(),
        "norm_avg_sig-units": "arb",
        }
    
    fig, ax = plt.subplots(figsize=(8.5, 8.5))
    ax.plot(numpy.array(taus)/1e3, norm_counts_combined, 'b-')
    ax.set_xlabel('Taus (us)')
    ax.set_ylabel('Contrast (arb. units)')
    ax.legend(loc='lower right')
    
    
    name = nv_sig['name']
    folder_split = folder.split('/')
    folder_dir = folder_split[-2]
    filePath = tool_belt.get_file_path(folder_dir, timestamp, name)
    tool_belt.save_figure(fig, filePath)
    tool_belt.save_raw_data(rawData, filePath)


def combine_revivals(file_list, folder):
    
    norm_counts_tot = []
    taus_tot = []
    boo = 0
    for file in file_list:
        data = tool_belt.get_raw_data(file, folder)
        taus = data['taus']
        try:
            norm_avg_sig = data['norm_avg_sig']
        except Exception: # if using incremental data, this will take care of it
            run_ind = data['run_ind']
            sig_counts = data['sig_counts']
            ref_counts = data['ref_counts']
            avg_sig_counts = numpy.average(sig_counts[:run_ind+1], axis=0)
            avg_ref_counts = numpy.average(ref_counts[:run_ind+1], axis=0)
        
            norm_avg_sig = avg_sig_counts / avg_ref_counts
            norm_avg_sig = norm_avg_sig.tolist()
            
<<<<<<< HEAD
        if boo == 0: # get rid of overlapping point at 200 us
=======
        if boo == 1:
>>>>>>> d77bffa7
            taus = taus[1:]
            norm_avg_sig = norm_avg_sig[1:]
            
        norm_counts_tot = norm_counts_tot + norm_avg_sig
        taus_tot = taus_tot + taus
        boo += 1
        
    nv_sig = data['nv_sig']
    uwave_pi_on_2_pulse = data['uwave_pi_on_2_pulse']
    uwave_pi_pulse = data['uwave_pi_pulse']
    state = data['state']
    num_reps = 1e3#data['num_reps']
    num_runs = ['num_runs']
    
    timestamp = tool_belt.get_time_stamp()
    rawData = {'timestamp': timestamp,
        'nv_sig': nv_sig,
        'nv_sig-units': tool_belt.get_nv_sig_units(),
        "uwave_pi_pulse": uwave_pi_pulse,
        "uwave_pi_pulse-units": "ns",
        "uwave_pi_on_2_pulse": uwave_pi_on_2_pulse,
        "uwave_pi_on_2_pulse-units": "ns",
        'state': state,
        'num_reps': num_reps,
        'num_runs': num_runs,
        'taus': taus_tot,
        "norm_avg_sig": norm_counts_tot,
        "norm_avg_sig-units": "arb",
        }
    
    fig, ax = plt.subplots(figsize=(8.5, 8.5))
    ax.plot(numpy.array(taus_tot)/1e3, norm_counts_tot, 'b-')
    ax.set_xlabel('Taus (us)')
    ax.set_ylabel('Contrast (arb. units)')
    ax.legend(loc='lower right')
    
    
    name = nv_sig['name']
    folder_split = folder.split('/')
    folder_dir = folder_split[-2]
    filePath = tool_belt.get_file_path(folder_dir, timestamp, name)
    tool_belt.save_figure(fig, filePath)
    tool_belt.save_raw_data(rawData, filePath)
            
    return

# %%
def do_fit(file, folder):
    fig, ax = plt.subplots(figsize=(8.5, 8.5))
        
    data = tool_belt.get_raw_data(file, folder)
    norm_avg_sig = numpy.array(data['norm_avg_sig'])
    uwave_pi_pulse = data['uwave_pi_pulse']
    
    try:
        taus = data['taus']
    except Exception:
        precession_time_range = data['precession_time_range']
        num_steps = data['num_steps']
        min_precession_time = int(precession_time_range[0])
        max_precession_time = int(precession_time_range[1])
    
        taus = numpy.linspace(
            min_precession_time,
            max_precession_time,
            num=num_steps,)
    plot_taus = (numpy.array(taus) + uwave_pi_pulse) / 1000
    
        
    # Fit data
    lin_taus = numpy.linspace(plot_taus[0], plot_taus[-1], 500)
    
    fit_func = t2
    #       offset, revival rate, amplitude, amplitude in exp, T2 (us)      
    init_params = [1.2, 0.1, -0.18, 45, 4e2]
    # init_params = [1.2, -0.2, 1, 33, 3e2]
    
    popt, pcov = curve_fit(
        fit_func,
        plot_taus,
        norm_avg_sig ,
        p0=init_params,
    )
    
    print(popt)
    ax.plot(lin_taus, fit_func(lin_taus, *popt), 'r-')
    
    text_eq = r"A + C * e$^{-D sin^4(w t)}$ * e$^{-(\tau / T_2)^3}$"
    
    text_popt = "\n".join(
        ( #A, B, C, D, T2
            r"A=%.3f" % (popt[0]),
            r"C=%.3f" % (popt[2]),
            r"D=%.3f" % (popt[3]),
            r"w=%.5f MHz" % (popt[1]),
            r"T$_2$=%.3f (us)" % (popt[4]),
        )
    )
    
    props = dict(boxstyle="round", facecolor="wheat", alpha=0.5)
    ax.text(
        0.05,
        0.15,
        text_popt,
        transform=ax.transAxes,
        fontsize=12,
        verticalalignment="top",
        bbox=props,
    )
    ax.text(
        0.6,
        0.95,
        text_eq,
        transform=ax.transAxes,
        fontsize=12,
        verticalalignment="top",
        bbox=props,
    )
    
    ax.plot(plot_taus,norm_avg_sig , 'bo')
    ax.set_xlabel('Taus (us)')
    ax.set_ylabel('Contrast (arb. units)')
    ax.legend(loc='lower right')

# %%


# folder = 'pc_rabi/branch_master/scc_spin_echo/2021_10'
folder = 'pc_rabi/branch_master/super_resolution_spin_echo/2021_10'

# file = '2021_10_08-13_39_25-johnson-dnv5_2021_09_23' #A
file = '2021_10_08-13_40_09-johnson-dnv5_2021_09_23' #B

#do_fit(file, folder)


##### combine similar data and average data together
file_list = ['2021_10_10-02_14_13-johnson-dnv5_2021_09_23',
              '2021_10_10-11_29_28-johnson-dnv5_2021_09_23',
        '2021_10_10-20_47_20-johnson-dnv5_2021_09_23',
        '2021_10_11-06_02_32-johnson-dnv5_2021_09_23'
      ]
# file_list = ['2021_10_10-06_51_44-johnson-dnv5_2021_09_23',
#              '2021_10_10-16_06_30-johnson-dnv5_2021_09_23',
#  '2021_10_11-01_24_52-johnson-dnv5_2021_09_23',
#  '2021_10_11-10_39_33-johnson-dnv5_2021_09_23'
#     ]

# do_average_files_together(file_list, folder)

##### Combine data over different taus into one data
file_list_A = ['2021_10_13-01_15_35-johnson-dnv5_2021_09_23',
            '2021_10_14-05_29_56-johnson-dnv5_2021_09_23'
             
    ]
file_list_B = [
                '2021_10_13-08_43_23-johnson-dnv5_2021_09_23',
                'incremental/2021_10_14-05_29_57-johnson-dnv5_2021_09_23',
    ]

<<<<<<< HEAD
# combine_revivals(file_list_B, folder)
=======
combine_revivals(file_list_A, folder)
>>>>>>> d77bffa7


###################
file_list = ['2021_10_14-10_39_50-johnson-dnv5_2021_09_23',
              '2021_10_14-10_39_18-johnson-dnv5_2021_09_23'
    ]

fmt_list = ['b-', 'r-']
label_list = ['A', 'B']
fig, ax = plt.subplots(figsize=(8.5, 8.5))

for f in range(len(file_list)):
    file = file_list[f]
    data = tool_belt.get_raw_data(file, folder)
    taus = data['taus']
    norm_avg_sig = numpy.array(data['norm_avg_sig'])
    uwave_pi_pulse = data['uwave_pi_pulse']
    plot_taus = (numpy.array(taus) + uwave_pi_pulse) / 1000
    
    h = numpy.average(norm_avg_sig[26:46])
    l = 1
    
    scaled_sig = (norm_avg_sig-l)/ (h-l)
    

    # ax.plot(plot_taus, scaled_sig, fmt_list[f], label = label_list[f])
    ax.plot(plot_taus, norm_avg_sig, fmt_list[f], label = label_list[f])
ax.set_ylabel('Contrast (arb. units)')
ax.set_xlabel('Taus (us)')
ax.legend(loc='lower right')<|MERGE_RESOLUTION|>--- conflicted
+++ resolved
@@ -104,11 +104,7 @@
             norm_avg_sig = avg_sig_counts / avg_ref_counts
             norm_avg_sig = norm_avg_sig.tolist()
             
-<<<<<<< HEAD
-        if boo == 0: # get rid of overlapping point at 200 us
-=======
         if boo == 1:
->>>>>>> d77bffa7
             taus = taus[1:]
             norm_avg_sig = norm_avg_sig[1:]
             
@@ -120,7 +116,7 @@
     uwave_pi_on_2_pulse = data['uwave_pi_on_2_pulse']
     uwave_pi_pulse = data['uwave_pi_pulse']
     state = data['state']
-    num_reps = 1e3#data['num_reps']
+    num_reps = data['num_reps']
     num_runs = ['num_runs']
     
     timestamp = tool_belt.get_time_stamp()
@@ -266,14 +262,10 @@
     ]
 file_list_B = [
                 '2021_10_13-08_43_23-johnson-dnv5_2021_09_23',
-                'incremental/2021_10_14-05_29_57-johnson-dnv5_2021_09_23',
+                '2021_10_14-16_40_01-johnson-dnv5_2021_09_23',
     ]
 
-<<<<<<< HEAD
-# combine_revivals(file_list_B, folder)
-=======
-combine_revivals(file_list_A, folder)
->>>>>>> d77bffa7
+combine_revivals(file_list_B, folder)
 
 
 ###################
