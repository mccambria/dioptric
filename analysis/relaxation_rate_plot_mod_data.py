# -*- coding: utf-8 -*-
"""
Created on Mon Jun 17 09:52:43 2019

This analysis script will plot and evaluate the omega and gamma rates for the
modified rate equations from the Myer's paper (ex: (0,0) - (0,1) and 
(1,1) - (1,-1)) for the whole data set. It uses the norm_avg_sig counts from 
the data. This file does not allow us to break the data into different sized 
bins

This file will automatically save the figure created in the folder of the data
used.

@author: Aedan
"""

# %% Imports

import numpy
from scipy import exp
from scipy.optimize import curve_fit
import matplotlib.pyplot as plt

import utils.tool_belt as tool_belt

# %% Constants

data_folder = 't1_double_quantum'

# %% Functions

# The exponential function used to fit the data

def exp_eq(t, rate, amp, offset):
    return offset + amp * exp(- rate * t)


# %% Main
    
def main(folder_name, doPlot = False):

    # Get the file list from this folder
    file_list = tool_belt.get_file_list(data_folder, '.txt', folder_name)
       
    # Define booleans to be used later in putting data into arrays in the 
    # correct order
    zero_zero_bool = False
    zero_plus_bool = False
    plus_plus_bool = False
    plus_minus_bool = False
    
    # %% Unpack the data
    
    # Unpack the data and sort into arrays. This allows multiple experiments of 
    # the same type (ie (1,-1)) to be correctly sorted into one array
    for file in file_list:
        data = tool_belt.get_raw_data(data_folder, file[:-4], folder_name)
        try:
                
            init_state = data['init_state']
            read_state = data['read_state']
            
            norm_avg_sig = numpy.array(data['norm_avg_sig'])
            
            relaxation_time_range = numpy.array(data['relaxation_time_range'])
            # time is in microseconds
            min_relaxation_time, max_relaxation_time = relaxation_time_range / 10**6
            num_steps = data['num_steps']

            time_array = numpy.linspace(min_relaxation_time, 
                                        max_relaxation_time, num=num_steps) 
                       
            # Check to see which data set the file is for, and append the data
            # to the corresponding array
            if init_state == 0 and read_state == 0:
                # Check to see if data has already been taken of this experiment
                # If it hasn't, then create arrays of the data.
                if zero_zero_bool == False:
                    zero_zero_counts = norm_avg_sig
                    zero_zero_time = time_array
                    
                    zero_zero_ref_max_time = max_relaxation_time
                    zero_zero_bool = True
                # If data has already been taken for this experiment, then check
                # to see if this current data is the shorter or longer measurement,
                # and either append before or after the prexisting data
                else:
                    
                    if max_relaxation_time > zero_zero_ref_max_time:
                        zero_zero_counts = numpy.concatenate((zero_zero_counts, 
                                                        norm_avg_sig))
                        zero_zero_time = numpy.concatenate((zero_zero_time, time_array))
                        
                    elif max_relaxation_time < zero_zero_ref_max_time:
                        zero_zero_counts = numpy.concatenate((norm_avg_sig, 
                                              zero_zero_counts))
                        zero_zero_time = numpy.concatenate((time_array, zero_zero_time))
                
            if init_state == 0 and read_state == 1:
                # Check to see if data has already been taken of this experiment
                # If it hasn't, then create arrays of the data.
                if zero_plus_bool == False:
                    zero_plus_counts = norm_avg_sig
                    zero_plus_time = time_array
                    
                    zero_plus_ref_max_time = max_relaxation_time
                    zero_plus_bool = True
                # If data has already been taken for this experiment, then check
                # to see if this current data is the shorter or longer measurement,
                # and either append before or after the prexisting data
                else:
                    
                    if max_relaxation_time > zero_plus_ref_max_time:
                        zero_plus_counts = numpy.concatenate((zero_plus_counts, 
                                                        norm_avg_sig))
                        
                        zero_plus_time = numpy.concatenate((zero_plus_time, time_array))
                        
                    elif max_relaxation_time < zero_plus_ref_max_time:
                        zero_plus_counts = numpy.concatenate((norm_avg_sig, 
                                              zero_plus_counts))
                        
                        zero_plus_time = numpy.concatenate(time_array, zero_plus_time)

            if init_state == 1 and read_state == 1:              
                # Check to see if data has already been taken of this experiment
                # If it hasn't, then create arrays of the data.
                if plus_plus_bool == False:
                    plus_plus_counts = norm_avg_sig
                    plus_plus_time = time_array
                    
                    plus_plus_ref_max_time = max_relaxation_time
                    plus_plus_bool = True
                # If data has already been taken for this experiment, then check
                # to see if this current data is the shorter or longer measurement,
                # and either append before or after the prexisting data
                else:
                    
                    if max_relaxation_time > plus_plus_ref_max_time:
                        plus_plus_counts = numpy.concatenate((plus_plus_counts, 
                                                        norm_avg_sig))
                        plus_plus_time = numpy.concatenate((plus_plus_time, time_array))
                        
                    elif max_relaxation_time < plus_plus_ref_max_time:
                        plus_plus_counts = numpy.concatenate((norm_avg_sig, 
                                                          plus_plus_counts))
                        plus_plus_time = numpy.concatenate((time_array, plus_plus_time))
                
            if init_state == 1 and read_state == -1:
                # We will want to put the MHz splitting in the file metadata
                uwave_freq_init = data['uwave_freq_init']
                uwave_freq_read = data['uwave_freq_read']
                
                # Check to see if data has already been taken of this experiment
                # If it hasn't, then create arrays of the data.
                if plus_minus_bool == False:
                    plus_minus_counts = norm_avg_sig
                    plus_minus_time = time_array
                    
                    plus_minus_ref_max_time = max_relaxation_time
                    plus_minus_bool = True
                # If data has already been taken for this experiment, then check
                # to see if this current data is the shorter or longer measurement,
                # and either append before or after the prexisting data
                else:
                    
                    if max_relaxation_time > plus_minus_ref_max_time:
                        plus_minus_counts = numpy.concatenate((plus_minus_counts, 
                                                        norm_avg_sig))
                        plus_minus_time = numpy.concatenate((plus_minus_time, time_array))
                        
                        
                    elif max_relaxation_time < plus_minus_ref_max_time:
                        plus_minus_counts = numpy.concatenate((norm_avg_sig, 
                                              plus_minus_counts))
                        plus_minus_time = numpy.concatenate((time_array, plus_minus_time))
                
                
                splitting_MHz = abs(uwave_freq_init - uwave_freq_read) * 10**3
                
        except Exception:
            continue
    
    # Some error handeling if the count arras don't match up            
    if len(zero_zero_counts) != len(zero_plus_counts):            
         print('Error: length of zero_zero_sig_counts and zero_plus_sig_counts do not match')
       
    if len(plus_plus_counts) != len(plus_minus_counts):
        print('Error: length of plus_plus_sig_counts and plus_minus_sig_counts do not match')
    
    
    print('(1,1)' + str(plus_plus_time))
    print('(1,-1)' + str(plus_minus_time))
    # %% Fit the data

    if doPlot:
        fig, axes_pack = plt.subplots(1, 2, figsize=(17, 8))
    
    #Fit to the (0,0) - (0,1) data to find Omega

    # Define the counts for the zero relaxation equation
    zero_relaxation_counts =  zero_zero_counts - zero_plus_counts
    
    omega_fit_failed = False
    gamma_fit_failed = False

    try:

        init_params = (1.0, 0.4, 0)
        opti_params, cov_arr = curve_fit(exp_eq, zero_zero_time,
                                     zero_relaxation_counts, p0 = init_params)
       
    except Exception:
        
        omega_fit_failed = True
        
        if doPlot:
            ax = axes_pack[0]
            ax.plot(zero_zero_time, zero_relaxation_counts, 'bo', label = 'data')
            ax.set_xlabel('Relaxation time (ms)')
            ax.set_ylabel('Normalized signal Counts')
            ax.set_title('(0,0) - (0,+1)')
            ax.legend()

    if not omega_fit_failed:
        
        print(opti_params[0])
        omega = opti_params[0] / 3.0

        # Plotting the data
        if doPlot:
            zero_time_linspace = numpy.linspace(0, zero_zero_time[-1], num=1000)
            ax = axes_pack[0]
            ax.plot(zero_zero_time, zero_relaxation_counts, 'bo', label = 'data')
            ax.plot(zero_time_linspace, 
                    exp_eq(zero_time_linspace, *opti_params), 
                    'r', label = 'fit') 
            ax.set_xlabel('Relaxation time (ms)')
            ax.set_ylabel('Normalized signal Counts')
            ax.set_title('(0,0) - (0,+1)')
            ax.legend()
            text = r'$\Omega = $ {} kHz'.format('%.2f'%omega)

            props = dict(boxstyle="round", facecolor="wheat", alpha=0.5)
            ax.text(0.55, 0.95, text, transform=ax.transAxes, fontsize=12,
                    verticalalignment='top', bbox=props)

    # %% Fit to the (1,1) - (1,-1) data to find Gamma, only if Omega waas able
    # to fit
    
    # Define the counts for the plus relaxation equation
    plus_relaxation_counts =  plus_plus_counts - plus_minus_counts
                        
    try:
        init_params = (0.1, 0.40, 0)
        opti_params, cov_arr = curve_fit(exp_eq, 
                         plus_plus_time, plus_relaxation_counts, 
                         p0 = init_params)

    except Exception:
        gamma_fit_failed = True
        
        if doPlot:
            ax = axes_pack[1]
            ax.plot(plus_plus_time, plus_relaxation_counts, 'bo')
            ax.set_xlabel('Relaxation time (ms)')
            ax.set_ylabel('Normalized signal Counts')
            ax.set_title('(+1,+1) - (+1,-1)')
        
    if not gamma_fit_failed:
        
        gamma = (opti_params[0] - omega)/ 2.0
   
        # Plotting
        if doPlot:
            plus_time_linspace = numpy.linspace(0, plus_plus_time[-1], num=1000)
            ax = axes_pack[1]
            ax.plot(plus_plus_time, plus_relaxation_counts, 'bo')
            ax.plot(plus_time_linspace, 
                    exp_eq(plus_time_linspace, *opti_params), 
                    'r', label = 'fit')   
#                    ax.set_xlim(0,0.1)
            ax.set_xlabel('Relaxation time (ms)')
            ax.set_ylabel('Normalized signal Counts')
            ax.set_title('(+1,+1) - (+1,-1)')
            ax.legend()
            text = r'$\gamma = $ {} kHz'.format('%.2f'%gamma)

            props = dict(boxstyle='round', facecolor='wheat', alpha=0.5)
            ax.text(0.55, 0.95, text, transform=ax.transAxes, fontsize=12,
                    verticalalignment='top', bbox=props)
    if doPlot:
        fig.canvas.draw()
        fig.canvas.flush_events()
    
#    print('Omega list: {} \nGamma list: {}'.format(omega_rate_list, gamma_rate_list))
    
    # %% Saving the figure
            
        data_dir='E:/Shared drives/Kolkowitz Lab Group/nvdata'
        
        file_name = str('%.1f'%splitting_MHz) + '_MHz_splitting_1_bins_all_data' 
        file_path = '{}/{}/{}/{}'.format(data_dir, data_folder, folder_name, 
                                                             file_name)
    
        tool_belt.save_figure(fig, file_path)
                  
# %% Run the file
                  
if __name__ == '__main__':
    
<<<<<<< HEAD
    folder = 'nv0_2019_06_27_222MHz'
=======
    folder = 'nv13_2019_06_10_28MHz'
>>>>>>> 8920631f
    
#    folder_list = ['nv0_2019_06_06 _48MHz',
#                   'nv1_2019_05_10_20MHz',
#                   'nv1_2019_05_10_32MHz',
#                   'nv1_2019_05_10_52MHz',
#                   'nv1_2019_05_10_98MHz',
#                   'nv2_2019_04_30_29MHz',
#                   'nv2_2019_04_30_45MHz',
#                   'nv2_2019_04_30_56MHz',
#                   'nv2_2019_04_30_57MHz',
#                   'nv2_2019_04_30_70MHz',
#                   'nv2_2019_04_30_85MHz',
#                   'nv2_2019_04_30_101MHz',
#                   'nv4_2019_06_06_28MHz',
#                   'nv13_2019_06_10_30MHz',
#                   'nv13_2019_06_10_72MHz',
#                   'nv13_2019_06_10_113MHz',
#                   'nv13_2019_06_10_164MHz']
    
#    for folder in folder_list:
    main(folder, True)
<|MERGE_RESOLUTION|>--- conflicted
+++ resolved
@@ -3,9 +3,9 @@
 Created on Mon Jun 17 09:52:43 2019
 
 This analysis script will plot and evaluate the omega and gamma rates for the
-modified rate equations from the Myer's paper (ex: (0,0) - (0,1) and 
-(1,1) - (1,-1)) for the whole data set. It uses the norm_avg_sig counts from 
-the data. This file does not allow us to break the data into different sized 
+modified rate equations from the Myer's paper (ex: (0,0) - (0,1) and
+(1,1) - (1,-1)) for the whole data set. It uses the norm_avg_sig counts from
+the data. This file does not allow us to break the data into different sized
 bins
 
 This file will automatically save the figure created in the folder of the data
@@ -36,40 +36,40 @@
 
 
 # %% Main
-    
+
 def main(folder_name, doPlot = False):
 
     # Get the file list from this folder
     file_list = tool_belt.get_file_list(data_folder, '.txt', folder_name)
-       
-    # Define booleans to be used later in putting data into arrays in the 
+
+    # Define booleans to be used later in putting data into arrays in the
     # correct order
     zero_zero_bool = False
     zero_plus_bool = False
     plus_plus_bool = False
     plus_minus_bool = False
-    
+
     # %% Unpack the data
-    
-    # Unpack the data and sort into arrays. This allows multiple experiments of 
+
+    # Unpack the data and sort into arrays. This allows multiple experiments of
     # the same type (ie (1,-1)) to be correctly sorted into one array
     for file in file_list:
         data = tool_belt.get_raw_data(data_folder, file[:-4], folder_name)
         try:
-                
+
             init_state = data['init_state']
             read_state = data['read_state']
-            
+
             norm_avg_sig = numpy.array(data['norm_avg_sig'])
-            
+
             relaxation_time_range = numpy.array(data['relaxation_time_range'])
             # time is in microseconds
             min_relaxation_time, max_relaxation_time = relaxation_time_range / 10**6
             num_steps = data['num_steps']
 
-            time_array = numpy.linspace(min_relaxation_time, 
-                                        max_relaxation_time, num=num_steps) 
-                       
+            time_array = numpy.linspace(min_relaxation_time,
+                                        max_relaxation_time, num=num_steps)
+
             # Check to see which data set the file is for, and append the data
             # to the corresponding array
             if init_state == 0 and read_state == 0:
@@ -78,129 +78,129 @@
                 if zero_zero_bool == False:
                     zero_zero_counts = norm_avg_sig
                     zero_zero_time = time_array
-                    
+
                     zero_zero_ref_max_time = max_relaxation_time
                     zero_zero_bool = True
                 # If data has already been taken for this experiment, then check
                 # to see if this current data is the shorter or longer measurement,
                 # and either append before or after the prexisting data
                 else:
-                    
+
                     if max_relaxation_time > zero_zero_ref_max_time:
-                        zero_zero_counts = numpy.concatenate((zero_zero_counts, 
+                        zero_zero_counts = numpy.concatenate((zero_zero_counts,
                                                         norm_avg_sig))
                         zero_zero_time = numpy.concatenate((zero_zero_time, time_array))
-                        
+
                     elif max_relaxation_time < zero_zero_ref_max_time:
-                        zero_zero_counts = numpy.concatenate((norm_avg_sig, 
+                        zero_zero_counts = numpy.concatenate((norm_avg_sig,
                                               zero_zero_counts))
                         zero_zero_time = numpy.concatenate((time_array, zero_zero_time))
-                
+
             if init_state == 0 and read_state == 1:
                 # Check to see if data has already been taken of this experiment
                 # If it hasn't, then create arrays of the data.
                 if zero_plus_bool == False:
                     zero_plus_counts = norm_avg_sig
                     zero_plus_time = time_array
-                    
+
                     zero_plus_ref_max_time = max_relaxation_time
                     zero_plus_bool = True
                 # If data has already been taken for this experiment, then check
                 # to see if this current data is the shorter or longer measurement,
                 # and either append before or after the prexisting data
                 else:
-                    
+
                     if max_relaxation_time > zero_plus_ref_max_time:
-                        zero_plus_counts = numpy.concatenate((zero_plus_counts, 
+                        zero_plus_counts = numpy.concatenate((zero_plus_counts,
                                                         norm_avg_sig))
-                        
+
                         zero_plus_time = numpy.concatenate((zero_plus_time, time_array))
-                        
+
                     elif max_relaxation_time < zero_plus_ref_max_time:
-                        zero_plus_counts = numpy.concatenate((norm_avg_sig, 
+                        zero_plus_counts = numpy.concatenate((norm_avg_sig,
                                               zero_plus_counts))
-                        
+
                         zero_plus_time = numpy.concatenate(time_array, zero_plus_time)
 
-            if init_state == 1 and read_state == 1:              
+            if init_state == 1 and read_state == 1:
                 # Check to see if data has already been taken of this experiment
                 # If it hasn't, then create arrays of the data.
                 if plus_plus_bool == False:
                     plus_plus_counts = norm_avg_sig
                     plus_plus_time = time_array
-                    
+
                     plus_plus_ref_max_time = max_relaxation_time
                     plus_plus_bool = True
                 # If data has already been taken for this experiment, then check
                 # to see if this current data is the shorter or longer measurement,
                 # and either append before or after the prexisting data
                 else:
-                    
+
                     if max_relaxation_time > plus_plus_ref_max_time:
-                        plus_plus_counts = numpy.concatenate((plus_plus_counts, 
+                        plus_plus_counts = numpy.concatenate((plus_plus_counts,
                                                         norm_avg_sig))
                         plus_plus_time = numpy.concatenate((plus_plus_time, time_array))
-                        
+
                     elif max_relaxation_time < plus_plus_ref_max_time:
-                        plus_plus_counts = numpy.concatenate((norm_avg_sig, 
+                        plus_plus_counts = numpy.concatenate((norm_avg_sig,
                                                           plus_plus_counts))
                         plus_plus_time = numpy.concatenate((time_array, plus_plus_time))
-                
+
             if init_state == 1 and read_state == -1:
                 # We will want to put the MHz splitting in the file metadata
                 uwave_freq_init = data['uwave_freq_init']
                 uwave_freq_read = data['uwave_freq_read']
-                
+
                 # Check to see if data has already been taken of this experiment
                 # If it hasn't, then create arrays of the data.
                 if plus_minus_bool == False:
                     plus_minus_counts = norm_avg_sig
                     plus_minus_time = time_array
-                    
+
                     plus_minus_ref_max_time = max_relaxation_time
                     plus_minus_bool = True
                 # If data has already been taken for this experiment, then check
                 # to see if this current data is the shorter or longer measurement,
                 # and either append before or after the prexisting data
                 else:
-                    
+
                     if max_relaxation_time > plus_minus_ref_max_time:
-                        plus_minus_counts = numpy.concatenate((plus_minus_counts, 
+                        plus_minus_counts = numpy.concatenate((plus_minus_counts,
                                                         norm_avg_sig))
                         plus_minus_time = numpy.concatenate((plus_minus_time, time_array))
-                        
-                        
+
+
                     elif max_relaxation_time < plus_minus_ref_max_time:
-                        plus_minus_counts = numpy.concatenate((norm_avg_sig, 
+                        plus_minus_counts = numpy.concatenate((norm_avg_sig,
                                               plus_minus_counts))
                         plus_minus_time = numpy.concatenate((time_array, plus_minus_time))
-                
-                
+
+
                 splitting_MHz = abs(uwave_freq_init - uwave_freq_read) * 10**3
-                
+
         except Exception:
             continue
-    
-    # Some error handeling if the count arras don't match up            
-    if len(zero_zero_counts) != len(zero_plus_counts):            
+
+    # Some error handeling if the count arras don't match up
+    if len(zero_zero_counts) != len(zero_plus_counts):
          print('Error: length of zero_zero_sig_counts and zero_plus_sig_counts do not match')
-       
+
     if len(plus_plus_counts) != len(plus_minus_counts):
         print('Error: length of plus_plus_sig_counts and plus_minus_sig_counts do not match')
-    
-    
+
+
     print('(1,1)' + str(plus_plus_time))
     print('(1,-1)' + str(plus_minus_time))
     # %% Fit the data
 
     if doPlot:
         fig, axes_pack = plt.subplots(1, 2, figsize=(17, 8))
-    
+
     #Fit to the (0,0) - (0,1) data to find Omega
 
     # Define the counts for the zero relaxation equation
     zero_relaxation_counts =  zero_zero_counts - zero_plus_counts
-    
+
     omega_fit_failed = False
     gamma_fit_failed = False
 
@@ -209,11 +209,11 @@
         init_params = (1.0, 0.4, 0)
         opti_params, cov_arr = curve_fit(exp_eq, zero_zero_time,
                                      zero_relaxation_counts, p0 = init_params)
-       
+
     except Exception:
-        
+
         omega_fit_failed = True
-        
+
         if doPlot:
             ax = axes_pack[0]
             ax.plot(zero_zero_time, zero_relaxation_counts, 'bo', label = 'data')
@@ -223,7 +223,7 @@
             ax.legend()
 
     if not omega_fit_failed:
-        
+
         print(opti_params[0])
         omega = opti_params[0] / 3.0
 
@@ -232,9 +232,9 @@
             zero_time_linspace = numpy.linspace(0, zero_zero_time[-1], num=1000)
             ax = axes_pack[0]
             ax.plot(zero_zero_time, zero_relaxation_counts, 'bo', label = 'data')
-            ax.plot(zero_time_linspace, 
-                    exp_eq(zero_time_linspace, *opti_params), 
-                    'r', label = 'fit') 
+            ax.plot(zero_time_linspace,
+                    exp_eq(zero_time_linspace, *opti_params),
+                    'r', label = 'fit')
             ax.set_xlabel('Relaxation time (ms)')
             ax.set_ylabel('Normalized signal Counts')
             ax.set_title('(0,0) - (0,+1)')
@@ -247,38 +247,38 @@
 
     # %% Fit to the (1,1) - (1,-1) data to find Gamma, only if Omega waas able
     # to fit
-    
+
     # Define the counts for the plus relaxation equation
     plus_relaxation_counts =  plus_plus_counts - plus_minus_counts
-                        
+
     try:
         init_params = (0.1, 0.40, 0)
-        opti_params, cov_arr = curve_fit(exp_eq, 
-                         plus_plus_time, plus_relaxation_counts, 
+        opti_params, cov_arr = curve_fit(exp_eq,
+                         plus_plus_time, plus_relaxation_counts,
                          p0 = init_params)
 
     except Exception:
         gamma_fit_failed = True
-        
+
         if doPlot:
             ax = axes_pack[1]
             ax.plot(plus_plus_time, plus_relaxation_counts, 'bo')
             ax.set_xlabel('Relaxation time (ms)')
             ax.set_ylabel('Normalized signal Counts')
             ax.set_title('(+1,+1) - (+1,-1)')
-        
+
     if not gamma_fit_failed:
-        
+
         gamma = (opti_params[0] - omega)/ 2.0
-   
+
         # Plotting
         if doPlot:
             plus_time_linspace = numpy.linspace(0, plus_plus_time[-1], num=1000)
             ax = axes_pack[1]
             ax.plot(plus_plus_time, plus_relaxation_counts, 'bo')
-            ax.plot(plus_time_linspace, 
-                    exp_eq(plus_time_linspace, *opti_params), 
-                    'r', label = 'fit')   
+            ax.plot(plus_time_linspace,
+                    exp_eq(plus_time_linspace, *opti_params),
+                    'r', label = 'fit')
 #                    ax.set_xlim(0,0.1)
             ax.set_xlabel('Relaxation time (ms)')
             ax.set_ylabel('Normalized signal Counts')
@@ -292,29 +292,25 @@
     if doPlot:
         fig.canvas.draw()
         fig.canvas.flush_events()
-    
+
 #    print('Omega list: {} \nGamma list: {}'.format(omega_rate_list, gamma_rate_list))
-    
+
     # %% Saving the figure
-            
+
         data_dir='E:/Shared drives/Kolkowitz Lab Group/nvdata'
-        
-        file_name = str('%.1f'%splitting_MHz) + '_MHz_splitting_1_bins_all_data' 
-        file_path = '{}/{}/{}/{}'.format(data_dir, data_folder, folder_name, 
+
+        file_name = str('%.1f'%splitting_MHz) + '_MHz_splitting_1_bins_all_data'
+        file_path = '{}/{}/{}/{}'.format(data_dir, data_folder, folder_name,
                                                              file_name)
-    
+
         tool_belt.save_figure(fig, file_path)
-                  
+
 # %% Run the file
-                  
+
 if __name__ == '__main__':
-    
-<<<<<<< HEAD
+
     folder = 'nv0_2019_06_27_222MHz'
-=======
-    folder = 'nv13_2019_06_10_28MHz'
->>>>>>> 8920631f
-    
+
 #    folder_list = ['nv0_2019_06_06 _48MHz',
 #                   'nv1_2019_05_10_20MHz',
 #                   'nv1_2019_05_10_32MHz',
@@ -332,6 +328,6 @@
 #                   'nv13_2019_06_10_72MHz',
 #                   'nv13_2019_06_10_113MHz',
 #                   'nv13_2019_06_10_164MHz']
-    
+
 #    for folder in folder_list:
-    main(folder, True)
+    main(folder, True)