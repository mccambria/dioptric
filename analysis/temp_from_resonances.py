--- conflicted
+++ resolved
@@ -224,13 +224,8 @@
 if __name__ == "__main__":
 
     files = [
-<<<<<<< HEAD
         "2021_09_14-00_37_51-hopper-search",
         "2021_09_14-00_46_41-hopper-search",
-=======
-        "2021_09_13-15_29_34-hopper-search",
-        "2021_09_13-15_41_02-hopper-search",
->>>>>>> 01f99512
     ]
 
     main_files(files)
