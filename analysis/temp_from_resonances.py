# -*- coding: utf-8 -*-
"""
Get the NV temp based on the ZFS, using numbers from: 'Temperature dependent 
energy level shifts of nitrogen-vacancy centers in diamond'

Created on Fri Mar  5 12:42:32 2021

@author: matth
"""


# %% Imports


import numpy
from numpy.linalg import eigvals
from numpy import pi
from scipy.optimize import root_scalar
from numpy import exp
import matplotlib.pyplot as plt
from majorroutines.pulsed_resonance import return_res_with_error
import utils.tool_belt as tool_belt
from majorroutines.spin_echo import zfs_cost_func
from scipy.optimize import minimize_scalar


# %% Functions


def process_res_list():
    nominal_temps = [
        275,
        200,
        262.5,
        225,
        212.5,
        237.5,
        287.5,
        300,
        250,
        150,
        85,
        175,
        125,
        295,
        350,
        400,
    ]

    resonances = [
        [
            "2021_04_30-20_20_44-hopper-nv1_2021_03_16",
            "2021_04_30-20_25_01-hopper-nv1_2021_03_16",
        ],  # 275
        [
            "2021_05_02-19_46_43-hopper-nv1_2021_03_16",
            "2021_05_02-19_51_00-hopper-nv1_2021_03_16",
        ],  # 200
        [
            "2021_05_05-16_52_20-hopper-nv1_2021_03_16",
            "2021_05_05-16_58_19-hopper-nv1_2021_03_16",
        ],  # 262.5
        [
            "2021_05_06-10_57_36-hopper-nv1_2021_03_16",
            "2021_05_06-11_03_36-hopper-nv1_2021_03_16",
        ],  # 225
        [
            "2021_05_07-11_29_42-hopper-nv1_2021_03_16",
            "2021_05_07-11_35_40-hopper-nv1_2021_03_16",
        ],  # 212.5
        [
            "2021_05_09-00_28_20-hopper-nv1_2021_03_16",
            "2021_05_09-00_34_24-hopper-nv1_2021_03_16",
        ],  # 237.5
        [
            "2021_05_10-09_47_22-hopper-nv1_2021_03_16",
            "2021_05_10-09_53_17-hopper-nv1_2021_03_16",
        ],  # 287.5
        [
            "2021_05_11-08_21_59-hopper-nv1_2021_03_16",
            "2021_05_11-08_27_51-hopper-nv1_2021_03_16",
        ],  # 300
        [
            "2021_05_11-23_13_54-hopper-nv1_2021_03_16",
            "2021_05_11-23_19_48-hopper-nv1_2021_03_16",
        ],  # 250
        [
            "2021_05_12-23_08_06-hopper-nv1_2021_03_16",
            "2021_05_12-23_13_52-hopper-nv1_2021_03_16",
        ],  # 150
        [
            "2021_05_20-23_57_25-hopper-nv1_2021_03_16",
            "2021_05_20-23_52_42-hopper-nv1_2021_03_16",
        ],  # 85
        [
            "2021_06_05-16_57_26-hopper-nv1_2021_03_16",
            "2021_06_05-17_03_55-hopper-nv1_2021_03_16",
        ],  # 175
        [
            "2021_06_09-22_52_51-hopper-nv1_2021_03_16",
            "2021_06_09-22_58_18-hopper-nv1_2021_03_16",
        ],  # 125
        [
            "2021_07_07-22_21_10-hopper-nv1_2021_03_16",
            "2021_07_07-22_22_55-hopper-nv1_2021_03_16",
        ],  # 295
        [
            "2021_07_08-18_16_31-hopper-nv1_2021_03_16",
            "2021_07_08-18_19_47-hopper-nv1_2021_03_16",
        ],  # 350
        [
            "2021_07_09-18_04_22-hopper-nv1_2021_03_16",
            "2021_07_09-18_07_34-hopper-nv1_2021_03_16",
        ],  # 400
    ]

    for ind in range(len(resonances)):
        nominal_temp = nominal_temps[ind]
        res_pair = resonances[ind]
        print("Nominal temp: {}".format(nominal_temp))
        main_files(res_pair)
        print()


def sub_room_zfs_from_temp(temp):
    coeffs = [2.87771, -4.625e-6, 1.067e-7, -9.325e-10, 1.739e-12, -1.838e-15]
    ret_val = 0
    for ind in range(6):
        ret_val += coeffs[ind] * (temp ** ind)
    return ret_val


def super_room_zfs_from_temp(temp):
    coeffs = [2.8697, 9.7e-5, -3.7e-7, 1.7e-10]
    coeff_errs = [0.0009, 0.6e-5, 0.1e-7, 0.1e-10]
    ret_val = 0
    for ind in range(4):
        ret_val += coeffs[ind] * (temp ** ind)
    return ret_val


def zfs_from_temp(temp):
    """
    This is a combination of 2 results. For temp < 300 K, we pull the
    5th order polynomial from 'Temperature dependent energy level shifts
    of nitrogen-vacancy centers in diamond.' Then we stitch that to
    'Measurement and Control of Single Nitrogen-Vacancy Center Spins above
    600 K' above 300 K
    """
    # Branch depending on if temp is single- or multi-valued
    if type(temp) in [list, numpy.ndarray]:
        ret_vals = []
        for val in temp:
            if val < 300:
                zfs = sub_room_zfs_from_temp(val)
            else:
                zfs = super_room_zfs_from_temp(val)
            ret_vals.append(zfs)
        ret_vals = numpy.array(ret_vals)
        return ret_vals
    else:
        if temp < 300:
            return sub_room_zfs_from_temp(temp)
        else:
            return super_room_zfs_from_temp(temp)


# %% Main


def main_files(files, mag_B=None, theta_B_deg=None):

    resonances = []
    res_errs = []

    for ind in range(2):
        file = files[ind]
        data = tool_belt.get_raw_data(file)
        res, res_err = return_res_with_error(data)
        resonances.append(res)
        res_errs.append(res_err)

    main_res(resonances, res_errs, mag_B, theta_B_deg)


def main_res(resonances, res_errs, mag_B=None, theta_B_deg=None):

    if mag_B is not None:
        theta_B = theta_B_deg * (numpy.pi / 180)
        args = (mag_B, theta_B, *resonances)
        result = minimize_scalar(
            zfs_cost_func, bounds=(2.83, 2.88), args=args, method="bounded"
        )
        zfs = result.x
        zfs_err = 0
    else:
        zfs = (resonances[0] + resonances[1]) / 2
        zfs_err = numpy.sqrt(res_errs[0] ** 2 + res_errs[1] ** 2) / 2

    main(zfs, zfs_err)


def main(zfs, zfs_err):

    zfs_diff = lambda temp: zfs_from_temp(temp) - zfs
    results = root_scalar(zfs_diff, x0=50, x1=500)
    temp_mid = results.root

    zfs_lower = zfs - zfs_err
    zfs_diff = lambda temp: zfs_from_temp(temp) - zfs_lower
    results = root_scalar(zfs_diff, x0=50, x1=500)
    temp_higher = results.root

    zfs_higher = zfs + zfs_err
    zfs_diff = lambda temp: zfs_from_temp(temp) - zfs_higher
    results = root_scalar(zfs_diff, x0=50, x1=500)
    temp_lower = results.root

    print("T: [{}\t{}\t{}]".format(temp_lower, temp_mid, temp_higher))
    temp_error = numpy.average([temp_mid - temp_lower, temp_higher - temp_mid])
    print("T: [{}\t{}]".format(temp_mid, temp_error))


# %% Run the file


if __name__ == "__main__":

    # mag_B = 26.377
    # theta_B_deg = 7.315
    # files = ['2021_07_11-23_13_00-hopper-nv1_2021_03_16',
    #          '2021_07_11-23_09_57-hopper-nv1_2021_03_16']  # room

    # mag_B = 26.297
    # theta_B_deg = 9.803
    # # files = ['2021_07_08-18_16_31-hopper-nv1_2021_03_16',
    # #          '2021_07_08-18_19_47-hopper-nv1_2021_03_16']  # 350
    # files = ['2021_07_09-18_04_22-hopper-nv1_2021_03_16',
    #           '2021_07_09-18_07_34-hopper-nv1_2021_03_16']  # 400

    # main_files(files, mag_B, theta_B_deg)

    files = [
<<<<<<< HEAD
        "2021_09_09-12_35_17-hopper-search",
        "2021_09_09-12_44_07-hopper-search",
=======
        "2021_09_09-22_46_26-hopper-search",
        "2021_09_09-22_55_19-hopper-search",
>>>>>>> df0d4775
    ]
    main_files(files)

    # process_res_list()

#    print(zfs_from_temp(280))

# temps = numpy.linspace(5,500,1000)
# # plt.plot(temps, zfs_from_temp(temps))
# fig, ax = plt.subplots()
# ax.plot(temps, sub_room_zfs_from_temp(temps), label='sub')
# ax.plot(temps, super_room_zfs_from_temp(temps), label='super')
# ax.legend()<|MERGE_RESOLUTION|>--- conflicted
+++ resolved
@@ -241,13 +241,8 @@
     # main_files(files, mag_B, theta_B_deg)
 
     files = [
-<<<<<<< HEAD
-        "2021_09_09-12_35_17-hopper-search",
-        "2021_09_09-12_44_07-hopper-search",
-=======
         "2021_09_09-22_46_26-hopper-search",
         "2021_09_09-22_55_19-hopper-search",
->>>>>>> df0d4775
     ]
     main_files(files)
 
