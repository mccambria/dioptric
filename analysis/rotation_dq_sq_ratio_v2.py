--- conflicted
+++ resolved
@@ -79,9 +79,9 @@
 #                    phi_B, aligned_popt[4])
 #    print(rotated_popt)
 
-    
+
     ######### TEST #########
-    
+
     rotated_popt = numpy.copy(aligned_popt)
     angles = numpy.linspace(0, pi/2, 100)
     ratios = []
@@ -90,39 +90,39 @@
 #        print(rotated_popt)
         res_pair = extract_hamiltonian.calc_res_pair(rotated_mag_B, *rotated_popt)
         rotated_res_desc = [rotated_mag_B, res_pair[0], res_pair[1]]
-        
+
         ######### FIN #########
-        
+
         rotated_splitting = rotated_res_desc[2] - rotated_res_desc[1]
         zero_field_splitting = res_descs[0][2] - res_descs[0][1]
         if rotated_splitting < zero_field_splitting:
             # There is no mag_B that will give us the same splitting so stop
             ratios.append(numpy.nan)
             continue
-    
+
         # Find the mag_B for an equivalent splitting of the aligned Hamiltonian
         args = (rotated_splitting, *aligned_popt)
         result = minimize_scalar(find_mag_B_splitting_objective, bounds=(0, 1.0),
                                  args=args, method='bounded')
         aligned_mag_B = result.x
-    
+
         aligned_args = (aligned_mag_B, aligned_popt)
         aligned_integral, al_err = integrate.dblquad(calc_dq_factor_surface,
                                              0, 2*pi, lambda x: 0, lambda x: pi,
                                              args=aligned_args)
-    
+
         rotated_args = (rotated_mag_B, rotated_popt)
         rotated_integral, rot_err = integrate.dblquad(calc_dq_factor_surface,
                                               0, 2*pi, lambda x: 0, lambda x: pi,
                                               args=rotated_args)
-    
+
 #        print(al_err)
 #        print(rot_err)
 #        print(aligned_integral / (4*pi))
 #        print(rotated_integral / (4*pi))
 #        print(aligned_integral / rotated_integral)
         ratios.append(aligned_integral / rotated_integral)
-        
+
     fig, ax = plt.subplots()
     ax.plot(angles, ratios)
 
@@ -136,7 +136,6 @@
 if __name__ == '__main__':
 
     # Set up your parameters to be passed to main here
-<<<<<<< HEAD
     name = 'nv1_2019_05_10'
     res_descs = [[0.0, 2.8537, 2.8751],
                   [None, 2.8554, 2.8752],
@@ -159,58 +158,6 @@
     # Test
     aligned_res_desc = [None, 2.6055, 3.1691]
     rotated_res_desc = [None, 2.800, 3.200]
-=======
-#    name = 'nv1_2019_05_10'
-#    res_descs = [[0.0, 2.8537, 2.8751],
-#                  [None, 2.8554, 2.8752],
-#                  [None, 2.8512, 2.8790],
-#                  [None, 2.8520, 2.8800],
-#                  [None, 2.8536, 2.8841],
-#                  [None, 2.8496, 2.8823],
-#                  [None, 2.8396, 2.8917],
-#                  [None, 2.8198, 2.9106],  # Reference for rotated T1
-#                  [None, 2.8166, 2.9144],
-#                  [None, 2.8080, 2.9240],
-#                  [None, 2.7357, 3.0037],
-#                  [None, 2.6061, 3.1678],
-#                  [None, 2.6055, 3.1691],
-#                  [None, 2.4371, 3.4539]]
-#
-#    aligned_res_desc = [None, 2.8198, 2.9106]
-#    rotated_res_desc = [None, 2.8454, 2.8873]
-
-    # The last two points are a little off
-#    name = 'NV16_2019_07_25'
-#    res_descs = [[0.0, 2.8593, 2.8621],
-#                   [None, 2.8519, 2.8690],
-#                   [None, 2.8460, 2.8746],
-#                   [None, 2.8337, 2.8867],
-#                   [None, 2.8202, 2.9014],
-#                   [None, 2.8012, 2.9292],
-#                   [None, 2.7393, 3.0224],
-#                   [None, 2.6995, 3.1953],
-#                   [None, 2.5830, 3.3290],
-#                   ]
-#
-#    aligned_res_desc = [None, 2.8198, 2.9106]
-#    rotated_res_desc = [None, 2.8454, 2.8873]
-    
-    name = 'NV0_2019_06_06'
-    res_descs = [[0.0, 2.8547, 2.8793],
-                  [None, 2.8532, 2.8795],
-                  [None, 2.8494, 2.8839],
-                  [None, 2.8430, 2.8911],
-                  [None, 2.8361, 2.8998],
-                  [None, 2.8209, 2.9132],
-                  [None, 2.7915, 2.9423],
-                  [None, 2.7006, 3.0302],
-                  [None, 2.4244, 3.3093],
-                  [None, 2.2990, 3.4474],  # Aligned
-                  ]
-
-    aligned_res_desc = [None, 2.4244, 3.3093]#[None, 2.7915, 2.9423]
-    rotated_res_desc = None
->>>>>>> 5fbc6656
 
     # Run the script
     main(name, res_descs, aligned_res_desc, rotated_res_desc)