--- conflicted
+++ resolved
@@ -81,8 +81,7 @@
                     aligned_popt[3], aligned_popt[4])
     print(rotated_popt)
 
-<<<<<<< HEAD
-    
+
     # Find the mag_B for an equivalent splitting of the aligned Hamiltonian
     rotated_splitting = rotated_res_desc[2] - rotated_res_desc[1]
     args = (rotated_splitting, *aligned_popt)
@@ -99,10 +98,10 @@
     rotated_integral, rot_err = integrate.dblquad(calc_dq_factor_surface,
                                           0, 2*pi, lambda x: 0, lambda x: pi,
                                           args=rotated_args)
-    
+
     ratio = aligned_integral / rotated_integral
     print('Expected ratio: {}'.format(ratio))
-        
+
 
 def main_plot(name, res_descs, aligned_res_desc):
     """When you run the file, we'll call into main, which should contain the
@@ -117,10 +116,6 @@
     # Find mag_B at the point we misaligned the field
     rotated_mag_B = extract_hamiltonian.find_mag_B(aligned_res_desc,
                                                    *aligned_popt)
-=======
-
-    ######### TEST #########
->>>>>>> d54c3a78
 
     rotated_popt = numpy.copy(aligned_popt)
     angles = numpy.linspace(0, pi/2, 100)
@@ -129,13 +124,7 @@
         rotated_popt[0] = angle
         res_pair = extract_hamiltonian.calc_res_pair(rotated_mag_B, *rotated_popt)
         rotated_res_desc = [rotated_mag_B, res_pair[0], res_pair[1]]
-<<<<<<< HEAD
-        
-=======
 
-        ######### FIN #########
-
->>>>>>> d54c3a78
         rotated_splitting = rotated_res_desc[2] - rotated_res_desc[1]
         zero_field_splitting = res_descs[0][2] - res_descs[0][1]
         if rotated_splitting < zero_field_splitting:
@@ -158,16 +147,7 @@
         rotated_integral, rot_err = integrate.dblquad(calc_dq_factor_surface,
                                               0, 2*pi, lambda x: 0, lambda x: pi,
                                               args=rotated_args)
-<<<<<<< HEAD
-    
-=======
 
-#        print(al_err)
-#        print(rot_err)
-#        print(aligned_integral / (4*pi))
-#        print(rotated_integral / (4*pi))
-#        print(aligned_integral / rotated_integral)
->>>>>>> d54c3a78
         ratios.append(aligned_integral / rotated_integral)
 
     fig, ax = plt.subplots()
@@ -192,33 +172,18 @@
                   [None, 2.8536, 2.8841],
                   [None, 2.8496, 2.8823],
                   [None, 2.8396, 2.8917],
-<<<<<<< HEAD
                   [None, 2.8198, 2.9106],  # Reference for misaligned T1
-=======
-                  [None, 2.8198, 2.9106],  # Reference for rotated T1
->>>>>>> d54c3a78
                   [None, 2.8166, 2.9144],
                   [None, 2.8080, 2.9240],
                   [None, 2.7357, 3.0037],
                   [None, 2.6061, 3.1678],
                   [None, 2.6055, 3.1691],
-<<<<<<< HEAD
                   [None, 2.4371, 3.4539],
                   [None, 2.6310, 3.1547],  # Reference for misaligned T1
                   ]
 
     aligned_res_desc = [None, 2.6310, 3.1547]
     rotated_res_desc = [None, 2.7366, 3.0873]
-=======
-                  [None, 2.4371, 3.4539]]
-
-    # aligned_res_desc = [None, 2.8198, 2.9106]
-    # rotated_res_desc = [None, 2.8454, 2.8873]
-
-    # Test
-    aligned_res_desc = [None, 2.6055, 3.1691]
-    rotated_res_desc = [None, 2.800, 3.200]
->>>>>>> d54c3a78
 
     # Run the script
     main(name, res_descs, aligned_res_desc, rotated_res_desc)
