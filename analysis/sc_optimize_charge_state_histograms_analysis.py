--- conflicted
+++ resolved
@@ -567,168 +567,6 @@
         return np.nan, np.nan, np.nan
 
 
-<<<<<<< HEAD
-# def process_and_plot(raw_data):
-#     nv_list = raw_data["nv_list"]
-#     num_nvs = len(nv_list)
-#     min_step_val = raw_data["min_step_val"]
-#     max_step_val = raw_data["max_step_val"]
-#     num_steps = raw_data["num_steps"]
-#     step_vals = np.linspace(min_step_val, max_step_val, num_steps)
-
-#     counts = np.array(raw_data["counts"])
-#     ref_exp_ind = 1
-#     condensed_counts = np.array(
-#         [
-#             [
-#                 counts[ref_exp_ind, nv_ind, :, step_ind, :].flatten()
-#                 for step_ind in range(num_steps)
-#             ]
-#             for nv_ind in range(num_nvs)
-#         ]
-#     )
-
-#     # Process each NV-step pair in parallel
-#     results = Parallel(n_jobs=-1)(
-#         delayed(process_nv_step)(nv_ind, step_ind, condensed_counts)
-#         for nv_ind in range(num_nvs)
-#         for step_ind in range(num_steps)
-#     )
-
-#     try:
-#         results = np.array(results, dtype=float).reshape(num_nvs, num_steps, 3)
-#     except ValueError as e:
-#         print(f"Error reshaping results: {e}")
-#         return
-
-#     readout_fidelity_arr = results[:, :, 0]
-#     prep_fidelity_arr = results[:, :, 1]
-
-#     ### **Perform Fitting**
-#     duration_linspace = np.linspace(min_step_val, max_step_val, 100)
-#     opti_durs, opti_fidelities = [], []
-
-#     for nv_ind in range(num_nvs):
-#         valid_indices = step_vals != 20  # Remove the 16 ns outlier
-#         filtered_step_vals = step_vals[valid_indices]
-#         filtered_prep_fidelity = prep_fidelity_arr[nv_ind][valid_indices]
-#         print(filtered_step_vals)
-#         # Ensure there are no NaNs or Infs in the filtered data
-#         valid_mask = np.isfinite(filtered_prep_fidelity) & np.isfinite(
-#             filtered_step_vals
-#         )
-#         filtered_step_vals = filtered_step_vals[valid_mask]
-#         filtered_prep_fidelity = filtered_prep_fidelity[valid_mask]
-
-#         try:
-#             # Use the full range for slope estimation
-#             slope_guess = (filtered_prep_fidelity[-1] - filtered_prep_fidelity[0]) / (
-#                 filtered_step_vals[-1] - filtered_step_vals[0]
-#             )
-
-#             # Indices corresponding to 64 ns and 104 ns in the filtered_step_vals
-#             time_64ns_index = np.argmin(
-#                 np.abs(filtered_step_vals - 48)
-#             )  # Closest to 64 ns
-#             time_104ns_index = np.argmin(
-#                 np.abs(filtered_step_vals - 76)
-#             )  # Closest to 104 ns
-
-#             # Ensure indices are valid before using them
-#             if time_64ns_index >= len(filtered_step_vals) or time_104ns_index >= len(
-#                 filtered_step_vals
-#             ):
-#                 print(
-#                     f"Skipping NV {nv_ind}: Invalid index selection for slope calculation."
-#                 )
-#                 continue
-
-#             # Calculate slope based on two selected points
-#             slope_guess = (
-#                 filtered_prep_fidelity[time_104ns_index]
-#                 - filtered_prep_fidelity[time_64ns_index]
-#             ) / (
-#                 filtered_step_vals[time_104ns_index]
-#                 - filtered_step_vals[time_64ns_index]
-#             )
-
-#             peak_guess = filtered_step_vals[np.argmax(filtered_prep_fidelity)]
-#             guess_params = [32, slope_guess, peak_guess, 100]
-
-#             # Use Poisson-based sigma if data comes from counting
-#             sigma = np.sqrt(np.maximum(filtered_prep_fidelity, 1e-6))
-
-#             # Perform curve fitting
-#             popt, _ = curve_fit(
-#                 fit_fn,
-#                 filtered_step_vals,
-#                 filtered_prep_fidelity,
-#                 p0=guess_params,
-#                 sigma=sigma,
-#                 maxfev=50000,
-#             )
-
-#             # Generate fitted curve
-#             fitted_curve = fit_fn(duration_linspace, *popt)
-
-#             # Find optimal duration based on the fitted curve
-#             opti_dur = duration_linspace[np.nanargmax(fitted_curve)]
-#             opti_fidelity = np.nanmax(fitted_curve)
-
-#             opti_durs.append(round(opti_dur / 4) * 4)
-#             opti_fidelities.append(round(opti_fidelity, 3))
-
-#             # # Plot results
-#             # plt.figure()
-#             # plt.scatter(
-#             #     filtered_step_vals,
-#             #     filtered_prep_fidelity,
-#             #     label="Measured Fidelity",
-#             #     color="blue",
-#             # )
-#             # plt.plot(duration_linspace, fitted_curve, label="Fitted Curve", color="red")
-#             # plt.axvline(
-#             #     opti_dur,
-#             #     color="green",
-#             #     linestyle="--",
-#             #     label=f"Opt. Duration: {opti_dur:.1f} ns",
-#             # )
-#             # plt.xlabel("Polarization Duration (ns)")
-#             # plt.ylabel("Preparation Fidelity")
-#             # plt.title(f"NV Num: {nv_ind}")
-#             # plt.legend()
-#             # plt.show(block=True)
-
-#             # print(
-#             #     f"NV {nv_ind} - Optimal Duration: {opti_dur:.1f} ns, Optimal Fidelity: {opti_fidelity}"
-#             # )
-
-#         except RuntimeError:
-#             print(f"Skipping NV {nv_ind}: Curve fitting failed.")
-#             opti_durs.append(None)
-#             opti_fidelities.append(None)
-
-#     if opti_durs:
-#         print("Optimal Polarization Durations:", opti_durs)
-
-#         # Filter out None values to compute median
-#         numeric_durations = [d for d in opti_durs if d is not None]
-#         median_duration = int(np.nanmedian(numeric_durations))
-#         # Replace None or out-of-range values with median
-#         opti_durs = [
-#             median_duration + 100 if (d is None or not (48 <= d <= 400)) else d
-#             for d in opti_durs
-#         ]
-
-#         print("Updated Optimal Durations:", opti_durs)
-#         print("Optimal Preparation Fidelities:", opti_fidelities)
-#         print(f"Median Optimal Duration: {np.median(opti_durs)} ns")
-#         print(f"Median Optimal Fidelity: {np.median(opti_fidelities)}")
-#         print(f"Max Optimal Duration: {np.max(opti_durs)} ns")
-#         print(f"Min Optimal Duration: {np.min(opti_durs)} ns")
-
-#     return
-=======
 def process_and_plot(raw_data):
     nv_list = raw_data["nv_list"]
     num_nvs = len(nv_list)
@@ -880,6 +718,14 @@
             median_duration if (d is None or not (48 <= d <= 200)) else d
             for d in opti_durs
         ]
+        #         # Filter out None values to compute median
+        #         numeric_durations = [d for d in opti_durs if d is not None]
+        #         median_duration = int(np.nanmedian(numeric_durations))
+        #         # Replace None or out-of-range values with median
+        #         opti_durs = [
+        #             median_duration + 100 if (d is None or not (48 <= d <= 400)) else d
+        #             for d in opti_durs
+        #         ]
 
         print("Updated Optimal Durations:", opti_durs)
         print("Optimal Preparation Fidelities:", opti_fidelities)
@@ -889,7 +735,6 @@
         print(f"Min Optimal Duration: {np.min(opti_durs)} ns")
 
     return
->>>>>>> 4c0e42f5
 
 
 # endregion
