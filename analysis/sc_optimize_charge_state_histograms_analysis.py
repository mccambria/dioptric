# -*- coding: utf-8 -*-
"""
Illuminate an area, collecting onto the camera. Interleave a signal and control sequence
and plot the difference
Created on Fall 2024
@author: saroj chand
"""

import os
import sys
import time
import traceback
from datetime import datetime

import matplotlib.pyplot as plt
import numpy as np
from joblib import Parallel, delayed
from matplotlib import font_manager as fm
from matplotlib import rcParams
from scipy.optimize import curve_fit

from analysis.bimodal_histogram import (
    ProbDist,
    determine_threshold,
    fit_bimodal_histogram,
)
from utils import common, widefield
from utils import data_manager as dm
from utils import kplotlib as kpl
from utils import positioning as pos
from utils import tool_belt as tb

# from utils.tool_belt import curve_fit


def find_optimal_value_geom_mean(
    step_vals, prep_fidelity, readout_fidelity, goodness_of_fit, weights=(1, 1, 1)
):
    """
    Finds the optimal step value using a weighted geometric mean of fidelities and goodness of fit.

    """
    w1, w2, w3 = weights

    # Remove the first entry from each list
    step_vals = step_vals[2:]
    prep_fidelity = prep_fidelity[2:]
    readout_fidelity = readout_fidelity[2:]
    goodness_of_fit = goodness_of_fit[2:]
    # Normalize metrics (avoid division by zero)
    norm_prep_fidelity = (prep_fidelity - np.nanmin(prep_fidelity)) / (
        np.nanmax(prep_fidelity) - np.nanmin(prep_fidelity) + 1e-12
    )
    norm_readout_fidelity = (readout_fidelity - np.nanmin(readout_fidelity)) / (
        np.nanmax(readout_fidelity) - np.nanmin(readout_fidelity) + 1e-12
    )
    norm_goodness = (goodness_of_fit - np.nanmin(goodness_of_fit)) / (
        np.nanmax(goodness_of_fit) - np.nanmin(goodness_of_fit) + 1e-12
    )
    inverted_goodness = 1 - norm_goodness  # Minimize goodness of fit

    # Compute weighted geometric mean
    # combined_score = (
    #     (norm_readout_fidelity**w1) * (norm_prep_fidelity**w2) * (inverted_goodness**w3)
    # ) ** (1 / (w1 + w2 + w3))
    combined_score = (
        w1 * norm_prep_fidelity + w2 * norm_readout_fidelity + w3 * inverted_goodness
    )
    # Find the step value corresponding to the maximum combined score
    max_index = np.nanargmax(combined_score)
    max_combined_score = combined_score[max_index]
    optimal_step_val = step_vals[max_index]
    optimal_prep_fidelity = prep_fidelity[max_index]
    optimal_readout_fidelity = readout_fidelity[max_index]

    return (
        optimal_step_val,
        optimal_prep_fidelity,
        optimal_readout_fidelity,
        max_combined_score,
    )


def fit_fn(tau, delay, slope, decay):
    """
    Fit function modeling the preparation fidelity as a function of polarization duration.
    """
    tau = np.array(tau) - delay
    return slope * tau * np.exp(-tau / decay)


def process_and_plot(raw_data):
    nv_list = raw_data["nv_list"]
    num_nvs = len(nv_list)
    min_step_val = raw_data["min_step_val"]
    max_step_val = raw_data["max_step_val"]
    num_steps = raw_data["num_steps"]
    step_vals = np.linspace(min_step_val, max_step_val, num_steps)
    optimize_pol_or_readout = raw_data["optimize_pol_or_readout"]
    optimize_duration_or_amp = raw_data["optimize_duration_or_amp"]
    # a, b, c = 3.7e5, 6.97, 8e-14 # old para
    # a, b, c = 161266.751, 6.617, -19.492  # new para
    a, b, c = 1.16306103e04, 2.81008145e00, -2.50774288e01  # UPDATED 2025-09-14
    # get yellow amplitude
    yellow_charge_readout_amp = raw_data["opx_config"]["waveforms"][
        "yellow_charge_readout"
    ]["sample"]
    green_aod_cw_charge_pol_amp = raw_data["opx_config"]["waveforms"][
        "green_aod_cw-charge_pol"
    ]["sample"]

    counts = np.array(raw_data["counts"])
    # [nv_ind, run_ind, steq_ind, rep_ind]
    ref_exp_ind = 1
    condensed_counts = [
        [
            counts[ref_exp_ind, nv_ind, :, step_ind, :].flatten()
            for step_ind in range(num_steps)
        ]
        for nv_ind in range(num_nvs)
    ]
    condensed_counts = np.array(condensed_counts)

    prob_dist = ProbDist.COMPOUND_POISSON
    # prob_dist = ProbDist.COMPOUND_POISSON_WITH_IONIZATION

    # Function to process a single NV and step
    def process_nv_step(nv_ind, step_ind):
        counts_data = condensed_counts[nv_ind, step_ind]

        try:
            # Fit the bimodal histogram and calculate metrics
            popt, pcov, chi_squared = fit_bimodal_histogram(counts_data, prob_dist)

            if popt is None:
                return np.nan, np.nan, np.nan

            # Calculate threshold and fidelities

            threshold, readout_fidelity = determine_threshold(
                popt, prob_dist, dark_mode_weight=0.5, ret_fidelity=True
            )
            prep_fidelity = 1 - popt[0]  # Population weight of dark state

            return readout_fidelity, prep_fidelity, chi_squared
        except Exception as e:
            print(f"Error processing NV {nv_ind}, step {step_ind}: {e}")
            return np.nan, np.nan, np.nan

    # Parallel processing using all available cores
    results = Parallel(n_jobs=-1)(
        delayed(process_nv_step)(nv_ind, step_ind)
        for nv_ind in range(num_nvs)
        for step_ind in range(num_steps)
    )

    # Reshape results into a 3D array: (num_nvs, num_steps, 3)
    try:
        results = np.array(results, dtype=float).reshape(num_nvs, num_steps, 3)
    except ValueError as e:
        print(f"Error reshaping results: {e}")
        # Debugging: check the length and structure of `results`
        print(f"Length of results: {len(results)}")
        for i, res in enumerate(results[:10]):  # Print first 10 entries
            print(f"Result {i}: {res}")
        raise

    # Reshape results into arrays
    results = np.array(results).reshape(num_nvs, num_steps, 3)
    readout_fidelity_arr = results[:, :, 0]
    prep_fidelity_arr = results[:, :, 1]
    goodness_of_fit_arr = results[:, :, 2]

    ### Plotting
    if optimize_pol_or_readout:
        if optimize_duration_or_amp:
            # step_vals *= 1e-3
            step_vals = step_vals
            x_label = "Polarization duration (ns)"
        else:
            step_vals *= green_aod_cw_charge_pol_amp
            x_label = "Polarization amplitude"
    else:
        if optimize_duration_or_amp:
            step_vals *= 1e-6
            x_label = "Readout duration (ms)"
        else:
            step_vals *= yellow_charge_readout_amp
            # x_label = "Readout amplitude"
            step_vals = a * (step_vals**b) + c
            x_label = "Readout amplitude (uW)"
    print(step_vals)
    # return
    # print(step_vals)
    optimal_values = []
    optimal_step_vals = []
    nv_indces = []

    # # Find index of manually set step value
    # manual_step_val = 226.98624137
    # manual_index = np.where(np.isclose(step_vals, manual_step_val))[0][0]

    for nv_ind in range(num_nvs):
        try:
            # Calculate the optimal step value
            (
                optimal_step_val,
                optimal_readout_fidality,
                optimal_prep_fidality,
                max_combined_score,
            ) = find_optimal_value_geom_mean(
                step_vals,
                readout_fidelity_arr[nv_ind],
                prep_fidelity_arr[nv_ind],
                goodness_of_fit_arr[nv_ind],
                weights=(2.0, 1.0, 1.5),
            )
            # Manually override for the first NV
            # if nv_ind == 0:
            #     optimal_step_val = manual_step_val
            #     optimal_prep_fidality = prep_fidelity_arr[nv_ind][manual_index]
            #     optimal_readout_fidality = readout_fidelity_arr[nv_ind][manual_index]
            #     max_combined_score = (
            #         1.5 * optimal_prep_fidality
            #         + 1 * optimal_readout_fidality
            #         + 1 * (1 - goodness_of_fit_arr[nv_ind][manual_index])
            #     )
            optimal_step_vals.append(optimal_step_val)
            nv_indces.append(nv_ind)
            optimal_values.append(
                (
                    nv_ind,
                    optimal_step_val,
                    optimal_prep_fidality,
                    optimal_readout_fidality,
                    max_combined_score,
                )
            )

        except Exception as e:
            print(f"Failed to process NV{nv_ind}: {e}")
            optimal_values.append((nv_ind, np.nan, np.nan))
            continue

        # # Plotting
        # fig, ax1 = plt.subplots(figsize=(7, 5))
        # # Plot readout fidelity
        # ax1.plot(
        #     step_vals,
        #     readout_fidelity_arr[nv_ind],
        #     label="Readout Fidelity",
        #     color="orange",
        # )
        # ax1.plot(
        #     step_vals,
        #     prep_fidelity_arr[nv_ind],
        #     label="Prep Fidelity",
        #     linestyle="--",
        #     color="green",
        # )
        # ax1.set_xlabel(x_label)
        # ax1.set_ylabel("Fidelity")
        # ax1.tick_params(axis="y", labelcolor="blue")
        # ax1.grid(True, linestyle="--", alpha=0.6)

        # # Plot Goodness of Fit ()
        # ax2 = ax1.twinx()
        # ax2.plot(
        #     step_vals,
        #     goodness_of_fit_arr[nv_ind],
        #     color="gray",
        #     linestyle="--",
        #     label=r"Goodness of Fit ($\chi^2_{\text{reduced}}$)",
        #     alpha=0.7,
        # )
        # ax2.set_ylabel(r"Goodness of Fit ($\chi^2_{\text{reduced}}$)", color="gray")
        # ax2.tick_params(axis="y", labelcolor="gray")

        # # Highlight optimal step value
        # ax1.axvline(
        #     optimal_step_val,
        #     color="red",
        #     linestyle="--",
        #     label=f"Optimal Step Val: {optimal_step_val:.3f}",
        # )
        # ax2.axvline(
        #     optimal_step_val,
        #     color="red",
        #     linestyle="--",
        # )

        # # Combine legends
        # lines, labels = ax1.get_legend_handles_labels()
        # lines2, labels2 = ax2.get_legend_handles_labels()
        # ax1.legend(lines + lines2, labels + labels2, loc="upper left", fontsize=11)
        # ax1.set_title(f"NV{nv_ind} - Optimal Step Val: {optimal_step_val:.3f}")
        # plt.tight_layout()
        # plt.show(block=True)

    # save opimal step values
    total_power = np.sum(optimal_step_vals) / len(optimal_step_vals)
    aom_voltage = ((total_power - c) / a) ** (1 / b)
    # Compute total power and AOM voltage
    valid_step_vals = [val for val in optimal_step_vals if not np.isnan(val)]
    if not valid_step_vals:
        raise ValueError("No valid step values found.")
    total_power = np.sum(valid_step_vals) / len(valid_step_vals)
    optimal_weigths = valid_step_vals / total_power
    aom_voltage = ((total_power - c) / a) ** (1 / b)
    print(len(optimal_weigths))
    print(list(optimal_weigths))
    results = {
        "optimal_weigths": optimal_weigths,
        "total_power": total_power,
        "aom_voltage": aom_voltage,
    }
    # results = {"nv_indices": nv_indces, "optimal step values": optimal_step_vals}
    timestamp = dm.get_time_stamp()
    file_name = f"optimal_values_{file_id}"
    file_path = dm.get_file_path(__file__, timestamp, file_name)
    # dm.save_raw_data(results, file_path)
    print(results)
    # Get NV indices where readout fidelity is greater than 0.5
    count_above_threshold = sum(
        1 for val in optimal_values if val[2] > 0.4 and val[3] > 0.8
    )
    nv_indices_above_threshold = [
        val[0] for val in optimal_values if val[2] > 0.4 and val[3] > 0.8
    ]

    print(f"Number of optimal values with pre fidelity > 0.5: {count_above_threshold}")
    print("NV indices with prep fidelity > 0.5:", nv_indices_above_threshold)
    print(f"Processed data saved to '{file_path}'.")
    # return
    ### Calculate Averages
    avg_readout_fidelity = np.nanmean(readout_fidelity_arr, axis=0)
    avg_prep_fidelity = np.nanmean(prep_fidelity_arr, axis=0)
    avg_goodness_of_fit = np.nanmean(goodness_of_fit_arr, axis=0)
    # Calculate the optimal step value
    (
        optimal_step_val,
        optimal_readout_fidelity,
        optimal_prep_fidelity,
        max_combined_score,
    ) = find_optimal_value_geom_mean(
        step_vals,
        avg_readout_fidelity,
        avg_prep_fidelity,
        avg_goodness_of_fit,
        weights=(1, 1, 1),
    )
    # Plot average readout and prep fidelity
    fig, ax1 = plt.subplots(figsize=(7, 5))
    ax1.plot(
        step_vals,
        avg_readout_fidelity,
        label="Avg. Readout Fidelity",
        color="orange",
    )
    ax1.plot(
        step_vals,
        avg_prep_fidelity,
        label="Avg. Prep Fidelity",
        color="green",
    )
    ax1.set_xlabel(x_label)
    ax1.set_ylabel("Fidelity")
    ax1.tick_params(axis="y")

    # Plot average Goodness of Fit (reduced chi-squared))
    ax2 = ax1.twinx()
    ax2.plot(
        step_vals,
        avg_goodness_of_fit,
        color="gray",
        linestyle="--",
        label=r"Goodness of Fit ($\chi^2_{\text{reduced}}$)",
    )
    ax2.set_ylabel(r"Goodness of Fit ($\chi^2_{\text{reduced}}$)", color="gray")

    ax2.tick_params(axis="y", labelcolor="gray")
    ax2.axvline(
        optimal_step_val,
        color="red",
        linestyle="--",
    )
    optimal_text = (
        f"Optimal {x_label}: {optimal_step_val:.3f}\n"
        f"Optimal Prep Fidelity: {optimal_prep_fidelity:.3f}\n"
        f"Optimal Readout Fidelity: {optimal_readout_fidelity:.3f}"
    )
    ax1.text(
        0.01,
        0.99,
        optimal_text,
        transform=ax1.transAxes,
        fontsize=8,
        verticalalignment="top",
        bbox=dict(
            boxstyle="round,pad=0.1", alpha=0.5, edgecolor="gray", facecolor="white"
        ),
    )
    # Combine legends
    lines_1, labels_1 = ax1.get_legend_handles_labels()
    lines_2, labels_2 = ax2.get_legend_handles_labels()
    ax2.legend(lines_1 + lines_2, labels_1 + labels_2, loc="upper right", fontsize=8)

    # Title and layout
    ax1.set_title(f"Average Metrics Across All NVs ({file_id})", fontsize=16)
    fig.tight_layout()
    plt.show()
    ### Calculate Medians
    median_readout_fidelity = np.nanmedian(readout_fidelity_arr, axis=0)
    median_prep_fidelity = np.nanmedian(prep_fidelity_arr, axis=0)
    median_goodness_of_fit = np.nanmedian(goodness_of_fit_arr, axis=0)

    (
        optimal_step_val,
        optimal_readout_fidelity,
        optimal_prep_fidelity,
        max_combined_score,
    ) = find_optimal_value_geom_mean(
        step_vals,
        median_readout_fidelity,
        median_prep_fidelity,
        median_goodness_of_fit,
        weights=(1, 1, 1),
    )

    # Plot average and median readout and prep fidelity
    fig, ax1 = plt.subplots(figsize=(7, 5))
    ax1.plot(
        step_vals,
        median_readout_fidelity,
        label="Median Readout Fidelity",
        color="orange",
    )
    ax1.plot(
        step_vals,
        median_prep_fidelity,
        label="Median Prep Fidelity",
        color="green",
    )
    ax1.set_xlabel(x_label)
    ax1.set_ylabel("Fidelity")
    ax1.tick_params(axis="y")

    # Plot average and median Goodness of Fit (reduced chi-squared))
    ax2 = ax1.twinx()
    ax2.plot(
        step_vals,
        median_goodness_of_fit,
        color="gray",
        linestyle="--",
        label=r"Goodness of Fit ($\chi^2_{\text{reduced}}$)",
    )
    ax2.set_ylabel(r"Goodness of Fit ($\chi^2_{\text{reduced}}$)", color="gray")

    ax2.tick_params(axis="y", labelcolor="gray")
    ax2.axvline(
        optimal_step_val,
        color="red",
        linestyle="--",
    )
    # Add a box with optimal values on the left
    optimal_text = (
        f"Optimal {x_label}: {optimal_step_val:.3f}\n"
        f"Optimal Prep Fidelity: {optimal_prep_fidelity:.3f}\n"
        f"Optimal Readout Fidelity: {optimal_readout_fidelity:.3f}"
    )
    ax1.text(
        0.01,
        0.99,
        optimal_text,
        transform=ax1.transAxes,
        fontsize=8,
        verticalalignment="top",
        bbox=dict(
            boxstyle="round,pad=0.1", alpha=0.5, edgecolor="black", facecolor="white"
        ),
    )
    # Combine legends
    lines_1, labels_1 = ax1.get_legend_handles_labels()
    lines_2, labels_2 = ax2.get_legend_handles_labels()
    ax2.legend(lines_1 + lines_2, labels_1 + labels_2, loc="upper right", fontsize=8)

    # Title and layout
    ax1.set_title(f"Median Metrics Across All NVs ({file_id})", fontsize=16)
    fig.tight_layout()
    plt.show(block=False)


def fit_fn(tau, delay, slope, decay, transition):
    """
    Fit function modeling the preparation fidelity as a function of polarization duration.
    Smoothly transitions from an initial linear increase to an exponential decay.
    """
    tau = np.array(tau) - delay

    # Sigmoid-like transition function (soft transition)
    smooth_transition = 1 / (1 + np.exp(-(tau - transition) / (0.1 * transition)))

    # Linear rise component
    linear_part = slope * tau

    # Exponential decay component
    exp_part = slope * transition * np.exp(-(tau - transition) / decay)

    # Combine both with a smooth transition
    return (1 - smooth_transition) * linear_part + smooth_transition * exp_part


def fit_fn(tau, delay, slope, decay, transition):
    """
    Fit function modeling the preparation fidelity as a function of polarization duration.
    Ensures an initial steep increase followed by an exponential decay.
    """
    tau = np.array(tau) - delay
    tau = np.maximum(tau, 0)  # Ensure no negative time values

    # Enforce a minimum transition duration (e.g., 50 ns)
    transition = max(transition, 90)

    # Smooth transition function using tanh
    smooth_transition = 0.5 * (1 + np.tanh((tau - transition) / (0.05 * transition)))

    # Enforce an initial steep rise
    linear_part = slope * tau

    # Exponential decay component
    exp_part = slope * transition * np.exp(-(tau - transition) / decay)

    # Combine both components smoothly
    return (1 - smooth_transition) * linear_part + smooth_transition * exp_part


def fit_fn(tau, delay, slope, decay, transition):
    """
    Fit function modeling the preparation fidelity as a function of polarization duration.
    Ensures an initial steep increase followed by an exponential decay.
    """
    tau = np.array(tau) - delay
    tau = np.maximum(tau, 0)  # Ensure no negative time values

    # Enforce a minimum transition duration (e.g., 90 ns)
    # transition = max(transition, 48)
    transition = 400

    # Smooth transition function using tanh
    smooth_transition = 0.5 * (1 + np.tanh((tau - transition) / (0.6 * transition)))

    # Enforce an initial steep rise
    linear_part = slope * tau

    # Exponential decay component
    # exp_part = slope * transition * np.exp(-(tau - transition) / decay)
    exp_part = slope * transition * np.exp(-(tau - transition) / (2 * decay))

    # Combine both components smoothly
    return (1 - smooth_transition) * linear_part + smooth_transition * exp_part


def process_nv_step(nv_ind, step_ind, condensed_counts):
    counts_data = condensed_counts[nv_ind, step_ind]
    try:
        popt, pcov, chi_squared = fit_bimodal_histogram(
            counts_data, ProbDist.COMPOUND_POISSON
        )
        if popt is None:
            return np.nan, np.nan, np.nan
        threshold, readout_fidelity = determine_threshold(
            popt, ProbDist.COMPOUND_POISSON, dark_mode_weight=0.5, ret_fidelity=True
        )
        prep_fidelity = 1 - popt[0]  # Population weight of dark state
        return readout_fidelity, prep_fidelity, chi_squared
    except Exception as e:
        print(f"Error processing NV {nv_ind}, step {step_ind}: {e}")
        return np.nan, np.nan, np.nan


def process_and_plot_green(raw_data):
    nv_list = raw_data["nv_list"]
    num_nvs = len(nv_list)
    min_step_val = raw_data["min_step_val"]
    max_step_val = raw_data["max_step_val"]
    num_steps = raw_data["num_steps"]
    step_vals = np.linspace(min_step_val, max_step_val, num_steps)

    counts = np.array(raw_data["counts"])
    ref_exp_ind = 1
    condensed_counts = np.array(
        [
            [
                counts[ref_exp_ind, nv_ind, :, step_ind, :].flatten()
                for step_ind in range(num_steps)
            ]
            for nv_ind in range(num_nvs)
        ]
    )

    # Process each NV-step pair in parallel
    results = Parallel(n_jobs=-1)(
        delayed(process_nv_step)(nv_ind, step_ind, condensed_counts)
        for nv_ind in range(num_nvs)
        for step_ind in range(num_steps)
    )

    try:
        results = np.array(results, dtype=float).reshape(num_nvs, num_steps, 3)
    except ValueError as e:
        print(f"Error reshaping results: {e}")
        return

    readout_fidelity_arr = results[:, :, 0]
    prep_fidelity_arr = results[:, :, 1]

    ### **Perform Fitting**
    duration_linspace = np.linspace(min_step_val, max_step_val, 100)
    opti_durs, opti_fidelities = [], []

    for nv_ind in range(num_nvs):
        valid_indices = step_vals != 20  # Remove the 16 ns outlier
        filtered_step_vals = step_vals[valid_indices]
        filtered_prep_fidelity = prep_fidelity_arr[nv_ind][valid_indices]
        print(filtered_step_vals)
        # Ensure there are no NaNs or Infs in the filtered data
        valid_mask = np.isfinite(filtered_prep_fidelity) & np.isfinite(
            filtered_step_vals
        )
        filtered_step_vals = filtered_step_vals[valid_mask]
        filtered_prep_fidelity = filtered_prep_fidelity[valid_mask]

        try:
            # Use the full range for slope estimation
            slope_guess = (filtered_prep_fidelity[-1] - filtered_prep_fidelity[0]) / (
                filtered_step_vals[-1] - filtered_step_vals[0]
            )

            # Indices corresponding to 64 ns and 104 ns in the filtered_step_vals
            time_64ns_index = np.argmin(
                np.abs(filtered_step_vals - 48)
            )  # Closest to 64 ns
            time_104ns_index = np.argmin(
                np.abs(filtered_step_vals - 76)
            )  # Closest to 104 ns

            # Ensure indices are valid before using them
            if time_64ns_index >= len(filtered_step_vals) or time_104ns_index >= len(
                filtered_step_vals
            ):
                print(
                    f"Skipping NV {nv_ind}: Invalid index selection for slope calculation."
                )
                continue

            # Calculate slope based on two selected points
            slope_guess = (
                filtered_prep_fidelity[time_104ns_index]
                - filtered_prep_fidelity[time_64ns_index]
            ) / (
                filtered_step_vals[time_104ns_index]
                - filtered_step_vals[time_64ns_index]
            )

            peak_guess = filtered_step_vals[np.argmax(filtered_prep_fidelity)]
            # guess_params = [100, slope_guess, peak_guess, 1000]
            guess_params = [100, slope_guess, np.max(filtered_prep_fidelity), 1000]

            # Use Poisson-based sigma if data comes from counting
            sigma = np.sqrt(np.maximum(filtered_prep_fidelity, 1e-6))

            # Perform curve fitting
            popt, _ = curve_fit(
                fit_fn,
                filtered_step_vals,
                filtered_prep_fidelity,
                p0=guess_params,
                sigma=sigma,
                maxfev=50000,
            )

            # Generate fitted curve
            fitted_curve = fit_fn(duration_linspace, *popt)

            # Find optimal duration based on the fitted curve
            opti_dur = duration_linspace[np.nanargmax(fitted_curve)]
            opti_fidelity = np.nanmax(fitted_curve)

            opti_durs.append(round(opti_dur / 4) * 4)
            opti_fidelities.append(round(opti_fidelity, 3))

            # Plot results
            plt.figure()
            plt.scatter(
                filtered_step_vals,
                filtered_prep_fidelity,
                label="Measured Fidelity",
                color="blue",
            )
            plt.plot(duration_linspace, fitted_curve, label="Fitted Curve", color="red")
            plt.axvline(
                opti_dur,
                color="green",
                linestyle="--",
                label=f"Opt. Duration: {opti_dur:.1f} ns",
            )
            plt.xlabel("Polarization Duration (ns)")
            plt.ylabel("Preparation Fidelity")
            plt.title(f"NV Num: {nv_ind}")
            plt.legend()
            # plt.show(block=True)

            print(
                f"NV {nv_ind} - Optimal Duration: {opti_dur:.1f} ns, Optimal Fidelity: {opti_fidelity}"
            )

        except RuntimeError:
            print(f"Skipping NV {nv_ind}: Curve fitting failed.")
            opti_durs.append(None)
            opti_fidelities.append(None)

    if opti_durs:
        print("Optimal Polarization Durations:", opti_durs)

        # Filter out None values to compute median
        numeric_durations = [d for d in opti_durs if d is not None]
        median_duration = int(np.nanmedian(numeric_durations))
        # Replace None or out-of-range values with median
        opti_durs = [
            median_duration if (d is None or not (60 <= d <= 600)) else d
            for d in opti_durs
        ]
        #         # Filter out None values to compute median
        #         numeric_durations = [d for d in opti_durs if d is not None]
        #         median_duration = int(np.nanmedian(numeric_durations))
        #         # Replace None or out-of-range values with median
        #         opti_durs = [
        #             median_duration + 100 if (d is None or not (48 <= d <= 400)) else d
        #             for d in opti_durs
        #         ]
        # opti_durs = round(opti_durs / 4) * 4
        print("Updated Optimal Durations:", opti_durs)
        print("Optimal Preparation Fidelities:", opti_fidelities)
        print(f"Median Optimal Duration: {np.median(opti_durs)} ns")
        print(f"Median Optimal Fidelity: {np.median(opti_fidelities)}")
        print(f"Max Optimal Duration: {np.max(opti_durs)} ns")
        print(f"Min Optimal Duration: {np.min(opti_durs)} ns")

    return


def fit_fn(tau, delay, slope, decay, transition):
    """
    Fit function modeling the preparation fidelity as a function of polarization duration.
    Ensures an initial steep increase followed by an exponential decay.
    """
    tau = np.array(tau) - delay
    tau = np.maximum(tau, 0)  # Ensure no negative time values

    # Smooth transition function using tanh
    smooth_transition = 0.5 * (1 + np.tanh((tau - transition) / (0.6 * transition)))

    # Enforce an initial steep rise
    linear_part = slope * tau

    # Exponential decay component
    # exp_part = slope * transition * np.exp(-(tau - transition) / decay)
    exp_part = slope * transition * np.exp(-(tau - transition) / (2 * decay))

    # Combine both components smoothly
    return (1 - smooth_transition) * linear_part + smooth_transition * exp_part


def process_and_plot_charge(raw_data):
    nv_list = raw_data["nv_list"]
    num_nvs = len(nv_list)
    min_step_val = raw_data["min_step_val"]
    max_step_val = raw_data["max_step_val"]
    num_steps = raw_data["num_steps"]
    step_vals = np.linspace(min_step_val, max_step_val, num_steps)

    counts = np.array(raw_data["counts"])
    ref_exp_ind = 1
    condensed_counts = np.array(
        [
            [
                counts[ref_exp_ind, nv_ind, :, step_ind, :].flatten()
                for step_ind in range(num_steps)
            ]
            for nv_ind in range(num_nvs)
        ]
    )

    # Process each NV-step pair in parallel
    results = Parallel(n_jobs=-1)(
        delayed(process_nv_step)(nv_ind, step_ind, condensed_counts)
        for nv_ind in range(num_nvs)
        for step_ind in range(num_steps)
    )

    try:
        results = np.array(results, dtype=float).reshape(num_nvs, num_steps, 3)
    except ValueError as e:
        print(f"Error reshaping results: {e}")
        return

    prep_fidelity = results[:, :, 1]

    ### **Perform Fitting**
    duration_linspace = np.linspace(min_step_val, max_step_val, 400)
    opti_durs, opti_fidelities = [], []

    def sat_decay_fit_fn(t, F0, A, t0, tau_r, tau_d):
        t = np.asarray(t, dtype=float)
        x = np.maximum(t - t0, 0.0)  # gate before t0
        return F0 + A * (1.0 - np.exp(-x / tau_r)) * np.exp(-x / tau_d)

    for nv_ind in range(num_nvs):
        y = prep_fidelity[nv_ind].astype(float)
        x = step_vals.astype(float)

        # Clean
        m = np.isfinite(x) & np.isfinite(y)
        x_fit, y_fit = x[m], y[m]
        if x_fit.size < 4:
            opti_durs.append(None)
            opti_fidelities.append(None)
            continue

        # Robust initial guesses
        F0_guess = float(np.nanpercentile(y_fit, 5))
        ymax = float(np.nanpercentile(y_fit, 95))
        A_guess = max(1e-3, min(1.0, ymax - F0_guess))
        t0_guess = max(min_step_val - 0.1 * (max_step_val - min_step_val), 0.0)
        tau_r_guess = 0.2 * (max_step_val - min_step_val)  # ~20% of span
        tau_d_guess = 10.0 * (max_step_val - min_step_val)  # very slow decay by default

        # Sigma: if these are fidelities in [0,1], use small uniform weights
        sigma = None

        # Try sat_decay first; if it fails, fall back to sat_only
        try:
            popt, _ = curve_fit(
                sat_decay_fit_fn,
                x_fit,
                y_fit,
                p0=[F0_guess, A_guess, t0_guess, tau_r_guess, tau_d_guess],
                bounds=(
                    [0.0, 0.0, min_step_val - 5e3, 1.0, 1.0],
                    [1.0, 1.0, max_step_val + 5e3, 1e6, 1e9],
                ),
                sigma=sigma,
                maxfev=200000,
            )
            fitted_curve = sat_decay_fit_fn(duration_linspace, *popt)

            # Find optimal duration based on the fitted curve
            # opti_dur = duration_linspace[np.nanargmax(fitted_curve)]
            # opti_fidelity = np.nanmax(fitted_curve)
            # opti_durs.append(round(opti_dur / 4) * 4)
            # opti_fidelities.append(round(opti_fidelity, 3))
            # Choose optimal duration as the argmax of fitted curve within sweep
            opt_i = int(np.nanargmax(fitted_curve))
            opti_dur = float(duration_linspace[opt_i])
            opti_fid = float(fitted_curve[opt_i])

            # Snap to nearest 4 ns if you like hardware granularity
            opti_durs.append(round(opti_dur / 4) * 4)
            opti_fidelities.append(round(opti_fid, 3))

            # # # Plot results
            # plt.figure()
            # plt.scatter(
            #     x_fit,
            #     y_fit,
            #     label="Measured Fidelity",
            #     color="blue",
            # )
            # plt.plot(duration_linspace, fitted_curve, label="Fitted Curve", color="red")
            # plt.axvline(
            #     opti_dur,
            #     color="green",
            #     linestyle="--",
            #     label=f"Opt. Duration: {opti_dur:.1f} ns",
            # )
            # plt.xlabel("Polarization Duration (ns)")
            # plt.ylabel("Preparation Fidelity")
            # plt.title(f"NV Num: {nv_ind}")
            # plt.legend()
            # plt.show(block=True)

            # print(
            #     f"NV {nv_ind} - Optimal Duration: {opti_dur:.1f} ns, Optimal Fidelity: {opti_fidelity}"
            # )

        except RuntimeError:
            print(f"Skipping NV {nv_ind}: Curve fitting failed.")
            opti_durs.append(None)
            opti_fidelities.append(None)

    if opti_durs:
        print("Optimal Polarization Durations:", opti_durs)

        # Filter out None values to compute median
        numeric_durations = [d for d in opti_durs if d is not None]
        median_duration = int(np.nanmedian(numeric_durations))
        # Replace None or out-of-range values with median
        opti_durs = [
            median_duration if (d is None or (60 <= d <= 400)) else d for d in opti_durs
        ]
        #         # Filter out None values to compute median
        #         numeric_durations = [d for d in opti_durs if d is not None]
        #         median_duration = int(np.nanmedian(numeric_durations))
        #         # Replace None or out-of-range values with median
        #         opti_durs = [
        #             median_duration + 100 if (d is None or not (48 <= d <= 400)) else d
        #             for d in opti_durs
        #         ]
        # opti_durs = round(opti_durs / 4) * 4
        # print("Updated Optimal Durations:", opti_durs)
        print("Optimal Preparation Fidelities:", opti_fidelities)
        print(f"Median Optimal Duration: {np.median(opti_durs)} ns")
        print(f"Median Optimal Fidelity: {np.median(opti_fidelities)}")
        print(f"Max Optimal Duration: {np.max(opti_durs)} ns")
        print(f"Min Optimal Duration: {np.min(opti_durs)} ns")

    return


if __name__ == "__main__":
    kpl.init_kplotlib()
    # file_id = 1710843759806
    # file_id = 1712782503640  # yellow ampl var 50ms 160NVs
    # file_id = 1723230400688  # yellow ampl var 30ms
    # file_id = 1717056176426  # yellow duration var
    # file_id = 1711618252292  # green ampl var
    # file_id = 1712421496166  # green ampl var
    # file_id = 1720970373150  # yellow ampl var iter_1
    # file_id = 1731890617395  # green ampl var after new calinration
    # file_id = 1732177472880  # yellow ampl var 50ms 117NVs
    # file_id = 1751274459725  # yellow ampl var 50ms 117NVs afdter birge
    # file_id = 1751404919855  # yellow ampl var 50ms 117NVs afdter birge
    # file_id = 1752870018575  # yellow ampl var 50ms 117NVs afdter birge
    # file_id = 1752968732835  # green ampl var
    # file_id = 1770658719969  # readout yellow ampl var 50ms shallow nvs
    # file_id = 1776463838159  # yellow ampl var 50ms shallow nvs
    # file_id = 1766460747869  # yellow ampl var 50ms shallow nvs
    # file_id = 1780914190838  # yellow ampl var 60ms shallow nvs
    # file_id = 1782586909215  # yellow ampl 60ms shallow nvs (selected two orieantation)
    # file_id = 1766460747869  # yellow ampl var 50ms shallow 148nvs
    # file_id = 1780914190838  # yellow ampl var 60ms shallow 148nvs
    # file_id = 1782586909215  # yellow ampl var 60ms shallow 69nvs

    # file_id = 1767789140438  # pol dur var 200ns to 2us
    # file_id = 1768024979194  # pol dur var 100ns to 1us
    # file_id = 1769942144688  # pol dur var 100ns to 1us dataset
    # file_id = 1767789140438  # pol dur var 200ns to 2us
    # file_id = 1768024979194  # pol dur var 100ns to 1us
    # file_id = 1769942144688  # pol dur var 100ns to 1us dataset
    # file_id = 1770306530123  # pol dur var 16ns to 1028ns dataset 148NVs
    # file_id = 1770306530123  # pol dur var 16ns to 1028ns dataset 148NVs
    # file_id = 1778627435145 # pol dur var 16ns to 1028ns dataset 148NVs
    # file_id = 1778426682976  # green ampl var 60ms shallow nvs
    # file_id = 1778524699003  # green ampl var 60ms shallow nvs (large range)
    # file_id = 1780495024088  # green ampl var 60ms shallow nvs (large range
    # raw_data = dm.get_raw_data(file_id=1709868774004, load_npz=False) #yellow ampl var

    # rubin sample
    # file_id = 1791404857391  # yellow ampl 50ms
    # file_id = 1792169039756  # yellow ampl 50ms
    # file_id = 1793934866370  # yellow ampl 60ms 140NVs
    # file_id = 1794442033227  # yellow ampl 60ms 140NVs
    # file_id = 1800416464270  # yellow ampl 60ms 107NVs

    # file_id = 1802933502486  # yellow ampl 60ms 300NVs
    # file_id = 1804148043654  # yellow ampl 60ms 300NVs
    # file_id = 1804934228627 # yellow ampl 60ms 200NVs
    # file_id = 1805383839845  # yellow ampl 60ms 240NVs
    # file_id = 1806165457282  # yellow ampl 60ms 154NVs
    # file_id = 1807233914030  # yellow ampl 60ms 81NVs
    # file_id = 1807632138996  # yellow ampl 60ms 81NVs
    # file_id = 1808503038483  # yellow ampl 60ms 81NVs
    # file_id = 1809414309242  # yellow ampl 60ms 81NVs
    # file_id = 1834021972039  # yellow ampl 60ms 75NVs

    # file_id = "2025_03_05-05_04_57-rubin-nv0_2025_02_26"  # 1794442033227  # yellow ampl 60ms 140NVs
    # file_id = 1793116636570  # yellow ampl 24ms
    # file_id = 1792980892323  # yellow ampl 80ms
    # file_id = 1791756537192  # green durations
    # file_id = 1794216207756  # green durations 60ms 140NVs
    # file_id = 1791914648483  # green amps

    # file_id = 1800302862093  # green amps 107 NVs
    # file_id = 1801385197244  # green durations 60ms
    # file_id = 1803091794064  # green durations 303NVs
    # file_id = 1805189336738  # green durations 203NVs
    # file_id = 1805991515134  # green durations 240NVs
    # file_id = 1806362913488  # green durations 154NVs
    # file_id = 1807384237764  # green durations 81NVs
    # file_id = 1810477160439  # green durations 75NVs
    # file_id = 1810477160439  # green durations 75NVs
    # file_id = 1833010688783  # green durations 75NVs (4/13/2025)
    # file_id = 1834390490156  # green durations 75NVs (4/14/2025)
    # file_id = 1836625491633  # green durations 75NVs (4/16/2025)
    # file_id = (
    #     "2025_04_29-00_04_37-rubin-nv0_2025_02_26"  # green amplitude 75NVs (4/16/2025)
    # )
    # file_id = (
    #     "2025_05_12-21_22_21-rubin-nv0_2025_02_26"  # green amplitude 75NVs (4/16/2025)
    # )
    ### readout amp
    # file_stem = "2025_09_11-01_45_11-rubin-nv0_2025_09_08"  #
    # file_stem = "2025_09_11-23_23_30-rubin-nv0_2025_09_08"
<<<<<<< HEAD
    file_id = "2025_09_13-16_13_16-rubin-nv0_2025_09_08"

    ### pol amp var
    # file_id = (
    #     "2025_09_12-18_30_09-rubin-nv0_2025_09_08"  # amp centered at 0.08 with 1us
    # )
    # file_id = "2025_09_13-02_58_29-rubin-nv0_2025_09_08" # amp centered at 0.06 with 10us

    ### pol dur var
    # file_id = (
    #     "2025_09_12-20_43_54-rubin-nv0_2025_09_08"  # from 32ns to 600ns @ 0.06 amp
    # )
    # file_id = "2025_09_13-00_31_26-rubin-nv0_2025_09_08"  # 100 ns to 2000ns @ 0.06 amp
=======
    file_stem = "2025_09_13-20_27_20-rubin-nv0_2025_09_08"

    ### pol amp var
    # file_id = "2025_09_12-16_53_34-rubin-nv0_2025_09_08"
    # file_id = "2025_09_12-18_30_09-rubin-nv0_2025_09_08"
    # file_id = "2025_09_12-20_43_54-rubin-nv0_2025_09_08"

    ### pol dur var
    # file_id = "2025_09_12-04_47_45-rubin-nv0_2025_09_08"
    # file_id = "2025_09_13-00_31_26-rubin-nv0_2025_09_08"
    # file_id = "2025_09_13-02_58_29-rubin-nv0_2025_09_08"
>>>>>>> 3acb3285

    # dm.USE_NEW_CLOUD = False
    raw_data = dm.get_raw_data(file_stem=file_id, load_npz=True)
    # file_name = dm.get_file_name(file_id=file_id)
    # print(f"{file_name}_{file_id}")
    process_and_plot(raw_data)
    # process_and_plot_green(raw_data)
    # process_and_plot_charge(raw_data)
    # print(dm.get_file_name(1717056176426))
    plt.show(block=True)<|MERGE_RESOLUTION|>--- conflicted
+++ resolved
@@ -1011,21 +1011,6 @@
     ### readout amp
     # file_stem = "2025_09_11-01_45_11-rubin-nv0_2025_09_08"  #
     # file_stem = "2025_09_11-23_23_30-rubin-nv0_2025_09_08"
-<<<<<<< HEAD
-    file_id = "2025_09_13-16_13_16-rubin-nv0_2025_09_08"
-
-    ### pol amp var
-    # file_id = (
-    #     "2025_09_12-18_30_09-rubin-nv0_2025_09_08"  # amp centered at 0.08 with 1us
-    # )
-    # file_id = "2025_09_13-02_58_29-rubin-nv0_2025_09_08" # amp centered at 0.06 with 10us
-
-    ### pol dur var
-    # file_id = (
-    #     "2025_09_12-20_43_54-rubin-nv0_2025_09_08"  # from 32ns to 600ns @ 0.06 amp
-    # )
-    # file_id = "2025_09_13-00_31_26-rubin-nv0_2025_09_08"  # 100 ns to 2000ns @ 0.06 amp
-=======
     file_stem = "2025_09_13-20_27_20-rubin-nv0_2025_09_08"
 
     ### pol amp var
@@ -1037,7 +1022,6 @@
     # file_id = "2025_09_12-04_47_45-rubin-nv0_2025_09_08"
     # file_id = "2025_09_13-00_31_26-rubin-nv0_2025_09_08"
     # file_id = "2025_09_13-02_58_29-rubin-nv0_2025_09_08"
->>>>>>> 3acb3285
 
     # dm.USE_NEW_CLOUD = False
     raw_data = dm.get_raw_data(file_stem=file_id, load_npz=True)
