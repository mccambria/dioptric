# -*- coding: utf-8 -*-
"""
Illuminate an area, collecting onto the camera. Interleave a signal and control sequence
and plot the difference
Created on Fall 2024
@author: saroj chand
"""

import os
import sys
import time
import traceback
from datetime import datetime

import matplotlib.pyplot as plt
import numpy as np
from joblib import Parallel, delayed
from matplotlib import font_manager as fm
from matplotlib import rcParams

from analysis.bimodal_histogram import (
    ProbDist,
    determine_threshold,
    fit_bimodal_histogram,
)
from utils import common, widefield
from utils import data_manager as dm
from utils import kplotlib as kpl
from utils import positioning as pos
from utils import tool_belt as tb
from utils.constants import NVSig, VirtualLaserKey
from utils.tool_belt import curve_fit


def find_optimal_value_geom_mean(
    step_vals, prep_fidelity, readout_fidelity, goodness_of_fit, weights=(1, 1, 1)
):
    """
    Finds the optimal step value using a weighted geometric mean of fidelities and goodness of fit.

    """
    w1, w2, w3 = weights

    # Normalize metrics (avoid division by zero)
    norm_prep_fidelity = (prep_fidelity - np.nanmin(prep_fidelity)) / (
        np.nanmax(prep_fidelity) - np.nanmin(prep_fidelity) + 1e-12
    )
    norm_readout_fidelity = (readout_fidelity - np.nanmin(readout_fidelity)) / (
        np.nanmax(readout_fidelity) - np.nanmin(readout_fidelity) + 1e-12
    )
    norm_goodness = (goodness_of_fit - np.nanmin(goodness_of_fit)) / (
        np.nanmax(goodness_of_fit) - np.nanmin(goodness_of_fit) + 1e-12
    )
    inverted_goodness = 1 - norm_goodness  # Minimize goodness of fit

    # Compute weighted geometric mean
    # combined_score = (
    #     (norm_readout_fidelity**w1) * (norm_prep_fidelity**w2) * (inverted_goodness**w3)
    # ) ** (1 / (w1 + w2 + w3))
    combined_score = (
        w1 * norm_prep_fidelity + w2 * norm_readout_fidelity + w3 * inverted_goodness
    )
    # Find the step value corresponding to the maximum combined score
    max_index = np.nanargmax(combined_score)
    max_combined_score = combined_score[max_index]
    optimal_step_val = step_vals[max_index]
    optimal_prep_fidelity = prep_fidelity[max_index]
    optimal_readout_fidelity = readout_fidelity[max_index]

    return (
        optimal_step_val,
        optimal_prep_fidelity,
        optimal_readout_fidelity,
        max_combined_score,
    )


def fit_fn(tau, delay, slope, decay):
    """
    Fit function modeling the preparation fidelity as a function of polarization duration.
    """
    tau = np.array(tau) - delay
    return slope * tau * np.exp(-tau / decay)


def process_and_plot(raw_data):
    nv_list = raw_data["nv_list"]
    num_nvs = len(nv_list)
    min_step_val = raw_data["min_step_val"]
    max_step_val = raw_data["max_step_val"]
    num_steps = raw_data["num_steps"]
    step_vals = np.linspace(min_step_val, max_step_val, num_steps)
    optimize_pol_or_readout = raw_data["optimize_pol_or_readout"]
    optimize_duration_or_amp = raw_data["optimize_duration_or_amp"]
    a, b, c = 3.7e5, 6.97, 8e-14
    # get yellow amplitude
    yellow_charge_readout_amp = raw_data["opx_config"]["waveforms"][
        "yellow_charge_readout"
    ]["sample"]
    green_aod_cw_charge_pol_amp = raw_data["opx_config"]["waveforms"][
        "green_aod_cw-charge_pol"
    ]["sample"]

    counts = np.array(raw_data["counts"])
    # [nv_ind, run_ind, steq_ind, rep_ind]
    ref_exp_ind = 1
    condensed_counts = [
        [
            counts[ref_exp_ind, nv_ind, :, step_ind, :].flatten()
            for step_ind in range(num_steps)
        ]
        for nv_ind in range(num_nvs)
    ]
    condensed_counts = np.array(condensed_counts)

    prob_dist = ProbDist.COMPOUND_POISSON

    # Function to process a single NV and step
    def process_nv_step(nv_ind, step_ind):
        counts_data = condensed_counts[nv_ind, step_ind]

        try:
            # Fit the bimodal histogram and calculate metrics
            popt, pcov, chi_squared = fit_bimodal_histogram(counts_data, prob_dist)

            if popt is None:
                return np.nan, np.nan, np.nan

            # Calculate threshold and fidelities
            threshold, readout_fidelity = determine_threshold(
                popt, prob_dist, dark_mode_weight=0.5, ret_fidelity=True
            )
            prep_fidelity = 1 - popt[0]  # Population weight of dark state

            return readout_fidelity, prep_fidelity, chi_squared
        except Exception as e:
            print(f"Error processing NV {nv_ind}, step {step_ind}: {e}")
            return np.nan, np.nan, np.nan

    # Parallel processing using all available cores
    results = Parallel(n_jobs=-1)(
        delayed(process_nv_step)(nv_ind, step_ind)
        for nv_ind in range(num_nvs)
        for step_ind in range(num_steps)
    )

    # Reshape results into a 3D array: (num_nvs, num_steps, 3)
    try:
        results = np.array(results, dtype=float).reshape(num_nvs, num_steps, 3)
    except ValueError as e:
        print(f"Error reshaping results: {e}")
        # Debugging: check the length and structure of `results`
        print(f"Length of results: {len(results)}")
        for i, res in enumerate(results[:10]):  # Print first 10 entries
            print(f"Result {i}: {res}")
        raise

    # Reshape results into arrays
    results = np.array(results).reshape(num_nvs, num_steps, 3)
    readout_fidelity_arr = results[:, :, 0]
    prep_fidelity_arr = results[:, :, 1]
    goodness_of_fit_arr = results[:, :, 2]

    ### Plotting
    if optimize_pol_or_readout:
        if optimize_duration_or_amp:
            # step_vals *= 1e-3
            step_vals = step_vals
            x_label = "Polarization duration (ns)"
        else:
            step_vals *= green_aod_cw_charge_pol_amp
            x_label = "Polarization amplitude"
    else:
        if optimize_duration_or_amp:
            step_vals *= 1e-6
            x_label = "Readout duration (ms)"
        else:
            step_vals *= yellow_charge_readout_amp
            # x_label = "Readout amplitude"
            step_vals = a * (step_vals**b) + c
            x_label = "Readout amplitude (uW)"

    # return
    # print(step_vals)
    optimal_values = []
    optimal_step_vals = []
    nv_indces = []

    # Find index of manually set step value
    manual_step_val = 226.98624137
    manual_index = np.where(np.isclose(step_vals, manual_step_val))[0][0]

    for nv_ind in range(num_nvs):
        try:
            # Calculate the optimal step value
            (
                optimal_step_val,
                optimal_readout_fidality,
                optimal_prep_fidality,
                max_combined_score,
            ) = find_optimal_value_geom_mean(
                step_vals,
                readout_fidelity_arr[nv_ind],
                prep_fidelity_arr[nv_ind],
                goodness_of_fit_arr[nv_ind],
                weights=(1.5, 1, 1),
            )
            # Manually override for the first NV
            if nv_ind == 0:
                optimal_step_val = manual_step_val
                optimal_prep_fidality = prep_fidelity_arr[nv_ind][manual_index]
                optimal_readout_fidality = readout_fidelity_arr[nv_ind][manual_index]
                max_combined_score = (
                    1.5 * optimal_prep_fidality
                    + 1 * optimal_readout_fidality
                    + 1 * (1 - goodness_of_fit_arr[nv_ind][manual_index])
                )
            optimal_step_vals.append(optimal_step_val)
            nv_indces.append(nv_ind)
            optimal_values.append(
                (
                    nv_ind,
                    optimal_step_val,
                    optimal_prep_fidality,
                    optimal_readout_fidality,
                    max_combined_score,
                )
            )

        except Exception as e:
            print(f"Failed to process NV{nv_ind}: {e}")
            optimal_values.append((nv_ind, np.nan, np.nan))
            continue

        # # Plotting
        # fig, ax1 = plt.subplots(figsize=(7, 5))
        # # Plot readout fidelity
        # ax1.plot(
        #     step_vals,
        #     readout_fidelity_arr[nv_ind],
        #     label="Readout Fidelity",
        #     color="orange",
        # )
        # ax1.plot(
        #     step_vals,
        #     prep_fidelity_arr[nv_ind],
        #     label="Prep Fidelity",
        #     linestyle="--",
        #     color="green",
        # )
        # ax1.set_xlabel(x_label)
        # ax1.set_ylabel("Fidelity")
        # ax1.tick_params(axis="y", labelcolor="blue")
        # ax1.grid(True, linestyle="--", alpha=0.6)

        # # Plot Goodness of Fit ()
        # ax2 = ax1.twinx()
        # ax2.plot(
        #     step_vals,
        #     goodness_of_fit_arr[nv_ind],
        #     color="gray",
        #     linestyle="--",
        #     label=r"Goodness of Fit ($\chi^2_{\text{reduced}}$)",
        #     alpha=0.7,
        # )
        # ax2.set_ylabel(r"Goodness of Fit ($\chi^2_{\text{reduced}}$)", color="gray")
        # ax2.tick_params(axis="y", labelcolor="gray")

        # # Highlight optimal step value
        # ax1.axvline(
        #     optimal_step_val,
        #     color="red",
        #     linestyle="--",
        #     label=f"Optimal Step Val: {optimal_step_val:.3f}",
        # )
        # ax2.axvline(
        #     optimal_step_val,
        #     color="red",
        #     linestyle="--",
        # )

        # # Combine legends
        # lines, labels = ax1.get_legend_handles_labels()
        # lines2, labels2 = ax2.get_legend_handles_labels()
        # ax1.legend(lines + lines2, labels + labels2, loc="upper left", fontsize=11)
        # ax1.set_title(f"NV{nv_ind} - Optimal Step Val: {optimal_step_val:.3f}")
        # plt.tight_layout()
        # plt.show(block=True)

    # save opimal step values
    # total_power = np.sum(optimal_step_vals) / len(optimal_step_vals)
    # aom_voltage = ((total_power - c) / a) ** (1 / b)
    # Compute total power and AOM voltage
    valid_step_vals = [val for val in optimal_step_vals if not np.isnan(val)]
    if not valid_step_vals:
        raise ValueError("No valid step values found.")
    total_power = np.sum(valid_step_vals) / len(valid_step_vals)
    optimal_weigths = valid_step_vals / total_power
    aom_voltage = ((total_power - c) / a) ** (1 / b)
    print(len(optimal_weigths))
    print(list(optimal_weigths))
    results = {
        "optimal_weigths": optimal_weigths,
        "total_power": total_power,
        "aom_voltage": aom_voltage,
    }
    # results = {"nv_indices": nv_indces, "optimal step values": optimal_step_vals}
    timestamp = dm.get_time_stamp()
    file_name = f"optimal_values_{file_id}"
    file_path = dm.get_file_path(__file__, timestamp, file_name)
    # dm.save_raw_data(results, file_path)
    print(results)
    print(f"Processed data saved to '{file_path}'.")
    # return
    ### Calculate Averages
    avg_readout_fidelity = np.nanmean(readout_fidelity_arr, axis=0)
    avg_prep_fidelity = np.nanmean(prep_fidelity_arr, axis=0)
    avg_goodness_of_fit = np.nanmean(goodness_of_fit_arr, axis=0)
    # Calculate the optimal step value
    (
        optimal_step_val,
        optimal_readout_fidelity,
        optimal_prep_fidelity,
        max_combined_score,
    ) = find_optimal_value_geom_mean(
        step_vals,
        avg_readout_fidelity,
        avg_prep_fidelity,
        avg_goodness_of_fit,
        weights=(1, 1, 1),
    )
    # Plot average readout and prep fidelity
    fig, ax1 = plt.subplots(figsize=(7, 5))
    ax1.plot(
        step_vals,
        avg_readout_fidelity,
        label="Avg. Readout Fidelity",
        color="orange",
    )
    ax1.plot(
        step_vals,
        avg_prep_fidelity,
        label="Avg. Prep Fidelity",
        color="green",
    )
    ax1.set_xlabel(x_label)
    ax1.set_ylabel("Fidelity")
    ax1.tick_params(axis="y")

    # Plot average Goodness of Fit (reduced chi-squared))
    ax2 = ax1.twinx()
    ax2.plot(
        step_vals,
        avg_goodness_of_fit,
        color="gray",
        linestyle="--",
        label=r"Goodness of Fit ($\chi^2_{\text{reduced}}$)",
    )
    ax2.set_ylabel(r"Goodness of Fit ($\chi^2_{\text{reduced}}$)", color="gray")

    ax2.tick_params(axis="y", labelcolor="gray")
    ax2.axvline(
        optimal_step_val,
        color="red",
        linestyle="--",
    )
    optimal_text = (
        f"Optimal {x_label}: {optimal_step_val:.3f}\n"
        f"Optimal Prep Fidelity: {optimal_prep_fidelity:.3f}\n"
        f"Optimal Readout Fidelity: {optimal_readout_fidelity:.3f}"
    )
    ax1.text(
        0.01,
        0.99,
        optimal_text,
        transform=ax1.transAxes,
        fontsize=8,
        verticalalignment="top",
        bbox=dict(
            boxstyle="round,pad=0.1", alpha=0.5, edgecolor="gray", facecolor="white"
        ),
    )
    # Combine legends
    lines_1, labels_1 = ax1.get_legend_handles_labels()
    lines_2, labels_2 = ax2.get_legend_handles_labels()
    ax2.legend(lines_1 + lines_2, labels_1 + labels_2, loc="upper right", fontsize=8)

    # Title and layout
    ax1.set_title(f"Average Metrics Across All NVs ({file_id})", fontsize=16)
    fig.tight_layout()
    plt.show()
    ### Calculate Medians
    median_readout_fidelity = np.nanmedian(readout_fidelity_arr, axis=0)
    median_prep_fidelity = np.nanmedian(prep_fidelity_arr, axis=0)
    median_goodness_of_fit = np.nanmedian(goodness_of_fit_arr, axis=0)

    (
        optimal_step_val,
        optimal_readout_fidelity,
        optimal_prep_fidelity,
        max_combined_score,
    ) = find_optimal_value_geom_mean(
        step_vals,
        median_readout_fidelity,
        median_prep_fidelity,
        median_goodness_of_fit,
        weights=(1, 1, 0),
    )

    # Plot average and median readout and prep fidelity
    fig, ax1 = plt.subplots(figsize=(7, 5))
    ax1.plot(
        step_vals,
        median_readout_fidelity,
        label="Median Readout Fidelity",
        color="orange",
    )
    ax1.plot(
        step_vals,
        median_prep_fidelity,
        label="Median Prep Fidelity",
        color="green",
    )
    ax1.set_xlabel(x_label)
    ax1.set_ylabel("Fidelity")
    ax1.tick_params(axis="y")

    # Plot average and median Goodness of Fit (reduced chi-squared))
    ax2 = ax1.twinx()
    ax2.plot(
        step_vals,
        median_goodness_of_fit,
        color="gray",
        linestyle="--",
        label=r"Goodness of Fit ($\chi^2_{\text{reduced}}$)",
    )
    ax2.set_ylabel(r"Goodness of Fit ($\chi^2_{\text{reduced}}$)", color="gray")

    ax2.tick_params(axis="y", labelcolor="gray")
    ax2.axvline(
        optimal_step_val,
        color="red",
        linestyle="--",
    )
    # Add a box with optimal values on the left
    optimal_text = (
        f"Optimal {x_label}: {optimal_step_val:.3f}\n"
        f"Optimal Prep Fidelity: {optimal_prep_fidelity:.3f}\n"
        f"Optimal Readout Fidelity: {optimal_readout_fidelity:.3f}"
    )
    ax1.text(
        0.01,
        0.99,
        optimal_text,
        transform=ax1.transAxes,
        fontsize=8,
        verticalalignment="top",
        bbox=dict(
            boxstyle="round,pad=0.1", alpha=0.5, edgecolor="black", facecolor="white"
        ),
    )
    # Combine legends
    lines_1, labels_1 = ax1.get_legend_handles_labels()
    lines_2, labels_2 = ax2.get_legend_handles_labels()
    ax2.legend(lines_1 + lines_2, labels_1 + labels_2, loc="upper right", fontsize=8)

    # Title and layout
    ax1.set_title(f"Median Metrics Across All NVs ({file_id})", fontsize=16)
    fig.tight_layout()
    plt.show()


def fit_fn(tau, delay, slope, decay, transition):
    """
    Fit function modeling the preparation fidelity as a function of polarization duration.
    Smoothly transitions from an initial linear increase to an exponential decay.
    """
    tau = np.array(tau) - delay

    # Sigmoid-like transition function (soft transition)
    smooth_transition = 1 / (1 + np.exp(-(tau - transition) / (0.1 * transition)))

    # Linear rise component
    linear_part = slope * tau

    # Exponential decay component
    exp_part = slope * transition * np.exp(-(tau - transition) / decay)

    # Combine both with a smooth transition
    return (1 - smooth_transition) * linear_part + smooth_transition * exp_part


def fit_fn(tau, delay, slope, decay, transition):
    """
    Fit function modeling the preparation fidelity as a function of polarization duration.
    Ensures an initial steep increase followed by an exponential decay.
    """
    tau = np.array(tau) - delay
    tau = np.maximum(tau, 0)  # Ensure no negative time values

    # Enforce a minimum transition duration (e.g., 50 ns)
    transition = max(transition, 90)

    # Smooth transition function using tanh
    smooth_transition = 0.5 * (1 + np.tanh((tau - transition) / (0.05 * transition)))

    # Enforce an initial steep rise
    linear_part = slope * tau

    # Exponential decay component
    exp_part = slope * transition * np.exp(-(tau - transition) / decay)

    # Combine both components smoothly
    return (1 - smooth_transition) * linear_part + smooth_transition * exp_part


import matplotlib.pyplot as plt
import numpy as np
from joblib import Parallel, delayed
from scipy.optimize import curve_fit


def fit_fn(tau, delay, slope, decay, transition):
    """
    Fit function modeling the preparation fidelity as a function of polarization duration.
    Ensures an initial steep increase followed by an exponential decay.
    """
    tau = np.array(tau) - delay
    tau = np.maximum(tau, 0)  # Ensure no negative time values

    # Enforce a minimum transition duration (e.g., 90 ns)
    transition = max(transition, 100)

    # Smooth transition function using tanh
    smooth_transition = 0.45 * (1 + np.tanh((tau - transition) / (0.4 * transition)))

    # Enforce an initial steep rise
    linear_part = slope * tau

    # Exponential decay component
    # exp_part = slope * transition * np.exp(-(tau - transition) / decay)
    exp_part = slope * transition * np.exp(-(tau - transition) / (2 * decay))

    # Combine both components smoothly
    return (1 - smooth_transition) * linear_part + smooth_transition * exp_part


# def process_nv_step(nv_ind, step_ind, condensed_counts):
#     counts_data = condensed_counts[nv_ind, step_ind]
#     try:
#         popt, pcov, chi_squared = fit_bimodal_histogram(
#             counts_data, ProbDist.COMPOUND_POISSON
#         )
#         if popt is None:
#             return np.nan, np.nan, np.nan
#         threshold, readout_fidelity = determine_threshold(
#             popt, ProbDist.COMPOUND_POISSON, dark_mode_weight=0.5, ret_fidelity=True
#         )
#         prep_fidelity = 1 - popt[0]  # Population weight of dark state
#         return readout_fidelity, prep_fidelity, chi_squared
#     except Exception as e:
#         print(f"Error processing NV {nv_ind}, step {step_ind}: {e}")
#         return np.nan, np.nan, np.nan


# def process_and_plot(raw_data):
#     nv_list = raw_data["nv_list"]
#     num_nvs = len(nv_list)
#     min_step_val = raw_data["min_step_val"]
#     max_step_val = raw_data["max_step_val"]
#     num_steps = raw_data["num_steps"]
#     step_vals = np.linspace(min_step_val, max_step_val, num_steps)

#     counts = np.array(raw_data["counts"])
#     ref_exp_ind = 1
#     condensed_counts = np.array(
#         [
#             [
#                 counts[ref_exp_ind, nv_ind, :, step_ind, :].flatten()
#                 for step_ind in range(num_steps)
#             ]
#             for nv_ind in range(num_nvs)
#         ]
#     )

#     # Process each NV-step pair in parallel
#     results = Parallel(n_jobs=-1)(
#         delayed(process_nv_step)(nv_ind, step_ind, condensed_counts)
#         for nv_ind in range(num_nvs)
#         for step_ind in range(num_steps)
#     )

#     try:
#         results = np.array(results, dtype=float).reshape(num_nvs, num_steps, 3)
#     except ValueError as e:
#         print(f"Error reshaping results: {e}")
#         return

#     readout_fidelity_arr = results[:, :, 0]
#     prep_fidelity_arr = results[:, :, 1]

#     ### **Perform Fitting**
#     duration_linspace = np.linspace(min_step_val, max_step_val, 100)
#     opti_durs, opti_fidelities = [], []

#     for nv_ind in range(num_nvs):
#         valid_indices = step_vals != 32  # Remove the 16 ns outlier
#         filtered_step_vals = step_vals[valid_indices]
#         filtered_prep_fidelity = prep_fidelity_arr[nv_ind][valid_indices]
#         print(filtered_step_vals)
#         # Ensure there are no NaNs or Infs in the filtered data
#         valid_mask = np.isfinite(filtered_prep_fidelity) & np.isfinite(
#             filtered_step_vals
#         )
#         filtered_step_vals = filtered_step_vals[valid_mask]
#         filtered_prep_fidelity = filtered_prep_fidelity[valid_mask]

#         try:
#             # Use the full range for slope estimation
#             slope_guess = (filtered_prep_fidelity[-1] - filtered_prep_fidelity[0]) / (
#                 filtered_step_vals[-1] - filtered_step_vals[0]
#             )

#             # Indices corresponding to 64 ns and 104 ns in the filtered_step_vals
#             time_64ns_index = np.argmin(
#                 np.abs(filtered_step_vals - 76)
#             )  # Closest to 64 ns
#             time_104ns_index = np.argmin(
#                 np.abs(filtered_step_vals - 120)
#             )  # Closest to 104 ns

#             # Ensure indices are valid before using them
#             if time_64ns_index >= len(filtered_step_vals) or time_104ns_index >= len(
#                 filtered_step_vals
#             ):
#                 print(
#                     f"Skipping NV {nv_ind}: Invalid index selection for slope calculation."
#                 )
#                 continue

#             # Calculate slope based on two selected points
#             slope_guess = (
#                 filtered_prep_fidelity[time_104ns_index]
#                 - filtered_prep_fidelity[time_64ns_index]
#             ) / (
#                 filtered_step_vals[time_104ns_index]
#                 - filtered_step_vals[time_64ns_index]
#             )

#             peak_guess = filtered_step_vals[np.argmax(filtered_prep_fidelity)]
#             guess_params = [32, slope_guess, peak_guess, 100]

#             # Use Poisson-based sigma if data comes from counting
#             sigma = np.sqrt(np.maximum(filtered_prep_fidelity, 1e-6))

#             # Perform curve fitting
#             popt, _ = curve_fit(
#                 fit_fn,
#                 filtered_step_vals,
#                 filtered_prep_fidelity,
#                 p0=guess_params,
#                 sigma=sigma,
#                 maxfev=50000,
#             )

#             # Generate fitted curve
#             fitted_curve = fit_fn(duration_linspace, *popt)

#             # Find optimal duration based on the fitted curve
#             opti_dur = duration_linspace[np.nanargmax(fitted_curve)]
#             opti_fidelity = np.nanmax(fitted_curve)

#             opti_durs.append(round(opti_dur / 4) * 4)
#             opti_fidelities.append(round(opti_fidelity, 3))

#             # # Plot results
#             # plt.figure()
#             # plt.scatter(
#             #     filtered_step_vals,
#             #     filtered_prep_fidelity,
#             #     label="Measured Fidelity",
#             #     color="blue",
#             # )
#             # plt.plot(duration_linspace, fitted_curve, label="Fitted Curve", color="red")
#             # plt.axvline(
#             #     opti_dur,
#             #     color="green",
#             #     linestyle="--",
#             #     label=f"Opt. Duration: {opti_dur:.1f} ns",
#             # )
#             # plt.xlabel("Polarization Duration (ns)")
#             # plt.ylabel("Preparation Fidelity")
#             # plt.title(f"NV Num: {nv_ind}")
#             # plt.legend()
#             # plt.show(block=True)

#             print(
#                 f"NV {nv_ind} - Optimal Duration: {opti_dur:.1f} ns, Optimal Fidelity: {opti_fidelity}"
#             )

#         except RuntimeError:
#             print(f"Skipping NV {nv_ind}: Curve fitting failed.")
#             opti_durs.append(None)
#             opti_fidelities.append(None)

#     if opti_durs:
#         print("Optimal Polarization Durations:", opti_durs)
#         valid_durations = [d if d is not None else 192 for d in opti_durs]
#         # Compute median or assign a reasonable default if all fits fail
#         # median_duration = round(np.median(valid_durations) / 4) * 4
#         median_duration = 192
#         # opti_durs = [d if 80 <= d <= 330 else median_duration for d in valid_durations]
#         opti_durs = [
#             d if d is not None and 80 <= d <= 330 else median_duration
#             for d in valid_durations
#         ]

#         print("Updated Optimal Durations:", opti_durs)
#         print("Optimal Preparation Fidelities:", opti_fidelities)
#         print(f"Median Optimal Duration: {np.median(opti_durs)} ns")
#         print(f"Median Optimal Fidelity: {np.median(opti_fidelities)}")
#         print(f"Max Optimal Duration: {np.max(opti_durs)} ns")
#         print(f"Min Optimal Duration: {np.min(opti_durs)} ns")

#     return


# endregion

if __name__ == "__main__":
    kpl.init_kplotlib()
    # file_id = 1710843759806
    # file_id = 1712782503640  # yellow ampl var 50ms 160NVs
    # file_id = 1723230400688  # yellow ampl var 30ms
    # file_id = 1717056176426  # yellow duration var
    # file_id = 1711618252292  # green ampl var
    # file_id = 1712421496166  # green ampl var
    # file_id = 1720970373150  # yellow ampl var iter_1
    # file_id = 1731890617395  # green ampl var after new calinration
    # file_id = 1732177472880  # yellow ampl var 50ms 117NVs
    # file_id = 1751274459725  # yellow ampl var 50ms 117NVs afdter birge
    # file_id = 1751404919855  # yellow ampl var 50ms 117NVs afdter birge
    # file_id = 1752870018575  # yellow ampl var 50ms 117NVs afdter birge
    # file_id = 1752968732835  # green ampl var
<<<<<<< HEAD
    # file_id = 1766460747869  # yellow ampl var 50ms shallow 148nvs
    # file_id = 1780914190838  # yellow ampl var 60ms shallow 148nvs
    file_id = 1782586909215  # yellow ampl var 60ms shallow 69nvs
=======
    # file_id = 1770658719969  # readout yellow ampl var 50ms shallow nvs
    # file_id = 1776463838159  # yellow ampl var 50ms shallow nvs
    # file_id = 1766460747869  # yellow ampl var 50ms shallow nvs
    # file_id = 1780914190838  # yellow ampl var 60ms shallow nvs
    file_id = (
        1782586909215  # yellow ampl var 60ms shallow nvs (selected two orieantation)
    )
>>>>>>> 3cb1bb23

    # file_id = 1767789140438  # pol dur var 200ns to 2us
    # file_id = 1768024979194  # pol dur var 100ns to 1us
    # file_id = 1769942144688  # pol dur var 100ns to 1us dataset
    # file_id = 1767789140438  # pol dur var 200ns to 2us
    # file_id = 1768024979194  # pol dur var 100ns to 1us
    # file_id = 1769942144688  # pol dur var 100ns to 1us dataset
    # file_id = 1770306530123  # pol dur var 16ns to 1028ns dataset 148NVs
    # file_id = 1770306530123  # pol dur var 16ns to 1028ns dataset 148NVs
    # file_id = 1778627435145 # pol dur var 16ns to 1028ns dataset 148NVs
    # file_id = 1778426682976  # green ampl var 60ms shallow nvs
    # file_id = 1778524699003  # green ampl var 60ms shallow nvs (large range)
    # file_id = 1780495024088  # green ampl var 60ms shallow nvs (large range)

    # raw_data = dm.get_raw_data(file_id=1709868774004, load_npz=False) #yellow ampl var
    raw_data = dm.get_raw_data(file_id=file_id, load_npz=False)  # yellow amp var
    file_name = dm.get_file_name(file_id=file_id)
    print(f"{file_name}_{file_id}")
    process_and_plot(raw_data)
    plt.show(block=True)
    # print(dm.get_file_name(1717056176426))<|MERGE_RESOLUTION|>--- conflicted
+++ resolved
@@ -742,11 +742,6 @@
     # file_id = 1751404919855  # yellow ampl var 50ms 117NVs afdter birge
     # file_id = 1752870018575  # yellow ampl var 50ms 117NVs afdter birge
     # file_id = 1752968732835  # green ampl var
-<<<<<<< HEAD
-    # file_id = 1766460747869  # yellow ampl var 50ms shallow 148nvs
-    # file_id = 1780914190838  # yellow ampl var 60ms shallow 148nvs
-    file_id = 1782586909215  # yellow ampl var 60ms shallow 69nvs
-=======
     # file_id = 1770658719969  # readout yellow ampl var 50ms shallow nvs
     # file_id = 1776463838159  # yellow ampl var 50ms shallow nvs
     # file_id = 1766460747869  # yellow ampl var 50ms shallow nvs
@@ -754,7 +749,9 @@
     file_id = (
         1782586909215  # yellow ampl var 60ms shallow nvs (selected two orieantation)
     )
->>>>>>> 3cb1bb23
+    # file_id = 1766460747869  # yellow ampl var 50ms shallow 148nvs
+    # file_id = 1780914190838  # yellow ampl var 60ms shallow 148nvs
+    file_id = 1782586909215  # yellow ampl var 60ms shallow 69nvs
 
     # file_id = 1767789140438  # pol dur var 200ns to 2us
     # file_id = 1768024979194  # pol dur var 100ns to 1us
