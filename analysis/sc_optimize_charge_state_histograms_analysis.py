--- conflicted
+++ resolved
@@ -825,10 +825,8 @@
     # file_id = 1806362913488  # green durations 154NVs
     # file_id = 1807384237764  # green durations 81NVs
     # file_id = 1810477160439  # green durations 75NVs
-<<<<<<< HEAD
-=======
+    # file_id = 1810477160439  # green durations 75NVs
     file_id = 1833010688783  # green durations 75NVs (4/13/2025)
->>>>>>> 60e1614a
     raw_data = dm.get_raw_data(file_id=file_id, load_npz=False)
     file_name = dm.get_file_name(file_id=file_id)
     print(f"{file_name}_{file_id}")
