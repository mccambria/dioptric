--- conflicted
+++ resolved
@@ -317,7 +317,6 @@
     # ax.grid(True)
     # plt.show()
 
-<<<<<<< HEAD
     fig_avg_snr, ax_avg_snr = plt.subplots()
     sns.lineplot(x=freqs, y=avg_snr, ax=ax_avg_snr, label="Average SNR")
     sns.lineplot(
@@ -336,26 +335,6 @@
     ax_avg_snr.grid(True)
     plt.title("Avg and Median SNR across NVs")
     plt.show()
-=======
-    # fig_avg_snr, ax_avg_snr = plt.subplots()
-    # sns.lineplot(x=freqs, y=avg_snr, ax=ax_avg_snr, label="Average SNR")
-    # sns.lineplot(
-    #     x=freqs, y=median_snr, ax=ax_avg_snr, label="Median SNR", linestyle="--"
-    # )
-    # ax_avg_snr.fill_between(
-    #     freqs,
-    #     avg_snr - avg_snr_ste,
-    #     avg_snr + avg_snr_ste,
-    #     alpha=0.2,
-    #     label="Error Bounds",
-    # )
-    # ax_avg_snr.set_xlabel("freq (GHz)")
-    # ax_avg_snr.set_ylabel("SNR")
-    # ax_avg_snr.legend()
-    # ax_avg_snr.grid(True)
-    # plt.title("Avg and Median SNR across NVs (Readout: 30ms)")
-    # plt.show()
->>>>>>> c76fa341
     # return
     num_nvs = len(nv_list)
     chi_squared_list = []
@@ -1406,14 +1385,9 @@
     # file_id = 1695092317631
     # file_id = 1698088573367
     # file_id =1699853891683
-<<<<<<< HEAD
     # file_id = 1701152211845  # 50ms readout
     file_id = 1726476640278  # 3ms readout
     # file_id = 1725055024398
-=======
-    # file_id = 1701152211845
-    file_id = 1725055024398
->>>>>>> c76fa341
     data = dm.get_raw_data(file_id=file_id, load_npz=False, use_cache=True)
     nv_list = data["nv_list"]
     num_nvs = len(nv_list)
