# -*- coding: utf-8 -*-
"""
Created on Fall, 2024
@author: Saroj Chand
"""

import os
import sys
import time
import traceback
from datetime import datetime
from random import shuffle

import matplotlib.pyplot as plt
import numpy as np
import seaborn as sns
from joblib import Parallel, delayed
from matplotlib.animation import FuncAnimation
from matplotlib.patches import Circle

# from pykrige import OrdinaryKriging
# from pykrige.ok import OrdinaryKriging
from scipy.interpolate import Rbf
from scipy.optimize import curve_fit, least_squares
from sklearn.cluster import KMeans

from majorroutines.pulsed_resonance import fit_resonance, norm_voigt, voigt, voigt_split
from majorroutines.widefield import base_routine
from utils import common
from utils import data_manager as dm
from utils import kplotlib as kpl
from utils import positioning as pos
from utils import tool_belt as tb
from utils import widefield as widefield
from utils.constants import NVSig, NVSpinState


def calculate_contrast(signal, bg_offset):
    """Calculate contrast based on fit parameters and chi-squared value."""
    contrast = signal / bg_offset
    return contrast


def calculate_snr(residuals, nv_counts_ste, signal):
    """Calculate SNR based on the fitted Voigt profile and residuals."""
    noise = np.std(residuals / nv_counts_ste)
    return signal / noise if noise > 0 else 0


def voigt_with_background(
    freq,
    amp1,
    amp2,
    center1,
    center2,
    width,
    bg_offset,
    # bg_slope,
):
    """Voigt profile for two peaks with a linear background."""
    freq = np.array(freq)  # Ensure freq is a NumPy array for element-wise operations
    return (
        amp1 * norm_voigt(freq, width, width, center1)
        + amp2 * norm_voigt(freq, width, width, center2)
        + bg_offset
        # + bg_slope * freq
    )


def residuals_fn(params, freq, nv_counts, nv_counts_ste):
    """Compute residuals for least_squares optimization."""
    fit_vals = voigt_with_background(freq, *params)
    return (nv_counts - fit_vals) / nv_counts_ste  # Weighted residuals


def create_esr_blink_movie(
    freqs, avg_counts, fitted_data, nv_positions, nv_images, output_file="esr_movie.mp4"
):
    """
    Creates a movie showing ESR resonance fits and blinking NVs.

    Parameters:
    - freqs: Array of frequency steps.
    - avg_counts: 2D array of average counts [NV index, frequency step].
    - fitted_data: 2D array of fitted ESR data [NV index, frequency step].
    - nv_positions: List of (x, y) positions for NVs in the image.
    - nv_images: 3D array of NV images [time step, height, width].
    - output_file: Path to save the output movie.
    """
    fig, axes = plt.subplots(1, 2, figsize=(12, 6))
    # Axes for resonance data and NV blinking
    ax_esr, ax_nv = axes
    # Initialize ESR plot
    (esr_line,) = ax_esr.plot([], [], "o-", label="ESR Data", color="blue")
    (esr_fit,) = ax_esr.plot([], [], "-", label="Fit", color="red")
    ax_esr.set_xlim(min(freqs), max(freqs))
    ax_esr.set_ylim(0, np.max(avg_counts) * 1.2)
    ax_esr.set_xlabel("Frequency (GHz)")
    ax_esr.set_ylabel("Counts")
    ax_esr.legend()
    ax_esr.grid()

    # Initialize NV blinking image
    nv_image = ax_nv.imshow(
        nv_images[0], cmap="gray", aspect="auto", interpolation="nearest"
    )
    ax_nv.set_title("NV Blinking")
    ax_nv.axis("off")

    # Update function for animation
    def update(frame):
        # Update ESR data
        nv_idx = frame % len(avg_counts)  # Loop through NV indices
        esr_line.set_data(freqs, avg_counts[nv_idx])
        esr_fit.set_data(freqs, fitted_data[nv_idx])
        ax_esr.set_title(f"ESR Resonance (NV Index: {nv_idx + 1})")

        # Update NV image
        nv_image.set_data(nv_images[frame])
        return esr_line, esr_fit, nv_image

    # Create animation
    anim = FuncAnimation(fig, update, frames=len(nv_images), blit=True, repeat=True)
    # Save the movie
    anim.save(output_file, fps=6, writer="ffmpeg")
    plt.close(fig)


def plot_nv_resonance_fits_and_residuals(
    nv_list,
    freqs,
    sig_counts,
    ref_counts,
    file_id,
    num_cols=6,
):
    """
    Plot NV resonance data with fitted Voigt profiles (including background), with residuals and contrast values.
    """
    do_threshold = False
    if do_threshold:
        sig_counts, ref_counts = widefield.threshold_counts(
            nv_list, sig_counts, ref_counts, dynamic_thresh=True
        )

    avg_counts, avg_counts_ste = widefield.process_counts(
        nv_list, sig_counts, ref_counts, threshold=False
    )
    #
    avg_snr, avg_snr_ste = widefield.calc_snr(sig_counts, ref_counts)
    # avg_counts, avg_counts_ste = zip(*avg_results)
    # # Extract results
    # avg_counts = np.array(avg_counts)
    # avg_counts_ste = np.array(avg_counts_ste)
    num_nvs = len(nv_list)
    freqs_dense = np.linspace(min(freqs), max(freqs), 60)

    def process_nv(nv_idx):
        nv_counts = avg_counts[nv_idx]
        nv_counts_ste = avg_counts_ste[nv_idx]
        # Normalize counts between 0 and 1
        # min_count = np.min(nv_counts)
        # max_count = np.max(nv_counts)
        # nv_counts = (nv_counts - min_count) / (max_count - min_count)
        # nv_counts_ste = nv_counts_ste / (max_count - min_count)

        low_freq_guess = freqs[np.argmax(nv_counts[: len(freqs) // 2])]
        high_freq_guess = freqs[
            np.argmax(nv_counts[len(freqs) // 2 :]) + len(freqs) // 2
        ]
        max_amp = np.max(nv_counts)

        guess_params = [
            max_amp,
            max_amp,
            low_freq_guess,
            high_freq_guess,
            5,  # Width guess
            np.min(nv_counts),
        ]
        bounds = (
            [0, 0, min(freqs), min(freqs), 0, -np.inf],  # Lower bounds
            [np.inf, np.inf, max(freqs), max(freqs), np.inf, np.inf],  # Upper bounds
        )

        result = least_squares(
            residuals_fn,
            guess_params,
            args=(freqs, nv_counts, nv_counts_ste),
            bounds=bounds,
            max_nfev=20000,
        )
        popt = result.x
        fit_fns = voigt_with_background(freqs_dense, *popt)
        # Compute fit
        fit_curve = voigt_with_background(freqs, *popt)
        residuals = nv_counts - fit_curve
        chi_squared = np.sum((residuals / nv_counts_ste) ** 2)

        # Extract parameters
        amp1, amp2, f1, f2, width, bg_offset = popt
        contrast = (amp1 + amp2) / 2
        freq_diff = abs(f2 - f1)

        # SNR Calculation
        combined_counts = np.append(
            sig_counts[nv_idx].flatten(), ref_counts[nv_idx].flatten()
        )
        noise = np.average(ref_counts[nv_idx].flatten())
        # noise = np.std(ref_counts[nv_idx])
        # snr = contrast / noise
        snrs_1d = np.reshape(avg_snr[nv_idx], len(freqs)).T
        snr_errs_1d = np.reshape(avg_snr_ste[nv_idx], len(freqs)).T
        snr = max(snrs_1d)
        print(
            f"NV {nv_idx}: SNR = {snr:.2f}, (f1,f2) = ({f1:.4f}, {f2:.4f}), freq_diff = {freq_diff:.3f}"
        )

        return (
            fit_fns,
            fit_curve,
            chi_squared,
            (f1, f2),
            freq_diff,
            width,
            contrast,
            snr,
        )

    # Run in parallel
    fit_results = Parallel(n_jobs=-1)(
        delayed(process_nv)(nv_idx) for nv_idx in range(num_nvs)
    )
    # return
    # # Unpacking results correctly
    (
        fit_fns,
        fit_data,
        chi_squared_list,
        center_freqs,
        center_freq_differences,
        avg_peak_widths,
        avg_peak_amplitudes,
        snrs,
    ) = zip(*fit_results)

    # Convert results to lists (since zip returns tuples)
    fit_fns = list(fit_fns)
    chi_squared_list = list(chi_squared_list)
    center_freqs = list(center_freqs)
    center_freq_differences = list(center_freq_differences)
    avg_peak_widths = list(avg_peak_widths)
    avg_peak_amplitudes = list(avg_peak_amplitudes)
    snrs = list(snrs)

    # Plot SNR vs frequency for all NVs
    fig_snr, ax_snr = plt.subplots(figsize=(8, 5))
    for nv_idx in range(num_nvs):
        snrs = np.reshape(avg_snr[nv_idx], len(freqs))
        ax_snr.plot(freqs, snrs, linewidth=0.5)

    ax_snr.set_xlabel("Microwave Frequency (MHz)")
    ax_snr.set_ylabel("Signal-to-Noise Ratio (SNR)")
    ax_snr.set_title("SNR vs Frequency for All NVs")
    ax_snr.legend(fontsize="small", ncol=2)
    ax_snr.grid(True)
    plt.tight_layout()
    plt.show(block=True)
    sys.exit()
    ### snrs
    median_snr = np.median(snrs)
    print(f"median snr:{median_snr:.2f}")
    # Remove outliers from a data array using the IQR method.
    Q1 = np.percentile(snrs, 25)
    Q3 = np.percentile(snrs, 75)
    IQR = Q3 - Q1
    # lower_bound = Q1 - 2 * IQR
    # upper_bound = Q3 + 2 * IQR
    lower_bound = 0.0
    upper_bound = 0.6
    print(f"lower bound:{lower_bound}")
    print(f"upper_bound:{upper_bound}")
    # Identify and filter out outliers
    cleaned_nv_indices = [
        i for i, val in enumerate(snrs) if lower_bound <= val <= upper_bound
    ]
    outlier_indices = [
        i for i, val in enumerate(snrs) if val < lower_bound or val > upper_bound
    ]

    # cleaned_snrs = [val for val in snrs if val in cleaned_nv_indices]
    # Remove index 144 from cleaned_nv_indices first
    # indices_to_remove = [4, 144]
    # cleaned_nv_indices = [
    #     idx for idx in cleaned_nv_indices if idx not in indices_to_remove
    # ]

    cleaned_snrs = [snrs[idx] for idx in cleaned_nv_indices]
    median_snr_cleaned = np.median(cleaned_snrs)
    print(f"snrs IQR: {IQR}")
    print(f"median snr cleaned:{median_snr_cleaned}")
    print(f"Number of nvs removed : {len(outlier_indices)}")
    print(f" removed nvs : {outlier_indices}")

    print(f"Number of nvs after filtering : {len(cleaned_nv_indices)}")
    print(f"cleaned indices: {cleaned_nv_indices}")
    # return
    # Scatter plot
    plt.figure()
    plt.scatter(
        cleaned_nv_indices,
        cleaned_snrs,
        color="blue",
        marker="o",
        alpha=0.6,
        label="SNRs",
    )
    for i, (nv_index, snr) in enumerate(zip(cleaned_nv_indices, cleaned_snrs)):
        plt.annotate(
            f"{nv_index}",
            (nv_index, snr),
            textcoords="offset points",
            xytext=(0, 2),
            ha="center",
            fontsize=6,
        )
    # Add reference lines for median, Q1, and Q3
    plt.axhline(
        median_snr_cleaned,
        color="green",
        linestyle="--",
        label=f"Median SNR = {median_snr_cleaned:.3f}",
    )
    plt.axhline(
        Q1,
        color="orange",
        linestyle="--",
        label=f"Q1 = {Q1:.3f}",
    )
    plt.axhline(
        Q3,
        color="red",
        linestyle="--",
        label=f"Q3 = {Q3:.3f}",
    )
    # Add labels and legend
    plt.title(f"SNRs Across {num_nvs} Shallow NVs")
    plt.xlabel("NV Index")
    plt.ylabel("SNR")
    plt.legend(loc="upper right", fontsize=9)
    plt.grid(True, linestyle="--", alpha=0.5)
    plt.tight_layout()
    # return

    # filter_nvs = True
    filter_nvs = False
    if filter_nvs:
        # target_peak_values = [0.025, 0.068, 0.146, 0.185]
        target_peak_values = [0.068, 0.185]
        tolerance = 0.01
        # Filter indices based on proximity to target peak differences
        filtered_indices = [
            idx
            for idx, freq_diff in enumerate(center_freq_differences)
            if any(
                target - tolerance <= freq_diff <= target + tolerance
                for target in target_peak_values
            )
        ]
        # Find non-matching indices
        non_matching_indices = [
            idx
            for idx in range(len(center_freq_differences))
            if idx not in filtered_indices
        ]
        if non_matching_indices:
            print(f"Non-matching NVs: {non_matching_indices}")

        # Initialize a dictionary to store indices for each orientation
        orientation_indices = {value: [] for value in target_peak_values}

        for idx, freq_diff in enumerate(center_freq_differences):
            for target in target_peak_values:
                if target - tolerance <= freq_diff <= target + tolerance:
                    orientation_indices[target].append(idx)

        # # Save the results
        # results = {
        #     "orientation_indices": {
        #         target: {
        #             "nv_indices": indices,
        #             "count": len(indices),
        #         }
        #         for target, indices in orientation_indices.items()
        #     },
        #     "non_matching_indices": {
        #         "nv_indices": non_matching_indices,
        #         "count": len(non_matching_indices),
        #     },
        # }

        # file_name = dm.get_file_name(file_id=file_id)
        # file_path = dm.get_file_path(__file__, file_name, f"{file_id}_all_results")
        # dm.save_raw_data(results, file_path)
        avg_center_freqs = {}
        for orientation, indices in orientation_indices.items():
            if indices:
                freqs_selected_by_orienation = [center_freqs[idx] for idx in indices]
                avg_peak1 = np.median(
                    [freq[0] for freq in freqs_selected_by_orienation]
                )
                avg_peak2 = np.median(
                    [freq[1] for freq in freqs_selected_by_orienation]
                )
                avg_center_freqs[orientation] = (avg_peak1, avg_peak2)
        # Print the results
        for orientation, indices in orientation_indices.items():
            print(f"Orientation centered around {orientation} GHz:")
            print(f"NV Indices: {indices}")
            print(f"Number of NVs: {len(indices)}\n")
        print(f"All SNRs: {snrs}")
        print(f"Median SNR: {np.median(snrs)}")

        for orientation, avg_freqs in avg_center_freqs.items():
            print(f"Orientation {orientation} GHZ")
            print(f"Avearge Peak 1: {avg_freqs[0]:.6f} GHz")
            print(f"Avearge Peak 1: {avg_freqs[1]:.6f} GHz")

    else:
        filtered_indices = list(range(num_nvs))
    # filtered_indices = cleaned_nv_indices
    # filtered_indices = range(num_nvs)
    # # Filter NVs for plotting
    # mannual removal of indices
    # indices_to_remove_manually = []
    # filtered_indices = [
    #     filtered_indices[idx]
    #     for idx in range(num_nvs)
    #     if idx not in indices_to_remove_manually
    # ]
    # return
    filtered_nv_list = [nv_list[idx] for idx in filtered_indices]
    filtered_avg_counts = [avg_counts[idx] for idx in filtered_indices]
    filtered_avg_counts_ste = [avg_counts_ste[idx] for idx in filtered_indices]
    filtered_center_freqs = [center_freqs[idx] for idx in filtered_indices]
    filtered_freq_differences = [
        center_freq_differences[idx] for idx in filtered_indices
    ]
    filtered_avg_peak_widths = [avg_peak_widths[idx] for idx in filtered_indices]
    filtered_avg_peak_amplitudes = [
        avg_peak_amplitudes[idx] for idx in filtered_indices
    ]
    # filtered_contrast_list = [contrast_list[idx] for idx in filtered_indices]
    filtered_chi_squared_list = [chi_squared_list[idx] for idx in filtered_indices]
    # filtered_fitted_data = [fit_data[idx] for idx in filtered_indices]
    filtered_fitted_data = [fit_fns[idx] for idx in filtered_indices]

    # return
    # # Set plot style
    # for nv_ind in range(num_nvs):
    #     fig, ax = plt.subplots(1, 1, figsize=(8, 5))
    #     ax.plot(freqs, avg_counts[nv_ind], "o", color="steelblue")
    #     ax.plot(freqs_dense, fit_fns[nv_ind], "-", color="red")
    #     ax.set_xlabel("Frequency (GHz)")
    #     ax.set_ylabel("Norm. NV- Population")
    #     ax.set_title(f"NV Index: {nv_ind}")
    #     ax.grid(True, linestyle="--", alpha=0.6)
    #     plt.tight_layout()
    #     # plt.show()
    #     plt.show(block=True)
    # return
    # Plot filtered resonance fits
    sns.set(style="whitegrid", palette="muted")
    num_filtered_nvs = len(filtered_nv_list)
    colors = sns.color_palette("deep", num_filtered_nvs)
    num_rows = int(np.ceil(num_filtered_nvs / num_cols))
    fig_fitting, axes_fitting = plt.subplots(
        num_rows,
        num_cols,
        figsize=(num_cols * 2, num_rows * 1),
        sharex=True,
        sharey=False,
        constrained_layout=True,
    )
    axes_fitting = axes_fitting.flatten()

    for nv_idx, ax in enumerate(axes_fitting):
        if nv_idx < num_filtered_nvs:
            sns.lineplot(
                x=freqs,
                y=filtered_avg_counts[nv_idx],
                ax=ax,
                color=colors[nv_idx % len(colors)],
                lw=0,
                marker="o",
                markersize=2,
                label=f"{filtered_indices[nv_idx]}",
            )
            ax.legend(fontsize="xx-small")
            ax.errorbar(
                freqs,
                filtered_avg_counts[nv_idx],
                # yerr=filtered_avg_counts_ste[nv_idx],
                yerr=np.abs(filtered_avg_counts_ste[nv_idx]),
                fmt="none",
                ecolor="gray",
                alpha=0.6,
            )
            ax.grid(True, which="both", linestyle="--", linewidth=0.5)
            # Plot fitted data on the same subplot
            ax.plot(
                freqs_dense,
                filtered_fitted_data[nv_idx],
                "-",
                color=colors[nv_idx % len(colors)],
                label="Fit",
                lw=1,
            )
            # Y-tick labels for the leftmost column
            # if nv_idx % num_cols == 0:
            #     ax.set_yticks(ax.get_yticks())
            # else:
            #     ax.set_yticklabels([])
            ax.set_yticklabels([])
            # Set custom tick locations in x axis
            if nv_idx >= (num_rows - 1) * num_cols:  # Bottom row
                ax.set_xlabel("Frequency (GHz)")
                ax.set_xticks(np.linspace(min(freqs), max(freqs), 5))
            for col in range(num_cols):
                bottom_row_idx = num_rows * num_cols - num_cols + col
                if bottom_row_idx < len(axes_fitting):
                    ax = axes_fitting[bottom_row_idx]
                    tick_positions = np.linspace(min(freqs), max(freqs), 5)
                    ax.set_xticks(tick_positions)
                    ax.set_xticklabels(
                        [f"{tick:.2f}" for tick in tick_positions],
                        rotation=45,
                        fontsize=9,
                    )
                    ax.set_xlabel("Frequency (GHz)")
                else:
                    ax.set_xticklabels([])
            # # Check if the last row has any valid plots
            # last_row_start_idx = (num_rows - 1) * num_cols
            # last_row_indices = range(last_row_start_idx, last_row_start_idx + num_cols)
            # last_row_has_plots = any(
            #     idx < len(axes_fitting) for idx in last_row_indices
            # )

            # # Set custom tick locations and labels
            # if (
            #     not last_row_has_plots
            # ):  # Only handle the second-to-last row if the last row is empty
            #     second_last_row_start_idx = (num_rows - 2) * num_cols
            #     for col in range(num_cols):
            #         col_idx = second_last_row_start_idx + col
            #         if col_idx < len(axes_fitting):  # Ensure index is within bounds
            #             ax = axes_fitting[col_idx]
            #             tick_positions = np.linspace(min(freqs), max(freqs), 5)
            #             ax.set_xticks(tick_positions)
            #             ax.set_xticklabels(
            #                 [f"{tick:.2f}" for tick in tick_positions],
            #                 rotation=45,
            #                 fontsize=9,
            #             )
            #             ax.set_xlabel("Frequency (GHz)")

            ax.grid(True, which="both", linestyle="--", linewidth=0.5)
        else:
            ax.axis("off")
    plt.subplots_adjust(
        left=0.1, right=0.95, top=0.95, bottom=0.1, hspace=0.001, wspace=0.001
    )
    fig_fitting.text(
        -0.005,
        0.5,
        "NV$^{-}$ Population",
        va="center",
        rotation="vertical",
        fontsize=12,
    )
    # file_name = dm.get_file_name(file_id=file_id)
    fig_fitting.suptitle(f"ESR {file_id}", fontsize=16)
    # plt.tight_layout()
    # now = datetime.now()
    # date_time_str = now.strftime("%Y%m%d_%H%M%S")
    # # file_path = dm.get_file_path(__file__, file_name, f"{file_id}_{date_time_str}")
    plt.show()
    # dm.save_figure(fig_fitting, file_path)
    # plt.close(fig_fitting)
    # return

    # Plot histograms and scatter plots
    plots_data = [
        (
            "Histogram of Frequency Splitting",
            filtered_freq_differences,
            None,
            "Freq Splitting (GHz)",
            "Count",
            "teal",
            "MHz",
        ),
        (
            "ESR Freq Splitting vs Average Peak Width",
            filtered_freq_differences,
            filtered_avg_peak_widths,
            "Freq Splitting (GHz)",
            "Average Peak Width",
            "orange",
            "MHz",
        ),
        (
            "ESR Peak Freqs vs Avg Peak Amps",
            filtered_freq_differences,
            filtered_avg_peak_amplitudes,
            "Freq Splitting (GHz)",
            "Avg Peak Amp",
            "green",
            "arb. unit",
        ),
        (
            "NV Index vs Freq. Splitting.",
            list(range(len(filtered_freq_differences))),  # NV indices
            filtered_freq_differences,
            "NV Index",
            "Freq. Splitting (GHz)",
            "blue",
            "GHz",
        ),
    ]

    for title, x_data, y_data, xlabel, ylabel, color, unit in plots_data:
        kpl.init_kplotlib()
        plt.figure()
        if isinstance(y_data, list):
            plt.scatter(x_data, y_data, color=color, alpha=0.7, edgecolors="k")
            # plt.figtext(
            #     0.97,
            #     0.9,
            #     f"Median Width {np.median(y_data):.2f} {unit}",
            #     fontsize=11,
            #     ha="right",
            #     va="top",
            #     bbox=dict(
            #         facecolor="white", edgecolor="black", boxstyle="round,pad=0.3"
            #     ),
            # )
        else:
            plt.hist(x_data, bins=9, color=color, alpha=0.7, edgecolor="black")
        plt.xlabel(xlabel)
        plt.ylabel(ylabel)
        plt.title(title)
        plt.grid(True, linestyle="--", alpha=0.6)
        # file_path = dm.get_file_path(
        #     __file__, file_name, f"{file_id}_{date_time_str}_{title}"
        # )
        kpl.show()
        # dm.save_figure(fig, file_path)
        # plt.close(fig)


# def estimate_magnetic_field_direction(
#     field_splitting, gyromagnetic_ratio=28.0, threshold=0.06
# ):
#     """
#     Estimate the direction of the magnetic field based on resonance frequency splitting in NV centers,
#     and return the relative magnetic field direction in degrees for small, medium, and large splitting cases.

#     Args:
#         field_splitting: List of frequency splitting values.
#         threshold1: First threshold to classify small splitting (default: 0.12 GHz).
#         threshold2: Second threshold to classify medium splitting (default: 0.6 GHz).

#     Returns:
#         result: A dictionary containing the magnetic field directions in degrees for small, medium, and large splitting cases.
#     """
#     # Separate small, medium, and large splitting cases
#     small_splitting_nv = [split for split in field_splitting if split <= threshold]
#     # medium_splitting_nv = [split for split in field_splitting if threshold1 < split <= threshold2]
#     large_splitting_nv = [split for split in field_splitting if split > threshold]

#     # Compute average splittings for small, medium, and large splitting cases
#     avg_small_split = np.mean(small_splitting_nv) if small_splitting_nv else 0
#     # avg_medium_split = np.mean(medium_splitting_nv) if medium_splitting_nv else 0
#     avg_large_split = np.mean(large_splitting_nv) if large_splitting_nv else 0

#     # Known NV orientation vectors in the diamond lattice (for 3 NV orientations)
#     # nv_orientations = np.array([[-1, 1, 1],[1, 1, 1]]) / np.sqrt(3) #no good
#     # nv_orientations = np.array([[1, -1, 1], [1, 1, 1]]) / np.sqrt(3) #no good
#     # nv_orientations = np.array([[1, 1, -1],[1, 1, 1]]) / np.sqrt(3) #no good
#     # nv_orientations = np.array([[1, -1, 1],[-1, 1, 1]]) / np.sqrt(3) #good
#     # nv_orientations = np.array([[-1, 1, 1], [1, 1, -1]]) / np.sqrt(3) #good
#     nv_orientations = np.array([[1, -1, 1], [1, 1, -1]]) / np.sqrt(3)
#     # Initialize a result dictionary
#     avg_splitting = np.array([avg_small_split, avg_large_split])
#     # Convert splitting into an array and scale by gyromagnetic ratio
#     B_proj = avg_splitting / gyromagnetic_ratio  # Magnetic field projections in Tesla

#     # Solve the system of linear equations to estimate the magnetic field components
#     B_components, _, _, _ = np.linalg.lstsq(nv_orientations, B_proj, rcond=None)

#     # Calculate the magnitude of the magnetic field
#     B_magnitude = np.linalg.norm(B_components)

#     # Compute the angle between the magnetic field vector and each NV orientation
#     B_direction_deg = []
#     for nv_orientation in nv_orientations:
#         cos_theta = np.dot(B_components, nv_orientation) / B_magnitude
#         theta_deg = np.degrees(np.arccos(cos_theta))
#         B_direction_deg.append(theta_deg)

#     # Return the magnetic field direction in degrees and the magnitude of the magnetic field
#     print(B_direction_deg)
#     return B_direction_deg


# def calculate_magnetic_fields(
#     nv_list,
#     field_splitting,
#     zero_field_splitting=0.0,
#     gyromagnetic_ratio=28.0,
#     threshold=0.09,
# ):
#     """
#     Calculate magnetic fields for each NV center based on frequency splitting and adjust based on the magnetic field direction.

#     Args:
#         nv_list: List of NV center identifiers.
#         field_splitting: List of frequency splitting values corresponding to the NV centers.
#         zero_field_splitting: Zero-field splitting (D) in GHz.
#         gyromagnetic_ratio: Gyromagnetic ratio (28 GHz/T).
#         threshold1: First threshold to classify small splitting (default: 0.06 GHz).
#         threshold2: Second threshold to classify medium splitting (default: 0.12 GHz).

#     Returns:
#         result: A list of magnetic field values for each NV center, in the same order as nv_list.
#     """
#     # Initialize a list to store the magnetic field values, maintaining order
#     magnetic_fields = []

#     # Get magnetic field directions for small, medium, and large splitting cases
#     magnetic_field_directions = estimate_magnetic_field_direction(
#         field_splitting, threshold
#     )
#     # Extract angles for each category
#     theta_deg_small = magnetic_field_directions[0]
#     # theta_deg_medium = magnetic_field_directions[1]
#     theta_deg_large = magnetic_field_directions[1]
#     # Iterate over each NV center and its corresponding frequency splitting, maintaining the order
#     for split in field_splitting:
#         if split > threshold:
#             # Large splitting (orientation 3)
#             B_3 = (split - zero_field_splitting) / gyromagnetic_ratio
#             B_3 = abs(
#                 B_3 / np.cos(np.deg2rad(theta_deg_large))
#             )  # Adjust by direction angle for large splitting
#             magnetic_fields.append(B_3)
#         # elif threshold1 < split <= threshold2:
#         #     # Medium splitting (orientation 2)
#         #     B_2 = (split - zero_field_splitting) / gyromagnetic_ratio
#         #     B_2 = abs(B_2 / np.cos(np.deg2rad(theta_deg_medium)))  # Adjust by direction angle for medium splitting
#         #     magnetic_fields.append(B_2)
#         else:
#             # Small splitting (orientation 1)
#             B_1 = (split - zero_field_splitting) / gyromagnetic_ratio
#             B_1 = abs(
#                 B_1 / np.cos(np.deg2rad(theta_deg_small))
#             )  # Adjust by direction angle for small splitting
#             magnetic_fields.append(B_1)

#     # Return the magnetic fields in the same order as the input NV list
#     return magnetic_fields


# def estimate_magnetic_field_from_fitting(
#     nv_list,
#     field_splitting,
#     zero_field_splitting=2.87,
#     gyromagnetic_ratio=28.0,
#     threshold=0.05,
# ):
#     """
#     Estimate magnetic fields at each NV based on resonance frequency splitting.

#     Args:
#         nv_list: List of NV signatures.
#         field_splitting: Frequency splitting values.
#         zero_field_splitting: Zero-field splitting (D) in GHz.
#         gyromagnetic_ratio: Gyromagnetic ratio (28 GHz/T).
#         threshold: Threshold to classify splitting into orientations.

#     Returns:
#         magnetic_fields: Magnetic fields for each NV, reordered by NV index.
#     """
#     # Initialize a list to store magnetic fields
#     magnetic_fields = []

#     # Iterate over each NV and its frequency splitting
#     for nv_idx, split in enumerate(field_splitting):
#         if split > threshold:
#             # Large splitting (orientation 2)
#             B_2 = (split - zero_field_splitting) / gyromagnetic_ratio
#             # B_2 = abs(B_2 * np.cos(np.deg2rad(109.47)))
#             magnetic_fields.append(abs(B_2))
#         else:
#             # Small splitting (orientation 1)
#             B_1 = (split - zero_field_splitting) / gyromagnetic_ratio
#             B_1 = abs(B_1 / np.cos(np.deg2rad(109.47)))  # Adjust by angle if needed
#             magnetic_fields.append(B_1)

#     return magnetic_fields


# def remove_outliers(B_values, nv_list):
#     """
#     Remove outliers using the IQR (Interquartile Range) method and corresponding NV centers.

#     Args:
#         B_values: Array of magnetic field values.
#         nv_list: List of NV centers.

#     Returns:
#         Cleaned B_values, cleaned nv_list with outliers removed.
#     """
#     # Calculate Q1 (25th percentile) and Q3 (75th percentile)
#     Q1 = np.percentile(B_values, 25)
#     Q3 = np.percentile(B_values, 75)

#     # Calculate IQR
#     IQR = Q3 - Q1

#     # Define outlier bounds
#     lower_bound = Q1 - 1.5 * IQR
#     upper_bound = Q3 + 1.5 * IQR

#     # Filter out the outliers in B_values and corresponding nv_list
#     mask = (B_values >= lower_bound) & (B_values <= upper_bound)

#     # Return cleaned data
#     return B_values[mask], [nv for i, nv in enumerate(nv_list) if mask[i]]


# def generate_2d_magnetic_field_map_kriging(
#     nv_list, magnetic_fields, dist_conversion_factor, grid_size=100
# ):
#     """
#     Generate a 2D map of the magnetic field using Kriging interpolation.

#     Args:
#         nv_list: List of NV centers, each having 'pixel_coords' attributes.
#         magnetic_fields: Calculated magnetic fields for each NV.
#         dist_conversion_factor: Conversion factor from pixels to real-world distance (e.g., micrometers per pixel).
#         grid_size: Size of the output grid (resolution of the 2D map).

#     Returns:
#         X, Y: Coordinates of the grid.
#         Z: Interpolated magnetic field values over the grid.
#     """
#     # Convert magnetic fields from Tesla to Gauss
#     B_values = (
#         np.array(magnetic_fields) * 1e4
#     )  # Convert Tesla to Gauss (1 Tesla = 10,000 Gauss)
#     # Remove outliers and corresponding NV centers
#     B_values, nv_list = remove_outliers(B_values, nv_list)
#     # Extract NV positions (convert pixel coordinates to real-world distance)
#     x_coords = (
#         np.array([nv.coords["pixel"][0] for nv in nv_list]) * dist_conversion_factor
#     )
#     y_coords = (
#         np.array([nv.coords["pixel"][1] for nv in nv_list]) * dist_conversion_factor
#     )

#     # Create a grid for interpolation
#     x_min, x_max = min(x_coords), max(x_coords)
#     y_min, y_max = min(y_coords), max(y_coords)
#     X_grid, Y_grid = np.meshgrid(
#         np.linspace(x_min, x_max, grid_size), np.linspace(y_min, y_max, grid_size)
#     )

#     # Perform Kriging interpolation
#     kriging_interpolator = OrdinaryKriging(
#         x_coords, y_coords, B_values, variogram_model="linear"
#     )
#     Z_grid, _ = kriging_interpolator.execute(
#         "grid",
#         np.linspace(x_min, x_max, grid_size),
#         np.linspace(y_min, y_max, grid_size),
#     )
#     # Plot the 2D magnetic field map using matplotlib
#     plt.figure(figsize=(8, 6))
#     contour = plt.contourf(X_grid, Y_grid, Z_grid, levels=100, cmap="plasma")
#     plt.colorbar(contour, label="Magnetic Field (G)")

#     # for x, y in zip(x_coords, y_coords):
#     #     circle = Circle((x, y), radius=3, facecolor=None, edgecolor="lightblue")
#     #     ax.add_patch(circle)
#     # Scatter the NV positions and label their magnetic field values
#     # plt.scatter(x_coords, y_coords, edgecolor='lightblue', s=50)
#     plt.scatter(
#         x_coords, y_coords, facecolor="none", edgecolor="lightblue", s=30, linewidth=1.0
#     )
#     # plt.colorbar(scatter, label='Magnetic Field (G)')

#     # for i, (x, y, b) in enumerate(zip(x_coords, y_coords, B_values)):
#     #     plt.text(x, y, f'{b:.2f} G', fontsize=8, color='white', ha='center', va='center')

#     plt.title("2D Magnetic Field Map (Kriging Interpolation)")
#     plt.xlabel("X Position (µm)")
#     plt.ylabel("Y Position (µm)")
#     plt.xticks(np.linspace(x_min, x_max, 5))
#     plt.yticks(np.linspace(y_min, y_max, 5))
#     plt.show()

#     return X_grid, Y_grid, Z_grid

import matplotlib.pyplot as plt
import numpy as np
from matplotlib.animation import FuncAnimation, PillowWriter


def create_movie(data, output_filename="movie.gif", nv_index=0, fps=5):
    """
    Create a movie of the NV images along step indices.
    """
    # Extract img_arrays and validate
    # img_arrays = np.array(
    #     data["img_arrays"]
    # )  # Shape: [nv_ind, step_ind, height, width]

    img_arrays = data["img_arrays"]
    print("Type of img_arrays:", type(img_arrays))
    print("Contents of img_arrays:", img_arrays)

    if img_arrays.ndim != 4:
        raise ValueError(
            "img_arrays must have the structure [nv_ind, step_ind, height, width]"
        )

    num_steps = img_arrays.shape[1]

    # Set up the figure
    fig, ax = plt.subplots()
    img = ax.imshow(
        img_arrays[nv_index, 0, :, :], cmap="viridis", interpolation="nearest"
    )
    ax.set_title(f"NV {nv_index} - Step 0")
    plt.colorbar(img, ax=ax)

    # Update function for animation
    def update(frame):
        img.set_data(img_arrays[nv_index, frame, :, :])
        ax.set_title(f"NV {nv_index} - Step {frame}")
        return (img,)

    # Create animation
    ani = FuncAnimation(fig, update, frames=num_steps, interval=1000 // fps, blit=True)

    # Save as GIF
    writer = PillowWriter(fps=fps)
    ani.save(output_filename, writer=writer)
    print(f"Movie saved to {output_filename}")


def create_movie(data, output_filename="movie.gif", nv_index=0, fps=5):
    """
    Generate a movie of NV images along step indices and save it as a GIF.

    Parameters:
        data (dict): A dictionary containing the 'img_arrays' key with image data.
        output_filename (str): The path to save the output movie (GIF format).
        nv_index (int): The index of the NV center to visualize.
        fps (int): Frames per second for the movie.
    """
    # Extract img_arrays from the data dictionary
    img_arrays = data.get("img_arrays")
    if img_arrays is None:
        raise ValueError("The 'img_arrays' key is missing in the data dictionary.")

    # Validate img_arrays structure
    if not isinstance(img_arrays, np.ndarray):
        raise ValueError("img_arrays must be a numpy array.")
    if img_arrays.ndim != 4:
        raise ValueError(
            "img_arrays must have the shape [nv_ind, step_ind, height, width]."
        )

    num_steps = img_arrays.shape[1]

    # Set up the figure for visualization
    fig, ax = plt.subplots()
    img_display = ax.imshow(
        img_arrays[nv_index, 0, :, :], cmap="viridis", interpolation="nearest"
    )
    ax.set_title(f"NV {nv_index} - Step 0")
    plt.colorbar(img_display, ax=ax)

    # Define the update function for animation
    def update(frame):
        img_display.set_data(img_arrays[nv_index, frame, :, :])
        ax.set_title(f"NV {nv_index} - Step {frame}")
        return (img_display,)

    # Create the animation
    ani = FuncAnimation(fig, update, frames=num_steps, interval=1000 // fps, blit=True)

    # Save the animation as a GIF
    writer = PillowWriter(fps=fps)
    ani.save(output_filename, writer=writer)
    print(f"Movie successfully saved to {output_filename}")


if __name__ == "__main__":
    kpl.init_kplotlib()
    # file_id = 1663484946120
    # file_id = 1695092317631
    # file_id = 1698088573367
    # file_id =1699853891683
    # file_id = 1701152211845  # 50ms readout
    # file_id = 1725055024398  # 30ms readout
    # file_id = 1726476640278  # 30ms readout all variabe
    # file_id = 1729834552723  # 50ms readout mcc
    # file_id = 1732403187814  # 50ms readout 117NVs movies
    # file_id = 1768622780958  # 50ms readout 148 shallow NVs dataset 1
    # file_id = 1768928898711  # 50ms readout 148 shallow NVs dataset 2
    # file_id = 1769412747779  # 50ms readout 148 shallow NVs dataset 3
    # # file_id = 1733307847194
    # file_id = 1771614901873
    # data = dm.get_raw_data(file_id=file_id, load_npz=False, use_cache=True)
    # print(data.keys())
    # # create_movie(data, output_filename="nv_movie.gif", nv_index=0, fps=5)
    # # sys.exit()
    # # readout_duration = data["config"]["Optics"]["VirtualLasers"][
    # #     "VirtualLaserKey.WIDEFIELD_CHARGE_READOUT"
    # # ]["duration"]
    # vls = data["config"]["Optics"]["VirtualLasers"]
    # # print(vls.keys())
    # # print(f"reaout_duaration:{readout_duration}")
    # image_arrays = data["img_arrays"]
    # nv_list = data["nv_list"]
    # num_nvs = len(nv_list)
    # counts = np.array(data["counts"])[0]
    # num_nvs = len(nv_list)
    # num_steps = data["num_steps"]
    # num_runs = data["num_runs"]
    # num_reps = data["num_reps"]
    # freqs = data["freqs"]
    # adj_num_steps = num_steps // 4
    # sig_counts_0 = counts[:, :, 0:adj_num_steps, :]
    # sig_counts_1 = counts[:, :, adj_num_steps : 2 * adj_num_steps, :]
    # sig_counts = np.append(sig_counts_0, sig_counts_1, axis=3)
    # ref_counts_0 = counts[:, :, 2 * adj_num_steps : 3 * adj_num_steps, :]
    # ref_counts_1 = counts[:, :, 3 * adj_num_steps :, :]
    # ref_counts = np.empty((num_nvs, num_runs, adj_num_steps, 2 * num_reps))
    # ref_counts[:, :, :, 0::2] = ref_counts_0
    # ref_counts[:, :, :, 1::2] = ref_counts_1
    # #
    # now = datetime.now()
    # date_time_str = now.strftime("%Y%m%d_%H%M%S")
    # file_name = dm.get_file_name(file_id=file_id)
    # file_path = dm.get_file_path(__file__, file_name, f"{file_id}_{date_time_str}")

    # thresh_method = "otsu"
    # plot_nv_resonance_fits_and_residuals(
    #     nv_list,
    #     freqs,
    #     sig_counts,
    #     ref_counts,
    #     file_id,
    #     num_cols=9,
    # )
    # print(f"Plot saved to {file_path}")

    # selected_nv_indices = [5, 11, 22, 60]
    # plot_selected_nv_resonance_fits_comparison(
    #     nv_list, freqs, sig_counts, ref_counts, file_id, selected_nv_indices
    # )

    # plt.show()
    # freq_splitting = nv_resonance_splitting(nv_list, freqs, avg_counts, avg_counts_ste)

    # magnetic_fields = calculate_magnetic_fields(
    #     nv_list, field_splitting=freq_splitting, zero_field_splitting=0.0,
    #     gyromagnetic_ratio=28.0, threshold=0.09
    # )

    # # Print or visualize the magnetic fields
    # for i, B in enumerate(magnetic_fields):
    #     print(f"NV {i+1}: Magnetic Field: {B:.4f} T")

    # Generate a 2D magnetic field map
    dist_conversion_factor = 0.130
    # generate_2d_magnetic_field_map_rbf(nv_list, magnetic_fields, dist_conversion_factor, grid_size=100)
    # generate_2d_magnetic_field_map_kriging(nv_list, magnetic_fields, dist_conversion_factor, grid_size=100)

    # # List of file IDs to process
    # List of file IDs to process
    # file_ids = [1771614901873, 1771932659040]  # before pi pulse optimization
    # file_ids = [1773214393869, 1773497843179]  # uwave power 6, period 80
    # file_ids = [1779130115960, 1779242979662]  # uwave power 6dB, rabi peridod 80ns
    # file_ids = [1780148547772]  # uwave power 2dB, period 96ns
    # file_ids = [1782289026588]  # uwave power 2dB, period 96ns pulse optimization
    # file_ids = [
    #     1783133120931
    # ]  # uwave power 2dB, period 96ns pulse optimization 2 oreintation

    # rubin 140NVs
    file_ids = [1795016507394]
    file_ids = [1796261430133]
    # rubin 107NVs
    file_ids = [1801725762770, 1801943804484]

    # after remoutnig the sample
    # rubin 304NVs
    file_ids = [1803870882950]
    # rubin 154NVs
    file_ids = [1806862148858]
    # rubib 81
    file_ids = [1809016009780]
    # rubib 75
    file_ids = [1810826711017]
<<<<<<< HEAD
    # rubib 75 after change magnet position
    file_ids = [1826522639984]
=======

    # rubib 154
    file_ids = [1827020564514]
>>>>>>> 6f47eb36
    # fmt: off
    # fmt: on
    # print(len(reference_pixel_coords))
    # sys.exit()
    # Load the first dataset as a base
    combined_data = dm.get_raw_data(file_id=file_ids[0], load_npz=False, use_cache=True)
    combined_sig_counts = None
    combined_ref_counts = None

    if combined_data:
        nv_list = combined_data["nv_list"]
        freqs = combined_data["freqs"]
        num_steps = combined_data["num_steps"]
        num_reps = combined_data["num_reps"]
        num_runs = combined_data["num_runs"]
        counts = np.array(combined_data["counts"])[0]

        # # Extract pixel coordinates from nv_list
        # nv_pixel_coords = np.array([nv.coords["pixel"][:2] for nv in nv_list])
        # # Compute the index mapping by finding closest matches in pixel coordinates
        # ordered_indices = []
        # for ref_coord in reference_pixel_coords:
        #     # Find the index of the closest match
        #     distances = np.linalg.norm(nv_pixel_coords - ref_coord, axis=1)
        #     closest_index = np.argmin(distances)
        #     ordered_indices.append(closest_index)

        # # Reorder nv_list based on ordered indices
        # print(ordered_indices)
        # nv_list = [nv_list[i] for i in ordered_indices]
        # counts = counts[ordered_indices]

        adj_num_steps = num_steps // 4
        sig_counts_0 = counts[:, :, 0:adj_num_steps, :]
        sig_counts_1 = counts[:, :, adj_num_steps : 2 * adj_num_steps, :]
        combined_sig_counts = np.append(sig_counts_0, sig_counts_1, axis=3)

        ref_counts_0 = counts[:, :, 2 * adj_num_steps : 3 * adj_num_steps, :]
        ref_counts_1 = counts[:, :, 3 * adj_num_steps :, :]
        combined_ref_counts = np.empty(
            (len(nv_list), num_runs, adj_num_steps, 2 * num_reps)
        )
        combined_ref_counts[:, :, :, 0::2] = ref_counts_0
        combined_ref_counts[:, :, :, 1::2] = ref_counts_1

        # Process remaining files
        for file_id in file_ids[1:]:
            try:
                print(f"Processing file: {file_id}")
                new_data = dm.get_raw_data(
                    file_id=file_id, load_npz=False, use_cache=True
                )
                if not new_data:
                    print(f"Skipping file {file_id}: Data not found.")
                    continue

                new_counts = np.array(new_data["counts"])[0]

                new_sig_counts_0 = new_counts[:, :, 0:adj_num_steps, :]
                new_sig_counts_1 = new_counts[
                    :, :, adj_num_steps : 2 * adj_num_steps, :
                ]
                new_sig_counts = np.append(new_sig_counts_0, new_sig_counts_1, axis=3)

                new_ref_counts_0 = new_counts[
                    :, :, 2 * adj_num_steps : 3 * adj_num_steps, :
                ]
                new_ref_counts_1 = new_counts[:, :, 3 * adj_num_steps :, :]
                new_ref_counts = np.empty(
                    (len(nv_list), num_runs, adj_num_steps, 2 * num_reps)
                )
                new_ref_counts[:, :, :, 0::2] = new_ref_counts_0
                new_ref_counts[:, :, :, 1::2] = new_ref_counts_1

                # Append new data
                combined_sig_counts = np.append(
                    combined_sig_counts, new_sig_counts, axis=1
                )
                combined_ref_counts = np.append(
                    combined_ref_counts, new_ref_counts, axis=1
                )
                combined_data["num_runs"] += new_data["num_runs"]

            except Exception as e:
                print(f"Error processing file {file_id}: {e}")

        # Generate unique filename
        now = datetime.now()
        date_time_str = now.strftime("%Y%m%d_%H%M%S")
        combined_file_id = "_".join(map(str, file_ids))
        file_name = f"combined_{combined_file_id}_{date_time_str}.png"
        file_path = dm.get_file_path(__file__, "combined_plot", file_name)

        # Plot combined data
        plot_nv_resonance_fits_and_residuals(
            nv_list,
            freqs,
            combined_sig_counts,
            combined_ref_counts,
            file_id=combined_file_id,
            num_cols=7,
        )

        print(f"Combined plot saved to {file_path}")
    else:
        print("No valid data available for plotting.")

    kpl.show(block=True)<|MERGE_RESOLUTION|>--- conflicted
+++ resolved
@@ -352,6 +352,8 @@
     plt.tight_layout()
     # return
 
+    # filter_nvs = True
+    filter_nvs = False
     # filter_nvs = True
     filter_nvs = False
     if filter_nvs:
@@ -1119,14 +1121,11 @@
     file_ids = [1809016009780]
     # rubib 75
     file_ids = [1810826711017]
-<<<<<<< HEAD
+
+    # rubib 154
+    file_ids = [1827020564514]
     # rubib 75 after change magnet position
     file_ids = [1826522639984]
-=======
-
-    # rubib 154
-    file_ids = [1827020564514]
->>>>>>> 6f47eb36
     # fmt: off
     # fmt: on
     # print(len(reference_pixel_coords))
