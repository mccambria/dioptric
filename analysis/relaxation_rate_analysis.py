--- conflicted
+++ resolved
@@ -479,9 +479,5 @@
 if __name__ == '__main__':
 
     folder = 'nv0_2019_06_06_92MHz'
-<<<<<<< HEAD
-    
-=======
-
->>>>>>> 1ec789c1
+
     main(folder,  None, None,  True, offset = True)