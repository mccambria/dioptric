--- conflicted
+++ resolved
@@ -811,8 +811,4 @@
                 offset=False,
             )
 
-<<<<<<< HEAD
-    plt.show(block=True)
-=======
-        # plt.show(block=True)
->>>>>>> 0cb2ce4b
+        # plt.show(block=True)