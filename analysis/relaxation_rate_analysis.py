--- conflicted
+++ resolved
@@ -501,11 +501,7 @@
 if __name__ == '__main__':
 
     path = 'paper_data/bulk_dq/'
-<<<<<<< HEAD
-    folder = 'johnson-nv1_2019_07_24-130MHz'
-=======
     folder = 'goeppert_mayer-nv7_2019_11_27-1207MHz'
->>>>>>> eeab27b0
     path += folder
 
     gamma, ste = main(path, omega=None, omega_ste=None,
