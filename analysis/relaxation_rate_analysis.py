# -*- coding: utf-8 -*-
"""
Created on Wed Sep 4 14:52:43 2019

This analysis script will plot and evaluate the omega and gamma rates for the
modified rate equations [(0,0) - (0,1) and (1,1) - (1,-1)] for the complete
data set. It calculates a standard error of each data point based on the
statistics over the number of runs. With the standard error on each point, the
subtracted data is then fit to a single exponential. From the (0,0) - (0,1)
exponential, we extact 3*Omega from the exponent, along with the standard
error on omega from the covariance of the fit.

From the (1,1) - (1,-1) exponential, we extract (2*gamma + Omega). Using the
Omega we just found, we calculate gamma and the associated standard error
from the covariance of the fit.

-User can specify if the offset should be a free parameter or if it should be
  set to 0. All our analysis of rates has been done without offset as a free
  param.

-If a value for omega and the omega uncertainty is passed, file will just
  evaluate gamma (t=with the omega provided).


@author: agardill
"""

# %% Imports

import numpy
from numpy import exp
from scipy.optimize import curve_fit
import matplotlib.pyplot as plt
import os

import utils.tool_belt as tool_belt
from utils.tool_belt import States

# %% Constants

manual_offset_gamma = 0.0
# %% Functions

# The exponential function without an offset
def exp_eq_omega(t, rate, amp):
    return  amp * exp(- rate * t)

def exp_eq_gamma(t, rate, amp):
    return  amp * exp(- rate * t) + manual_offset_gamma

# The exponential function with an offset
def exp_eq_offset(t, rate, amp, offset):
    return  offset + amp * exp(- rate * t)

# A function to collect folders in mass analysis
def get_folder_list(keyword):
    path = 'E:/Shared drives/Kolkowitz Lab Group/nvdata/t1_double_quantum'

    folders = []

    # r=root, d=directories, f = files
    for r, d, f in os.walk(path):
        for folder in d:
                if keyword in folder:
                    folders.append(folder)

    return folders

# This function sorts the data from one folder of an experiment and passes it
# into main
def get_data_lists(folder_name):
    # Get the file list from this folder
    file_list = tool_belt.get_file_list(folder_name, '.txt')

    # Define booleans to be used later in putting data into arrays in the
    # correct order. This was mainly put in place for older data where we
    # took measurements in an inconsistent way (unlike we are now)
    zero_zero_bool = False
    zero_plus_bool = False
    plus_plus_bool = False
    plus_minus_bool = False

    # Initially create empty lists, so that if no data is recieved, a list is
    # still returned from this function
    zero_zero_counts = []
    zero_zero_ste = []
    zero_plus_counts = []
    zero_plus_ste = []
    zero_zero_time = []
    plus_plus_counts = []
    plus_plus_ste = []
    plus_minus_counts = []
    plus_minus_ste = []
    plus_plus_time = []

    # Unpack the data

    # Unpack the data and sort into arrays. This allows multiple measurements of
    # the same type to be correctly sorted into one array
    for file in file_list:
        data = tool_belt.get_raw_data(folder_name, file[:-4])
        try:

            init_state_name = data['init_state']
            read_state_name = data['read_state']

            # older files still used 1,-1,0 convention. This will allow old
            # and new files to be evaluated
            if init_state_name == 1 or init_state_name == -1 or  \
                                    init_state_name == 0:
                high_state_name = 1
                low_state_name = -1
                zero_state_name = 0
            else:
                high_state_name = States.HIGH.name
                low_state_name = States.LOW.name
                zero_state_name = States.ZERO.name
            relaxation_time_range = numpy.array(data['relaxation_time_range'])
            num_steps = data['num_steps']

            num_runs = data['num_runs']
            sig_counts  = numpy.array(data['sig_counts'])
            ref_counts = numpy.array(data['ref_counts'])

            # Calculate time arrays in us
            min_relaxation_time, max_relaxation_time = \
                                        relaxation_time_range / 10**6
            time_array = numpy.linspace(min_relaxation_time,
                                        max_relaxation_time, num=num_steps)

            # Calculate the average signal counts over the runs, and st. error
#            print(sig_counts)
            avg_sig_counts = numpy.average(sig_counts[::], axis=0)
            ste_sig_counts = numpy.std(sig_counts[::], axis=0, ddof = 1) / numpy.sqrt(num_runs)

            # Assume reference is constant and can be approximated to one value
            avg_ref = numpy.average(ref_counts[::])

            # Divide signal by reference to get normalized counts and st error
            norm_avg_sig = avg_sig_counts / avg_ref
            norm_avg_sig_ste = ste_sig_counts / avg_ref



            # Check to see which data set the file is for, and append the data
            # to the corresponding array
            if init_state_name == zero_state_name and \
                                read_state_name == zero_state_name:
                # Check to see if data has already been added to a list for
                #this experiment. If it hasn't, then create arrays of the data.
                if zero_zero_bool == False:
                    zero_zero_counts = norm_avg_sig
                    zero_zero_ste = norm_avg_sig_ste
                    zero_zero_time = time_array

                    zero_zero_ref_max_time = max_relaxation_time
                    zero_zero_bool = True
                # If data has already been sorted for this experiment, then check
                # to see if this current data is the shorter or longer measurement,
                # and either append before or after the prexisting data
                else:

                    if max_relaxation_time > zero_zero_ref_max_time:
                        zero_zero_counts = numpy.concatenate((zero_zero_counts,
                                                        norm_avg_sig))
                        zero_zero_ste = numpy.concatenate((zero_zero_ste,
                                                        norm_avg_sig_ste))
                        zero_zero_time = numpy.concatenate((zero_zero_time, time_array))

                    elif max_relaxation_time < zero_zero_ref_max_time:
                        zero_zero_counts = numpy.concatenate((norm_avg_sig,
                                              zero_zero_counts))
                        zero_zero_ste = numpy.concatenate((norm_avg_sig_ste,
                                              zero_zero_ste))
                        zero_zero_time = numpy.concatenate((time_array, zero_zero_time))

            if init_state_name == zero_state_name and \
                                read_state_name == high_state_name:
                if zero_plus_bool == False:
                    zero_plus_counts = norm_avg_sig
                    zero_plus_ste = norm_avg_sig_ste
                    zero_plus_time = time_array

                    zero_plus_ref_max_time = max_relaxation_time
                    zero_plus_bool = True
                else:

                    if max_relaxation_time > zero_plus_ref_max_time:
                        zero_plus_counts = numpy.concatenate((zero_plus_counts,
                                                        norm_avg_sig))
                        zero_plus_ste = numpy.concatenate((zero_plus_ste,
                                                        norm_avg_sig_ste))

                        zero_plus_time = numpy.concatenate((zero_plus_time, time_array))

                    elif max_relaxation_time < zero_plus_ref_max_time:
                        zero_plus_counts = numpy.concatenate((norm_avg_sig,
                                              zero_plus_counts))
                        zero_plus_ste = numpy.concatenate((norm_avg_sig_ste,
                                              zero_plus_ste))

                        zero_plus_time = numpy.concatenate(time_array, zero_plus_time)


            if init_state_name == high_state_name and \
                                read_state_name == high_state_name:
                if plus_plus_bool == False:
                    plus_plus_counts = norm_avg_sig
                    plus_plus_ste = norm_avg_sig_ste
                    plus_plus_time = time_array

                    plus_plus_ref_max_time = max_relaxation_time
                    plus_plus_bool = True
                else:

                    if max_relaxation_time > plus_plus_ref_max_time:
                        plus_plus_counts = numpy.concatenate((plus_plus_counts,
                                                        norm_avg_sig))
                        plus_plus_ste = numpy.concatenate((plus_plus_ste,
                                                        norm_avg_sig_ste))
                        plus_plus_time = numpy.concatenate((plus_plus_time, time_array))

                    elif max_relaxation_time < plus_plus_ref_max_time:
                        plus_plus_counts = numpy.concatenate((norm_avg_sig,
                                                          plus_plus_counts))
                        plus_plus_ste = numpy.concatenate((norm_avg_sig_ste,
                                                          plus_plus_ste))
                        plus_plus_time = numpy.concatenate((time_array, plus_plus_time))

            if init_state_name == high_state_name and \
                                read_state_name == low_state_name:
                # We will want to put the MHz splitting in the file metadata
                uwave_freq_init = data['uwave_freq_init']
                uwave_freq_read = data['uwave_freq_read']

                if plus_minus_bool == False:
                    plus_minus_counts = norm_avg_sig
                    plus_minus_ste = norm_avg_sig_ste
                    plus_minus_time = time_array

                    plus_minus_ref_max_time = max_relaxation_time
                    plus_minus_bool = True
                else:

                    if max_relaxation_time > plus_minus_ref_max_time:
                        plus_minus_counts = numpy.concatenate((plus_minus_counts,
                                                        norm_avg_sig))
                        plus_minus_ste = numpy.concatenate((plus_minus_ste,
                                                        norm_avg_sig_ste))
                        plus_minus_time = numpy.concatenate((plus_minus_time, time_array))


                    elif max_relaxation_time < plus_minus_ref_max_time:
                        plus_minus_counts = numpy.concatenate((norm_avg_sig,
                                              plus_minus_counts))
                        plus_minus_ste = numpy.concatenate((norm_avg_sig_ste,
                                              plus_minus_ste))
                        plus_minus_time = numpy.concatenate((time_array, plus_minus_time))


                splitting_MHz = abs(uwave_freq_init - uwave_freq_read) * 10**3

        except Exception:
            print('Skipping {}'.format(str(file)))
            continue

    omega_exp_list = [zero_zero_counts, zero_zero_ste, \
                      zero_plus_counts, zero_plus_ste, \
                      zero_zero_time]
    gamma_exp_list = [plus_plus_counts, plus_plus_ste,  \
                      plus_minus_counts, plus_minus_ste, \
                      plus_plus_time]
    return omega_exp_list, gamma_exp_list, num_runs, splitting_MHz
# %% Main

def main(folder_name, omega = None, omega_ste = None, doPlot = False, offset = True):

    # Get the file list from the folder
    omega_exp_list, gamma_exp_list, \
                num_runs, splitting_MHz  = get_data_lists(folder_name)

    # %% Fit the data

    if doPlot:
        fig, axes_pack = plt.subplots(1, 2, figsize=(17, 8))
        fig.set_tight_layout(True)

    omega_fit_failed = False
    gamma_fit_failed = False

    # If omega value is passed into the function, skip the omega fitting.
    if omega is not None and omega_ste is not None:
        omega_opti_params = numpy.array([None])
        zero_relaxation_counts = numpy.array([None])
        zero_relaxation_ste = numpy.array([None])
        zero_zero_time = numpy.array([None])
    else:
        #Fit to the (0,0) - (0,1) data to find Omega

        zero_zero_counts = omega_exp_list[0]
        zero_zero_ste = omega_exp_list[1]
        zero_plus_counts = omega_exp_list[2]
        zero_plus_ste = omega_exp_list[3]
        zero_zero_time = omega_exp_list[4]

        zero_relaxation_counts =  zero_zero_counts - zero_plus_counts
        zero_relaxation_ste = numpy.sqrt(zero_zero_ste**2 + zero_plus_ste**2)

        init_params_list = [1.0, 0.4]

        try:
            if offset:
                init_params_list.append(0)
                init_params = tuple(init_params_list)
                omega_opti_params, cov_arr = curve_fit(exp_eq_offset, zero_zero_time,
                                             zero_relaxation_counts, p0 = init_params,
                                             sigma = zero_relaxation_ste,
                                             absolute_sigma=True)

            else:
                init_params = tuple(init_params_list)
                omega_opti_params, cov_arr = curve_fit(exp_eq_omega, zero_zero_time,
                                             zero_relaxation_counts, p0 = init_params,
                                             sigma = zero_relaxation_ste,
                                             absolute_sigma=True)

        except Exception:

            omega_fit_failed = True

            if doPlot:
                ax = axes_pack[0]
                ax.errorbar(zero_zero_time, zero_relaxation_counts,
                            yerr = zero_relaxation_ste,
                            label = 'data', fmt = 'o', color = 'blue')
                ax.set_xlabel('Relaxation time (ms)')
                ax.set_ylabel('Normalized signal Counts')
                ax.set_title('(0,0) - (0,+1)')
                ax.legend()

        if not omega_fit_failed:
            # Calculate omega nad its ste
            omega = omega_opti_params[0] / 3.0
            omega_ste = numpy.sqrt(cov_arr[0,0]) / 3.0

            print('Omega: {} +/- {} kHz'.format('%.3f'%omega,
                      '%.3f'%omega_ste))
            # Plotting the data
            if doPlot:
                zero_time_linspace = numpy.linspace(0, zero_zero_time[-1], num=1000)
                ax = axes_pack[0]
                ax.errorbar(zero_zero_time, zero_relaxation_counts,
                            yerr = zero_relaxation_ste,
                            label = 'data', fmt = 'o', color = 'blue')
                if offset:
                    ax.plot(zero_time_linspace,
                        exp_eq_offset(zero_time_linspace, *omega_opti_params),
                        'r', label = 'fit')
                else:
                    ax.plot(zero_time_linspace,
                        exp_eq_omega(zero_time_linspace, *omega_opti_params),
                        'r', label = 'fit')
                ax.set_xlabel('Relaxation time (ms)')
                ax.set_ylabel('Normalized signal Counts')
                ax.set_title('(0,0) - (0,-1)')  # MCC
                # ax.set_title('(0,0) - (0,+1)')
                ax.legend()
                text = r'$\Omega = $ {} $\pm$ {} kHz'.format('%.3f'%omega,
                      '%.3f'%omega_ste)

                props = dict(boxstyle="round", facecolor="wheat", alpha=0.5)
                ax.text(0.55, 0.9, text, transform=ax.transAxes, fontsize=12,
                        verticalalignment='top', bbox=props)

    # %% Fit to the (1,1) - (1,-1) data to find Gamma, only if Omega waas able
    # to fit

    plus_plus_counts = gamma_exp_list[0]
    plus_plus_ste = gamma_exp_list[1]
    plus_minus_counts = gamma_exp_list[2]
    plus_minus_ste = gamma_exp_list[3]
    plus_plus_time = gamma_exp_list[4]

    # Define the counts for the plus relaxation equation
    plus_relaxation_counts =  plus_plus_counts - plus_minus_counts
    plus_relaxation_ste = numpy.sqrt(plus_plus_ste**2 + plus_minus_ste**2)

    init_params_list = [2*omega, 0.40]
    try:
        if offset:

            init_params_list.append(0)
            init_params = tuple(init_params_list)
            gamma_opti_params, cov_arr = curve_fit(exp_eq_offset,
                             plus_plus_time, plus_relaxation_counts,
                             p0 = init_params, sigma = plus_relaxation_ste,
                             absolute_sigma=True)


        else:
            init_params = tuple(init_params_list)
            gamma_opti_params, cov_arr = curve_fit(exp_eq_gamma,
                             plus_plus_time, plus_relaxation_counts,
                             p0 = init_params, sigma = plus_relaxation_ste,
                             absolute_sigma=True)

    except Exception:
        gamma_fit_failed = True

        if doPlot:
            ax = axes_pack[1]
            ax.errorbar(plus_plus_time, plus_relaxation_counts,
                    yerr = plus_relaxation_ste,
                    label = 'data', fmt = 'o', color = 'blue')
            ax.set_xlabel('Relaxation time (ms)')
            ax.set_ylabel('Normalized signal Counts')
            ax.set_title('(-1,-1) - (-1,+1)')

    if not gamma_fit_failed:

        # Calculate gamma and its ste
        gamma = (gamma_opti_params[0] - omega)/ 2.0
        gamma_ste = 0.5 * numpy.sqrt(cov_arr[0,0]+omega_ste**2)

        print('Gamma: {} +/- {} kHz'.format('%.3f'%gamma,
                  '%.3f'%gamma_ste))

        # Plotting
        if doPlot:
            plus_time_linspace = numpy.linspace(0, plus_plus_time[-1], num=1000)
            ax = axes_pack[1]
            ax.errorbar(plus_plus_time, plus_relaxation_counts,
                    yerr = plus_relaxation_ste,
                    label = 'data', fmt = 'o', color = 'blue')
            if offset:
                ax.plot(plus_time_linspace,
                    exp_eq_offset(plus_time_linspace, *gamma_opti_params),
                    'r', label = 'fit')
            else:
                ax.plot(plus_time_linspace,
                    exp_eq_gamma(plus_time_linspace, *gamma_opti_params),
                    'r', label = 'fit')
            ax.set_xlabel('Relaxation time (ms)')
            ax.set_ylabel('Normalized signal Counts')
            ax.set_title('(-1,-1) - (-1,+1)')
            ax.legend()
            text = r'$\gamma = $ {} $\pm$ {} kHz'.format('%.3f'%gamma,
                  '%.3f'%gamma_ste)
#            ax.set_xlim([-0.001, 0.05])

            props = dict(boxstyle='round', facecolor='wheat', alpha=0.5)
            ax.text(0.55, 0.90, text, transform=ax.transAxes, fontsize=12,
                    verticalalignment='top', bbox=props)
    if doPlot:
        fig.canvas.draw()
        fig.canvas.flush_events()

        # Saving the data

        data_dir='E:/Shared drives/Kolkowitz Lab Group/nvdata'

        time_stamp = tool_belt.get_time_stamp()
        raw_data = {'time_stamp': time_stamp,
                    'splitting_MHz': splitting_MHz,
                    'splitting_MHz-units': 'MHz',
#                    'offset_free_param?': offset,
                    'manual_offset_gamma': manual_offset_gamma,
                    'omega': omega,
                    'omega-units': 'kHz',
                    'omega_ste': omega_ste,
                    'omega_ste-units': 'khz',
                    'gamma': gamma,
                    'gamma-units': 'kHz',
                    'gamma_ste': gamma_ste,
                    'gamma_ste-units': 'khz',
                    'zero_relaxation_counts': zero_relaxation_counts.tolist(),
                    'zero_relaxation_counts-units': 'counts',
                    'zero_relaxation_ste': zero_relaxation_ste.tolist(),
                    'zero_relaxation_ste-units': 'counts',
                    'zero_zero_time': zero_zero_time.tolist(),
                    'zero_zero_time-units': 'ms',
                    'plus_relaxation_counts': plus_relaxation_counts.tolist(),
                    'plus_relaxation_counts-units': 'counts',
                    'plus_relaxation_ste': plus_relaxation_ste.tolist(),
                    'plus_relaxation_ste-units': 'counts',
                    'plus_plus_time': plus_plus_time.tolist(),
                    'plus_plus_time-units': 'ms',
                    'omega_opti_params': omega_opti_params.tolist(),
                    'gamma_opti_params': gamma_opti_params.tolist(),
                    }

        file_name = '{}MHz_splitting_rate_analysis'.format(round(splitting_MHz))
        file_path = '{}/{}/{}'.format(data_dir, folder_name, file_name)
        tool_belt.save_raw_data(raw_data, file_path)
        tool_belt.save_figure(fig, file_path)

        return gamma, gamma_ste
# %% Run the file

if __name__ == '__main__':

    path = 'pc_hahn\\branch_cryo-setup\\t1_double_quantum\\data_collections\\'
<<<<<<< HEAD
    folder = 'johnson-nv14_2021_02_26-33MHz-200K'
    path += folder

    gamma, ste = main(path, omega=0.008, omega_ste=0.0,
=======
    folder = 'johnson-nv14_2021_02_26-33MHz-225K'
    path += folder

    gamma, ste = main(path, omega=0.0152, omega_ste=0.0,
>>>>>>> 4483a8d0
                      doPlot=True, offset=False)<|MERGE_RESOLUTION|>--- conflicted
+++ resolved
@@ -500,15 +500,8 @@
 if __name__ == '__main__':
 
     path = 'pc_hahn\\branch_cryo-setup\\t1_double_quantum\\data_collections\\'
-<<<<<<< HEAD
-    folder = 'johnson-nv14_2021_02_26-33MHz-200K'
-    path += folder
-
-    gamma, ste = main(path, omega=0.008, omega_ste=0.0,
-=======
     folder = 'johnson-nv14_2021_02_26-33MHz-225K'
     path += folder
 
     gamma, ste = main(path, omega=0.0152, omega_ste=0.0,
->>>>>>> 4483a8d0
                       doPlot=True, offset=False)