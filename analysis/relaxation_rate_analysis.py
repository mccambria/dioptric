--- conflicted
+++ resolved
@@ -745,17 +745,11 @@
 
     # est_omega = omega_calc(temp)
     # est_gamma = gamma_calc(temp)
-<<<<<<< HEAD
     # # print('good times in ms')
     # # print('Omega: {}'.format(4000/(3*est_omega)))
     # # print('gamma: {}'.format(4000/(2*est_gamma + est_omega)))
     # print('Omega: {}'.format(est_omega))
     # print('gamma: {}'.format(est_gamma))
-=======
-    # print('good times in ms')
-    # print('Omega: {}'.format(4000/(3*est_omega)))
-    # print('gamma: {}'.format(4000/(2*est_gamma + est_omega)))
->>>>>>> 6a0c54e8
 
     plt.ion()
 
