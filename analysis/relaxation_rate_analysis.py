--- conflicted
+++ resolved
@@ -514,16 +514,7 @@
 #            continue
 
 
-<<<<<<< HEAD
     folder = 'nv2_2019_04_30_15MHz'
-=======
->>>>>>> 7935f7e8
-
-    folder = 'nv0_2019_06_27_23MHz'
-
-<<<<<<< HEAD
-    main(folder,  None, None,  True, offset = True)
-=======
+
     # folder_name, omega, omega_std, doPlot, offset
     main(folder,  None, None,  True, offset = False)
->>>>>>> 7935f7e8
