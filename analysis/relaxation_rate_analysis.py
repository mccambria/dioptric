# -*- coding: utf-8 -*-
"""
Created on Wed Sep 4 14:52:43 2019

This analysis script will plot and evaluate the omega and gamma rates for the
modified rate equations [(0,0) - (0,1) and (1,1) - (1,-1)] for the complete
data set. It calculates a standard error of each data point based on the
statistics over the number of runs. With the standard error on each point, the
subtracted data is then fit to a single exponential. From the (0,0) - (0,1)
exponential, we extact 3*Omega from the exponent, along with the standard
error on omega from the covariance of the fit.

From the (1,1) - (1,-1) exponential, we extract (2*gamma + Omega). Using the
Omega we just found, we calculate gamma and the associated standard error
from the covariance of the fit.

-User can specify if the offset should be a free parameter or if it should be
  set to 0. All our analysis of rates has been done without offset as a free
  param.

-If a value for omega and the omega uncertainty is passed, file will just
  evaluate gamma (t=with the omega provided).


@author: agardill
"""

# %% Imports

import numpy
from numpy import exp
from scipy.optimize import curve_fit
import matplotlib.pyplot as plt
import os

import utils.tool_belt as tool_belt
from utils.tool_belt import States
from figures.relaxation_temp_dependence.revision1.orbach import omega_calc
from figures.relaxation_temp_dependence.revision1.orbach import gamma_calc

# %% Constants

manual_offset_gamma = 0.00
# %% Functions

# The exponential function without an offset
def exp_eq_omega(t, rate, amp):
    return  amp * exp(- rate * t)

def exp_eq_gamma(t, rate, amp):
    return  amp * exp(- rate * t) + manual_offset_gamma

def biexp(t, omega, rate1, amp1, amp2):
    return  amp1 * exp(-rate1*t) + amp2 #* exp(-3*omega*t)

# The exponential function with an offset
def exp_eq_offset(t, rate, amp, offset):
    return  offset + amp * exp(- rate * t)

# A function to collect folders in mass analysis
def get_folder_list(keyword):
    path = 'E:/Shared drives/Kolkowitz Lab Group/nvdata/t1_double_quantum'

    folders = []

    # r=root, d=directories, f = files
    for r, d, f in os.walk(path):
        for folder in d:
                if keyword in folder:
                    folders.append(folder)

    return folders

# This function sorts the data from one folder of an experiment and passes it
# into main
def get_data_lists(folder_name):
    # Get the file list from this folder
    file_list = tool_belt.get_file_list(folder_name, '.txt')

    # Define booleans to be used later in putting data into arrays in the
    # correct order. This was mainly put in place for older data where we
    # took measurements in an inconsistent way (unlike we are now)
    zero_zero_bool = False
    zero_plus_bool = False
    plus_plus_bool = False
    plus_minus_bool = False

    # Initially create empty lists, so that if no data is recieved, a list is
    # still returned from this function
    zero_zero_counts = []
    zero_zero_ste = []
    zero_plus_counts = []
    zero_plus_ste = []
    zero_zero_time = []
    plus_plus_counts = []
    plus_plus_ste = []
    plus_minus_counts = []
    plus_minus_ste = []
    plus_plus_time = []

    # Unpack the data

    # Unpack the data and sort into arrays. This allows multiple measurements of
    # the same type to be correctly sorted into one array
    for file in file_list:
        data = tool_belt.get_raw_data(file[:-4], folder_name)
        try:

            init_state_name = data['init_state']
            read_state_name = data['read_state']

            # older files still used 1,-1,0 convention. This will allow old
            # and new files to be evaluated
            if init_state_name == 1 or init_state_name == -1 or  \
                                    init_state_name == 0:
                high_state_name = 1
                low_state_name = -1
                zero_state_name = 0
            else:
                high_state_name = States.HIGH.name
                low_state_name = States.LOW.name
                zero_state_name = States.ZERO.name
            relaxation_time_range = numpy.array(data['relaxation_time_range'])
            num_steps = data['num_steps']

            num_runs = data['num_runs']
            sig_counts  = numpy.array(data['sig_counts'])
            ref_counts = numpy.array(data['ref_counts'])

            # Calculate time arrays in us
            min_relaxation_time, max_relaxation_time = \
                                        relaxation_time_range / 10**6
            time_array = numpy.linspace(min_relaxation_time,
                                        max_relaxation_time, num=num_steps)

            # Calculate the average signal counts over the runs, and st. error
#            print(sig_counts)
            avg_sig_counts = numpy.average(sig_counts[:num_runs], axis=0)
            ste_sig_counts = numpy.std(sig_counts[:num_runs], axis=0, ddof = 1) / numpy.sqrt(num_runs)

            # Assume reference is constant and can be approximated to one value
            avg_ref = numpy.average(ref_counts[:num_runs])

            # Divide signal by reference to get normalized counts and st error
            norm_avg_sig = avg_sig_counts / avg_ref
            norm_avg_sig_ste = ste_sig_counts / avg_ref



            # Check to see which data set the file is for, and append the data
            # to the corresponding array
            if init_state_name == zero_state_name and \
                                read_state_name == zero_state_name:
                # Check to see if data has already been added to a list for
                #this experiment. If it hasn't, then create arrays of the data.
                if zero_zero_bool == False:
                    zero_zero_counts = norm_avg_sig
                    zero_zero_ste = norm_avg_sig_ste
                    zero_zero_time = time_array

                    zero_zero_ref_max_time = max_relaxation_time
                    zero_zero_bool = True
                # If data has already been sorted for this experiment, then check
                # to see if this current data is the shorter or longer measurement,
                # and either append before or after the prexisting data
                else:

                    if max_relaxation_time > zero_zero_ref_max_time:
                        zero_zero_counts = numpy.concatenate((zero_zero_counts,
                                                        norm_avg_sig))
                        zero_zero_ste = numpy.concatenate((zero_zero_ste,
                                                        norm_avg_sig_ste))
                        zero_zero_time = numpy.concatenate((zero_zero_time, time_array))

                    elif max_relaxation_time < zero_zero_ref_max_time:
                        zero_zero_counts = numpy.concatenate((norm_avg_sig,
                                              zero_zero_counts))
                        zero_zero_ste = numpy.concatenate((norm_avg_sig_ste,
                                              zero_zero_ste))
                        zero_zero_time = numpy.concatenate((time_array, zero_zero_time))


            # if init_state_name == zero_state_name and \
            #                     read_state_name == high_state_name:
            # if init_state_name == zero_state_name and \
            #                     read_state_name == low_state_name:
            if (init_state_name == zero_state_name and read_state_name == high_state_name) or \
                (init_state_name == zero_state_name and read_state_name == low_state_name):
                if zero_plus_bool == False:
                    zero_plus_counts = norm_avg_sig
                    zero_plus_ste = norm_avg_sig_ste
                    zero_plus_time = time_array

                    zero_plus_ref_max_time = max_relaxation_time
                    zero_plus_bool = True
                else:

                    if max_relaxation_time > zero_plus_ref_max_time:
                        zero_plus_counts = numpy.concatenate((zero_plus_counts,
                                                        norm_avg_sig))
                        zero_plus_ste = numpy.concatenate((zero_plus_ste,
                                                        norm_avg_sig_ste))

                        zero_plus_time = numpy.concatenate((zero_plus_time, time_array))

                    elif max_relaxation_time < zero_plus_ref_max_time:
                        zero_plus_counts = numpy.concatenate((norm_avg_sig,
                                              zero_plus_counts))
                        zero_plus_ste = numpy.concatenate((norm_avg_sig_ste,
                                              zero_plus_ste))

                        zero_plus_time = numpy.concatenate(time_array, zero_plus_time)


            # if (init_state_name == high_state_name) and \
            #     (read_state_name == high_state_name):
            # if (init_state_name == low_state_name) and \
            #     (read_state_name == low_state_name):
            if (init_state_name == high_state_name and read_state_name == high_state_name) or \
                (init_state_name == low_state_name and read_state_name == low_state_name):
                if plus_plus_bool == False:
                    plus_plus_counts = norm_avg_sig
                    plus_plus_ste = norm_avg_sig_ste
                    plus_plus_time = time_array

                    plus_plus_ref_max_time = max_relaxation_time
                    plus_plus_bool = True
                else:

                    if max_relaxation_time > plus_plus_ref_max_time:
                        plus_plus_counts = numpy.concatenate((plus_plus_counts,
                                                        norm_avg_sig))
                        plus_plus_ste = numpy.concatenate((plus_plus_ste,
                                                        norm_avg_sig_ste))
                        plus_plus_time = numpy.concatenate((plus_plus_time, time_array))

                    elif max_relaxation_time < plus_plus_ref_max_time:
                        plus_plus_counts = numpy.concatenate((norm_avg_sig,
                                                          plus_plus_counts))
                        plus_plus_ste = numpy.concatenate((norm_avg_sig_ste,
                                                          plus_plus_ste))
                        plus_plus_time = numpy.concatenate((time_array, plus_plus_time))

            # if init_state_name == high_state_name and \
            #                     read_state_name == low_state_name:
            # if init_state_name == low_state_name and \
            #                     read_state_name == high_state_name:
            if (init_state_name == high_state_name and read_state_name == low_state_name) or \
                (init_state_name == low_state_name and read_state_name == high_state_name):
                # We will want to put the MHz splitting in the file metadata
                uwave_freq_init = data['uwave_freq_init']
                uwave_freq_read = data['uwave_freq_read']

                if plus_minus_bool == False:
                    plus_minus_counts = norm_avg_sig
                    plus_minus_ste = norm_avg_sig_ste
                    plus_minus_time = time_array

                    plus_minus_ref_max_time = max_relaxation_time
                    plus_minus_bool = True
                else:

                    if max_relaxation_time > plus_minus_ref_max_time:
                        plus_minus_counts = numpy.concatenate((plus_minus_counts,
                                                        norm_avg_sig))
                        plus_minus_ste = numpy.concatenate((plus_minus_ste,
                                                        norm_avg_sig_ste))
                        plus_minus_time = numpy.concatenate((plus_minus_time, time_array))


                    elif max_relaxation_time < plus_minus_ref_max_time:
                        plus_minus_counts = numpy.concatenate((norm_avg_sig,
                                              plus_minus_counts))
                        plus_minus_ste = numpy.concatenate((norm_avg_sig_ste,
                                              plus_minus_ste))
                        plus_minus_time = numpy.concatenate((time_array, plus_minus_time))


                splitting_MHz = abs(uwave_freq_init - uwave_freq_read) * 10**3

        except Exception:
            print('Skipping {}'.format(str(file)))
            continue
    splitting_MHz = 232
    omega_exp_list = [zero_zero_counts, zero_zero_ste, \
                      zero_plus_counts, zero_plus_ste, \
                      zero_zero_time]
    gamma_exp_list = [plus_plus_counts, plus_plus_ste,  \
                      plus_minus_counts, plus_minus_ste, \
                      plus_plus_time]
    return omega_exp_list, gamma_exp_list, num_runs, splitting_MHz
# %% Main

def main(path, folder, omega = None, omega_ste = None, doPlot = False, offset = True):

    slow = True

    path_folder = path + folder
    # Get the file list from the folder
    omega_exp_list, gamma_exp_list, \
                num_runs, splitting_MHz  = get_data_lists(path_folder)

    # %% Fit the data

    if doPlot:
        fig, axes_pack = plt.subplots(1, 2, figsize=(17, 8))
        fig.set_tight_layout(True)

    omega_fit_failed = False
    gamma_fit_failed = False

    ax = None

    # If omega value is passed into the function, skip the omega fitting.
    if omega is not None and omega_ste is not None:
        omega_opti_params = numpy.array([None])
        zero_relaxation_counts = numpy.array([None])
        zero_relaxation_ste = numpy.array([None])
        zero_zero_time = numpy.array([None])
    else:
        #Fit to the (0,0) - (0,1) data to find Omega

        zero_zero_counts = omega_exp_list[0]
        zero_zero_ste = omega_exp_list[1]
        zero_plus_counts = omega_exp_list[2]
        zero_plus_ste = omega_exp_list[3]
        zero_zero_time = omega_exp_list[4]
        zero_relaxation_counts =  zero_zero_counts - zero_plus_counts
        zero_relaxation_ste = numpy.sqrt(zero_zero_ste**2 + zero_plus_ste**2)

        if slow:
            init_params_list = [0.24/1000, 0.16]
        else:
            init_params_list = [0.1, 0.3]

        try:
            if offset:
                init_params_list.append(0)
                init_params = tuple(init_params_list)
                omega_opti_params, cov_arr = curve_fit(exp_eq_offset, zero_zero_time,
                                             zero_relaxation_counts, p0 = init_params,
                                             sigma = zero_relaxation_ste,
                                             absolute_sigma=True)

            else:
                init_params = tuple(init_params_list)
                omega_opti_params, cov_arr = curve_fit(exp_eq_omega, zero_zero_time,
                                             zero_relaxation_counts, p0 = init_params,
                                             sigma = zero_relaxation_ste,
                                             absolute_sigma=True)
                # if slow:
                #     omega_opti_params = numpy.array(init_params)
                #     cov_arr = numpy.array([[0,0],[0,0]])

            # MCC
            print(omega_opti_params)

        except Exception:

            omega_fit_failed = True

            if doPlot:
                ax = axes_pack[0]
                ax.errorbar(zero_zero_time, zero_relaxation_counts,
                            yerr = zero_relaxation_ste,
                            label = 'data', fmt = 'o', color = 'blue')
                ax.set_xlabel('Relaxation time (ms)')
                ax.set_ylabel('Normalized signal Counts')
                ax.legend()

        if not omega_fit_failed:
            # Calculate omega nad its ste
            omega = omega_opti_params[0] / 3.0
            omega_ste = numpy.sqrt(cov_arr[0,0]) / 3.0

            print('Omega: {} +/- {} s^-1'.format('%.3f'%(omega*1000),
                      '%.3f'%(omega_ste*1000)))
            # Plotting the data
            if doPlot:
                zero_time_linspace = numpy.linspace(0, zero_zero_time[-1], num=1000)
                ax = axes_pack[0]
                ax.errorbar(zero_zero_time, zero_relaxation_counts,
                            yerr = zero_relaxation_ste,
                            label = 'data', fmt = 'o', color = 'blue')
                if offset:
                    ax.plot(zero_time_linspace,
                        exp_eq_offset(zero_time_linspace, *omega_opti_params),
                        'r', label = 'fit')
                else:
                    ax.plot(zero_time_linspace,
                        exp_eq_omega(zero_time_linspace, *omega_opti_params),
                        'r', label = 'fit')
                ax.set_xlabel('Relaxation time (ms)')
                ax.set_ylabel('Normalized signal Counts')
                ax.legend()
                units = r's$^{-1}$'
                text = r'$\Omega = $ {} $\pm$ {} {}'.format('%.3f'%(omega*1000),
                      '%.3f'%(omega_ste*1000), units)

                props = dict(boxstyle="round", facecolor="wheat", alpha=0.5)
                ax.text(0.55, 0.9, text, transform=ax.transAxes, fontsize=12,
                        verticalalignment='top', bbox=props)

    if ax is not None:
        ax.set_title('Omega')
        # ax.set_title('(0,0) - (0,-1)')
        # ax.set_title('(0,0) - (0,+1)')

    # %% Fit to the (1,1) - (1,-1) data to find Gamma, only if Omega waas able
    # to fit

    plus_plus_counts = gamma_exp_list[0]
    plus_plus_ste = gamma_exp_list[1]
    plus_minus_counts = gamma_exp_list[2]
    plus_minus_ste = gamma_exp_list[3]
    plus_plus_time = gamma_exp_list[4]

    # Define the counts for the plus relaxation equation
    plus_relaxation_counts =  plus_plus_counts - plus_minus_counts
    plus_relaxation_ste = numpy.sqrt(plus_plus_ste**2 + plus_minus_ste**2)

    # Skip values at t=0 to get rid of pi pulse decoherence systematic
    # See wiki March 31st, 2021
    inds_to_remove = []
    for ind in range(len(plus_plus_time)):
        t = plus_plus_time[ind]
        if t == 0:
            inds_to_remove.append(ind)
    plus_plus_time = numpy.delete(plus_plus_time, inds_to_remove)
    plus_relaxation_counts = numpy.delete(plus_relaxation_counts, inds_to_remove)
    plus_relaxation_ste = numpy.delete(plus_relaxation_ste, inds_to_remove)

    if slow:
        init_params_list = [3*omega, 0.16]
    else:
        init_params_list = [2*omega, 0.40]

    try:
        if offset:

            init_params_list.append(0)
            init_params = tuple(init_params_list)
            gamma_opti_params, cov_arr = curve_fit(exp_eq_offset,
                             plus_plus_time, plus_relaxation_counts,
                             p0 = init_params, sigma = plus_relaxation_ste,
                             absolute_sigma=True)


        else:
            # MCC
            init_params = tuple(init_params_list)
            gamma_fit_func = exp_eq_gamma
            gamma_opti_params, cov_arr = curve_fit(exp_eq_gamma,
                              plus_plus_time, plus_relaxation_counts,
                              p0 = init_params, sigma = plus_relaxation_ste,
                              absolute_sigma=True)
            # init_params = (0.22, 0.17, 0.0)
            # gamma_fit_func = lambda t, rate1, amp1, amp2: biexp(t, omega, rate1, amp1, amp2)
            # gamma_opti_params, cov_arr = curve_fit(gamma_fit_func,
            #                   plus_plus_time, plus_relaxation_counts,
            #                   p0 = init_params, sigma = plus_relaxation_ste,
            #                   absolute_sigma=True)
            # print(gamma_opti_params)
            # gamma_opti_params = numpy.array([0.0,0.0,0])
            # cov_arr = numpy.array([[0,0,0],[0,0,0],[0,0,0]])
            # if slow:
            #     gamma_opti_params = numpy.array(init_params)
            #     cov_arr = numpy.array([[0,0],[0,0]])

        # MCC
        print(gamma_opti_params)

    except Exception as e:
        gamma_fit_failed = True
        print(e)

        if doPlot:
            ax = axes_pack[1]
            ax.errorbar(plus_plus_time, plus_relaxation_counts,
                    yerr = plus_relaxation_ste,
                    label = 'data', fmt = 'o', color = 'blue')
            ax.set_xlabel('Relaxation time (ms)')
            ax.set_ylabel('Normalized signal Counts')

    if not gamma_fit_failed:

        # Calculate gamma and its ste
        gamma = (gamma_opti_params[0] - omega)/ 2.0
        gamma_ste = 0.5 * numpy.sqrt(cov_arr[0,0]+omega_ste**2)

        # Test MCC
        # gamma = 0.070
        # gamma_opti_params[0] = (2 * gamma) + omega
        # gamma_opti_params[1] = 0.20

        print('gamma: {} +/- {} s^-1'.format('%.3f'%(gamma*1000),
                  '%.3f'%(gamma_ste*1000)))

        # Plotting
        if doPlot:
            plus_time_linspace = numpy.linspace(0, plus_plus_time[-1], num=1000)
            ax = axes_pack[1]
            ax.errorbar(plus_plus_time, plus_relaxation_counts,
                    yerr = plus_relaxation_ste,
                    label = 'data', fmt = 'o', color = 'blue')
            if offset:
                ax.plot(plus_time_linspace,
                    exp_eq_offset(plus_time_linspace, *gamma_opti_params),
                    'r', label = 'fit')
            else:
                ax.plot(plus_time_linspace,
                    # exp_eq_gamma(plus_time_linspace, *gamma_opti_params),  # MCC
                    gamma_fit_func(plus_time_linspace, *gamma_opti_params),
                    'r', label = 'fit')
            ax.set_xlabel('Relaxation time (ms)')
            ax.set_ylabel('Normalized signal Counts')
            ax.legend()
            units = r's$^{-1}$'
            text = r'$\gamma = $ {} $\pm$ {} {}'.format('%.3f'%(gamma*1000),
                  '%.3f'%(gamma_ste*1000), units)
#            ax.set_xlim([-0.001, 0.05])

            props = dict(boxstyle='round', facecolor='wheat', alpha=0.5)
            ax.text(0.55, 0.90, text, transform=ax.transAxes, fontsize=12,
                    verticalalignment='top', bbox=props)

    ax.set_title('gamma')
    # ax.set_title('(+1,+1) - (+1,-1)')
    # ax.set_title('(-1,-1) - (-1,+1)')

    if doPlot:
        fig.canvas.draw()
        fig.canvas.flush_events()

        # Saving the data

        data_dir='E:/Shared drives/Kolkowitz Lab Group/nvdata'

        time_stamp = tool_belt.get_time_stamp()
        raw_data = {'time_stamp': time_stamp,
                    'splitting_MHz': splitting_MHz,
                    'splitting_MHz-units': 'MHz',
#                    'offset_free_param?': offset,
                    'manual_offset_gamma': manual_offset_gamma,
                    'omega': omega,
                    'omega-units': 'kHz',
                    'omega_ste': omega_ste,
                    'omega_ste-units': 'khz',
#                    'gamma': gamma,
#                    'gamma-units': 'kHz',
#                    'gamma_ste': gamma_ste,
#                    'gamma_ste-units': 'khz',
                    'zero_relaxation_counts': zero_relaxation_counts.tolist(),
                    'zero_relaxation_counts-units': 'counts',
                    'zero_relaxation_ste': zero_relaxation_ste.tolist(),
                    'zero_relaxation_ste-units': 'counts',
                    'zero_zero_time': zero_zero_time.tolist(),
                    'zero_zero_time-units': 'ms',
#                    'plus_relaxation_counts': plus_relaxation_counts.tolist(),
#                    'plus_relaxation_counts-units': 'counts',
#                    'plus_relaxation_ste': plus_relaxation_ste.tolist(),
#                    'plus_relaxation_ste-units': 'counts',
#                    'plus_plus_time': plus_plus_time.tolist(),
#                    'plus_plus_time-units': 'ms',
                    'omega_opti_params': omega_opti_params.tolist(),
#                    'gamma_opti_params': gamma_opti_params.tolist(),
                    }

        file_name = '{}-analysis'.format(folder)
        file_path = '{}/{}/{}'.format(data_dir, path_folder, file_name)
        tool_belt.save_raw_data(raw_data, file_path)
        tool_belt.save_figure(fig, file_path)

        return gamma, gamma_ste
# %% Run the file

if __name__ == '__main__':

    temp = 400

<<<<<<< HEAD
    # est_omega = omega_calc(temp)
    # est_gamma = gamma_calc(temp)
    # print('good times in ms')
    # print('Omega: {}'.format(4000/(3*est_omega)))
    # print('gamma: {}'.format(4000/(2*est_gamma + est_omega)))

    path = 'pc_hahn\\branch_master\\t1_interleave_knill\\data_collections\\'
    folders = [
                'hopper-nv1_2021_03_16-{}K'.format(temp),
                # 'hopper-nv1_2021_03_16-{}K-gamma_minus_1'.format(temp),
                # 'hopper-nv1_2021_03_16-{}K-gamma_plus_1'.format(temp),
=======
#    est_omega = omega_calc(temp)
#    est_gamma = gamma_calc(temp)
#    print('good times in ms')
#    print('Omega: {}'.format(4000/(3*est_omega)))
#    print('gamma: {}'.format(4000/(2*est_gamma + est_omega)))

    path = 'pc_rabi\\branch_laser-consolidation\\t1_interleave_knill\\data_collections\\'
    folders = [
                'hopper-nv1_2021_03_16-{}K'.format(temp),
                 # 'hopper-nv1_2021_03_16-{}K-gamma_minus_1'.format(temp),
                 # 'hopper-nv1_2021_03_16-{}K-gamma_plus_1'.format(temp),
>>>>>>> 67e152dc
                ]

    for folder in folders:
        gamma, ste = main(path, folder, omega=None, omega_ste=None,
                          doPlot=True, offset=False)<|MERGE_RESOLUTION|>--- conflicted
+++ resolved
@@ -578,19 +578,6 @@
 
     temp = 400
 
-<<<<<<< HEAD
-    # est_omega = omega_calc(temp)
-    # est_gamma = gamma_calc(temp)
-    # print('good times in ms')
-    # print('Omega: {}'.format(4000/(3*est_omega)))
-    # print('gamma: {}'.format(4000/(2*est_gamma + est_omega)))
-
-    path = 'pc_hahn\\branch_master\\t1_interleave_knill\\data_collections\\'
-    folders = [
-                'hopper-nv1_2021_03_16-{}K'.format(temp),
-                # 'hopper-nv1_2021_03_16-{}K-gamma_minus_1'.format(temp),
-                # 'hopper-nv1_2021_03_16-{}K-gamma_plus_1'.format(temp),
-=======
 #    est_omega = omega_calc(temp)
 #    est_gamma = gamma_calc(temp)
 #    print('good times in ms')
@@ -602,7 +589,6 @@
                 'hopper-nv1_2021_03_16-{}K'.format(temp),
                  # 'hopper-nv1_2021_03_16-{}K-gamma_minus_1'.format(temp),
                  # 'hopper-nv1_2021_03_16-{}K-gamma_plus_1'.format(temp),
->>>>>>> 67e152dc
                 ]
 
     for folder in folders:
