# -*- coding: utf-8 -*-
"""
Created on Wed Sep 4 14:52:43 2019

This analysis script will plot and evaluate the omega and gamma rates for the
modified rate equations [(0,0) - (0,1) and (1,1) - (1,-1)] for the complete
data set. It calculates a standard error of each data point based on the
statistics over the number of runs. With the standard error on each point, the
subtracted data is then fit to a single exponential. From the (0,0) - (0,1)
exponential, we extact 3*Omega from the exponent, along with the standard
error on omega from the covariance of the fit.

From the (1,1) - (1,-1) exponential, we extract (2*gamma + Omega). Using the
Omega we just found, we calculate gamma and the associated standard error
from the covariance of the fit.

-User can specify if the offset should be a free parameter or if it should be
  set to 0. All our analysis of rates has been done without offset as a free
  param.

-If a value for omega and the omega uncertainty is passed, file will just
  evaluate gamma (t=with the omega provided).


@author: agardill
"""

# %% Imports

import numpy
from numpy import exp
from scipy.optimize import curve_fit
import matplotlib.pyplot as plt
import os
import sys

import utils.tool_belt as tool_belt
import utils.common as common
from utils.tool_belt import States
from figures.relaxation_temp_dependence.temp_dependence_fitting import (
    omega_calc,
    gamma_calc,
    get_data_points,
)

# %% Constants

manual_offset_gamma = 0.00
# %% Functions

# The exponential function without an offset
def exp_eq_omega(t, rate, amp):
    return amp * exp(-rate * t)


def exp_eq_gamma(t, rate, amp):
    return amp * exp(-rate * t) + manual_offset_gamma


def biexp(t, omega, rate1, amp1, amp2):
    return amp1 * exp(-rate1 * t) + amp2  # * exp(-3*omega*t)


# The exponential function with an offset
def exp_eq_offset(t, rate, amp, offset):
    return offset + amp * exp(-rate * t)


# A function to collect folders in mass analysis
def get_folder_list(keyword):
    nvdata_dir = tool_belt.get_nvdata_dir()
    path = nvdata_dir / "t1_double_quantum"

    folders = []

    # r=root, d=directories, f = files
    for r, d, f in os.walk(path):
        for folder in d:
            if keyword in folder:
                folders.append(folder)

    return folders


# This function sorts the data from one folder of an experiment and passes it
# into main
def get_data_lists(folder_name, simple_print=False):
    # Get the file list from this folder
    file_list = tool_belt.get_file_list(folder_name, ".txt")

    # Define booleans to be used later in putting data into arrays in the
    # correct order. This was mainly put in place for older data where we
    # took measurements in an inconsistent way (unlike we are now)
    zero_zero_bool = False
    zero_plus_bool = False
    plus_plus_bool = False
    plus_minus_bool = False

    # Initially create empty lists, so that if no data is recieved, a list is
    # still returned from this function
    zero_zero_counts = []
    zero_zero_ste = []
    zero_plus_counts = []
    zero_plus_ste = []
    zero_zero_time = []
    plus_plus_counts = []
    plus_plus_ste = []
    plus_minus_counts = []
    plus_minus_ste = []
    plus_plus_time = []

    # Unpack the data

    # Unpack the data and sort into arrays. This allows multiple measurements of
    # the same type to be correctly sorted into one array
    for file in file_list:
        data = tool_belt.get_raw_data(file[:-4], folder_name)
        try:
            # if True:

            init_state_name = data["init_state"]
            read_state_name = data["read_state"]

            # older files still used 1,-1,0 convention. This will allow old
            # and new files to be evaluated
            if (
                init_state_name == 1
                or init_state_name == -1
                or init_state_name == 0
            ):
                high_state_name = 1
                low_state_name = -1
                zero_state_name = 0
            else:
                high_state_name = States.HIGH.name
                low_state_name = States.LOW.name
                zero_state_name = States.ZERO.name
            relaxation_time_range = numpy.array(data["relaxation_time_range"])
            num_steps = data["num_steps"]

            num_runs = data["num_runs"]
            sig_counts = numpy.array(data["sig_counts"])
            ref_counts = numpy.array(data["ref_counts"])

            # For low counts/run, combine runs to avoid div by zero in normalization, at least
            combine_runs = 1
            if combine_runs > 1:
                sig_counts_buffer = []
                ref_counts_buffer = []
                combine_num_runs = num_runs // combine_runs
                clip_num_runs = combine_num_runs * combine_runs
                for ind in range(clip_num_runs):
                    if ind % combine_runs != 0:
                        continue
                    sig_val = 0
                    ref_val = 0
                    for sub_ind in range(combine_runs):
                        sig_val += sig_counts[ind + sub_ind]
                        ref_val += ref_counts[ind + sub_ind]
                    sig_counts_buffer.append(sig_val)
                    ref_counts_buffer.append(ref_val)
                num_runs = combine_num_runs
                sig_counts = numpy.array(sig_counts_buffer)
                ref_counts = numpy.array(ref_counts_buffer)

            # Calculate time arrays in us
            min_relaxation_time, max_relaxation_time = (
                relaxation_time_range / 10 ** 6
            )
            time_array = numpy.linspace(
                min_relaxation_time, max_relaxation_time, num=num_steps
            )

            # Calculate the average signal counts over the runs, and ste
            # if 0 in ref_counts:
            #     crash = 1 / 0

            # Assume reference is constant and can be approximated to one value
            single_ref = True
            if single_ref:
                avg_sig_counts = numpy.average(sig_counts[:num_runs], axis=0)
                ste_sig_counts = numpy.std(
                    sig_counts[:num_runs], axis=0, ddof=1
                ) / numpy.sqrt(num_runs)

                avg_ref = numpy.average(ref_counts[:num_runs])

                # Divide signal by reference to get normalized counts and st error
                norm_avg_sig = avg_sig_counts / avg_ref
                norm_avg_sig_ste = ste_sig_counts / avg_ref

            else:
                norm_sig = sig_counts[:num_runs] / ref_counts[:num_runs]
                norm_avg_sig = numpy.average(norm_sig, axis=0)
                norm_avg_sig_ste = numpy.std(
                    norm_sig, axis=0, ddof=1
                ) / numpy.sqrt(num_runs)

            # Check to see which data set the file is for, and append the data
            # to the corresponding array
            if (
                init_state_name == zero_state_name
                and read_state_name == zero_state_name
            ):
                # Check to see if data has already been added to a list for
                # this experiment. If it hasn't, then create arrays of the data.
                if zero_zero_bool == False:
                    zero_zero_counts = norm_avg_sig
                    zero_zero_ste = norm_avg_sig_ste
                    zero_zero_time = time_array

                    zero_zero_ref_max_time = max_relaxation_time
                    zero_zero_bool = True
                # If data has already been sorted for this experiment, then check
                # to see if this current data is the shorter or longer measurement,
                # and either append before or after the prexisting data
                else:

                    if max_relaxation_time > zero_zero_ref_max_time:
                        zero_zero_counts = numpy.concatenate(
                            (zero_zero_counts, norm_avg_sig)
                        )
                        zero_zero_ste = numpy.concatenate(
                            (zero_zero_ste, norm_avg_sig_ste)
                        )
                        zero_zero_time = numpy.concatenate(
                            (zero_zero_time, time_array)
                        )

                    elif max_relaxation_time < zero_zero_ref_max_time:
                        zero_zero_counts = numpy.concatenate(
                            (norm_avg_sig, zero_zero_counts)
                        )
                        zero_zero_ste = numpy.concatenate(
                            (norm_avg_sig_ste, zero_zero_ste)
                        )
                        zero_zero_time = numpy.concatenate(
                            (time_array, zero_zero_time)
                        )

            # if init_state_name == zero_state_name and \
            #                     read_state_name == high_state_name:
            # if init_state_name == zero_state_name and \
            #                     read_state_name == low_state_name:
            if (
                init_state_name == zero_state_name
                and read_state_name == high_state_name
            ) or (
                init_state_name == zero_state_name
                and read_state_name == low_state_name
            ):
                if zero_plus_bool == False:
                    zero_plus_counts = norm_avg_sig
                    zero_plus_ste = norm_avg_sig_ste
                    zero_plus_time = time_array

                    zero_plus_ref_max_time = max_relaxation_time
                    zero_plus_bool = True
                else:

                    if max_relaxation_time > zero_plus_ref_max_time:
                        zero_plus_counts = numpy.concatenate(
                            (zero_plus_counts, norm_avg_sig)
                        )
                        zero_plus_ste = numpy.concatenate(
                            (zero_plus_ste, norm_avg_sig_ste)
                        )

                        zero_plus_time = numpy.concatenate(
                            (zero_plus_time, time_array)
                        )

                    elif max_relaxation_time < zero_plus_ref_max_time:
                        zero_plus_counts = numpy.concatenate(
                            (norm_avg_sig, zero_plus_counts)
                        )
                        zero_plus_ste = numpy.concatenate(
                            (norm_avg_sig_ste, zero_plus_ste)
                        )

                        zero_plus_time = numpy.concatenate(
                            (time_array, zero_plus_time)
                        )

            # if (init_state_name == high_state_name) and \
            #     (read_state_name == high_state_name):
            # if (init_state_name == low_state_name) and \
            #     (read_state_name == low_state_name):
            if (
                init_state_name == high_state_name
                and read_state_name == high_state_name
            ) or (
                init_state_name == low_state_name
                and read_state_name == low_state_name
            ):
                if plus_plus_bool == False:
                    plus_plus_counts = norm_avg_sig
                    plus_plus_ste = norm_avg_sig_ste
                    plus_plus_time = time_array

                    plus_plus_ref_max_time = max_relaxation_time
                    plus_plus_bool = True
                else:

                    if max_relaxation_time > plus_plus_ref_max_time:
                        plus_plus_counts = numpy.concatenate(
                            (plus_plus_counts, norm_avg_sig)
                        )
                        plus_plus_ste = numpy.concatenate(
                            (plus_plus_ste, norm_avg_sig_ste)
                        )
                        plus_plus_time = numpy.concatenate(
                            (plus_plus_time, time_array)
                        )

                    elif max_relaxation_time < plus_plus_ref_max_time:
                        plus_plus_counts = numpy.concatenate(
                            (norm_avg_sig, plus_plus_counts)
                        )
                        plus_plus_ste = numpy.concatenate(
                            (norm_avg_sig_ste, plus_plus_ste)
                        )
                        plus_plus_time = numpy.concatenate(
                            (time_array, plus_plus_time)
                        )

            # if init_state_name == high_state_name and \
            #                     read_state_name == low_state_name:
            # if init_state_name == low_state_name and \
            #                     read_state_name == high_state_name:
            if (
                init_state_name == high_state_name
                and read_state_name == low_state_name
            ) or (
                init_state_name == low_state_name
                and read_state_name == high_state_name
            ):
                # We will want to put the MHz splitting in the file metadata
                uwave_freq_init = data["uwave_freq_init"]
                uwave_freq_read = data["uwave_freq_read"]

                if plus_minus_bool == False:
                    plus_minus_counts = norm_avg_sig
                    plus_minus_ste = norm_avg_sig_ste
                    plus_minus_time = time_array
                    
                    plus_minus_ref_max_time = max_relaxation_time
                    plus_minus_bool = True
                else:

                    if max_relaxation_time > plus_minus_ref_max_time:
                        plus_minus_counts = numpy.concatenate(
                            (plus_minus_counts, norm_avg_sig)
                        )
                        plus_minus_ste = numpy.concatenate(
                            (plus_minus_ste, norm_avg_sig_ste)
                        )
                        plus_minus_time = numpy.concatenate(
                            (plus_minus_time, time_array)
                        )

                    elif max_relaxation_time < plus_minus_ref_max_time:
                        plus_minus_counts = numpy.concatenate(
                            (norm_avg_sig, plus_minus_counts)
                        )
                        plus_minus_ste = numpy.concatenate(
                            (norm_avg_sig_ste, plus_minus_ste)
                        )
                        plus_minus_time = numpy.concatenate(
                            (time_array, plus_minus_time)
                        )

                splitting_MHz = (
                    abs(uwave_freq_init - uwave_freq_read) * 10 ** 3
                )

        except Exception as exc:
            if not simple_print:
                print(exc)
                print("Skipping {}".format(str(file)))
            continue

    omega_exp_list = [
        zero_zero_counts,
        zero_zero_ste,
        zero_plus_counts,
        zero_plus_ste,
        zero_zero_time,
    ]
    gamma_exp_list = [
        plus_plus_counts,
        plus_plus_ste,
        plus_minus_counts,
        plus_minus_ste,
        plus_plus_time,
    ]
    return omega_exp_list, gamma_exp_list, num_runs, splitting_MHz


# %% Main


def main(
    path,
    folder,
    omega=None,
    omega_ste=None,
    doPlot=False,
    offset=True,
    return_gamma_data=False,
    simple_print=True,
):

    slow = True

    path_folder = path + folder
    # Get the file list from the folder
    omega_exp_list, gamma_exp_list, num_runs, splitting_MHz = get_data_lists(
        path_folder, simple_print=simple_print
    )

    # %% Fit the data

    if doPlot:
        fig, axes_pack = plt.subplots(1, 2, figsize=(17, 8))
        fig.set_tight_layout(True)

    omega_fit_failed = False
    gamma_fit_failed = False

    ax = None

    # If omega value is passed into the function, skip the omega fitting.
    if omega is not None and omega_ste is not None:
        omega_opti_params = numpy.array([None])
        zero_relaxation_counts = numpy.array([None])
        zero_relaxation_ste = numpy.array([None])
        zero_zero_time = numpy.array([None])
    else:
        # Fit to the (0,0) - (0,1) data to find Omega

        zero_zero_counts = omega_exp_list[0]
        zero_zero_ste = omega_exp_list[1]
        zero_plus_counts = omega_exp_list[2]
        zero_plus_ste = omega_exp_list[3]
        zero_zero_time = omega_exp_list[4]
        zero_relaxation_counts = zero_zero_counts - zero_plus_counts
        zero_relaxation_ste = numpy.sqrt(
            zero_zero_ste ** 2 + zero_plus_ste ** 2
        )

        if slow:
            init_params_list = [0.24 / 1000, 0.16]
        else:
            init_params_list = [0.1, 0.3]

        try:
            if offset:
                init_params_list.append(0)
                init_params = tuple(init_params_list)
                omega_opti_params, cov_arr = curve_fit(
                    exp_eq_offset,
                    zero_zero_time,
                    zero_relaxation_counts,
                    p0=init_params,
                    sigma=zero_relaxation_ste,
                    absolute_sigma=True,
                )

            else:
                init_params = tuple(init_params_list)
                omega_opti_params, cov_arr = curve_fit(
                    exp_eq_omega,
                    zero_zero_time,
                    zero_relaxation_counts,
                    p0=init_params,
                    sigma=zero_relaxation_ste,
                    absolute_sigma=True,
                )
                # if slow:
                #     omega_opti_params = numpy.array(init_params)
                #     cov_arr = numpy.array([[0,0],[0,0]])

            # MCC
            if not simple_print:
                print(omega_opti_params)

        except Exception:

            omega_fit_failed = True

            if doPlot:
                ax = axes_pack[0]
                ax.errorbar(
                    zero_zero_time,
                    zero_relaxation_counts,
                    yerr=zero_relaxation_ste,
                    label="data",
                    fmt="o",
                    color="blue",
                )
                ax.set_xlabel("Relaxation time (ms)")
                ax.set_ylabel("Normalized signal Counts")
                ax.legend()

        if not omega_fit_failed:
            # Calculate omega nad its ste
            omega = omega_opti_params[0] / 3.0
            omega_ste = numpy.sqrt(cov_arr[0, 0]) / 3.0

            if not simple_print:
                print(
                    "Omega: {} +/- {} s^-1".format(
                        "%.3f" % (omega * 1000), "%.3f" % (omega_ste * 1000)
                    )
                )
            # Plotting the data
            if doPlot:
                zero_time_linspace = numpy.linspace(
                    0, zero_zero_time[-1], num=1000
                )
                ax = axes_pack[0]
                ax.errorbar(
                    zero_zero_time,
                    zero_relaxation_counts,
                    yerr=zero_relaxation_ste,
                    label="data",
                    fmt="o",
                    color="blue",
                )
                if offset:
                    ax.plot(
                        zero_time_linspace,
                        exp_eq_offset(zero_time_linspace, *omega_opti_params),
                        "r",
                        label="fit",
                    )
                else:
                    ax.plot(
                        zero_time_linspace,
                        exp_eq_omega(zero_time_linspace, *omega_opti_params),
                        "r",
                        label="fit",
                    )
                ax.set_xlabel("Relaxation time (ms)")
                ax.set_ylabel("Normalized signal Counts")
                ax.legend()
                units = r"s$^{-1}$"
                text = r"$\Omega = $ {} $\pm$ {} {}".format(
                    "%.3f" % (omega * 1000), "%.3f" % (omega_ste * 1000), units
                )

                props = dict(boxstyle="round", facecolor="wheat", alpha=0.5)
                ax.text(
                    0.55,
                    0.9,
                    text,
                    transform=ax.transAxes,
                    fontsize=12,
                    verticalalignment="top",
                    bbox=props,
                )

    if omega_fit_failed:
        print("Omega fit failed")
        return

    if ax is not None:
        ax.set_title("Omega")
        # ax.set_title('(0,0) - (0,-1)')
        # ax.set_title('(0,0) - (0,+1)')

    # %% Fit to the (1,1) - (1,-1) data to find Gamma, only if Omega waas able
    # to fit

    plus_plus_counts = gamma_exp_list[0]
    plus_plus_ste = gamma_exp_list[1]
    plus_minus_counts = gamma_exp_list[2]
    plus_minus_ste = gamma_exp_list[3]
    plus_plus_time = gamma_exp_list[4]

    # Define the counts for the plus relaxation equation
    plus_relaxation_counts = plus_plus_counts - plus_minus_counts
    plus_relaxation_ste = numpy.sqrt(plus_plus_ste ** 2 + plus_minus_ste ** 2)

    # Skip values at t=0 to get rid of pi pulse decoherence systematic
    # See wiki March 31st, 2021
    inds_to_remove = []
    for ind in range(len(plus_plus_time)):
        t = plus_plus_time[ind]
        if t == 0:
            inds_to_remove.append(ind)
    plus_plus_time = numpy.delete(plus_plus_time, inds_to_remove)
    plus_relaxation_counts = numpy.delete(
        plus_relaxation_counts, inds_to_remove
    )
    plus_relaxation_ste = numpy.delete(plus_relaxation_ste, inds_to_remove)

    if slow:
        init_params_list = [3 * omega, 0.16]
    else:
        init_params_list = [2 * omega, 0.40]

    try:
        if offset:

            init_params_list.append(0)
            init_params = tuple(init_params_list)
            gamma_opti_params, cov_arr = curve_fit(
                exp_eq_offset,
                plus_plus_time,
                plus_relaxation_counts,
                p0=init_params,
                sigma=plus_relaxation_ste,
                absolute_sigma=True,
            )

        else:
            # MCC
            init_params = tuple(init_params_list)
            gamma_fit_func = exp_eq_gamma
            gamma_opti_params, cov_arr = curve_fit(
                exp_eq_gamma,
                plus_plus_time,
                plus_relaxation_counts,
                p0=init_params,
                sigma=plus_relaxation_ste,
                absolute_sigma=True,
            )
            # init_params = (0.22, 0.17, 0.0)
            # gamma_fit_func = lambda t, rate1, amp1, amp2: biexp(t, omega, rate1, amp1, amp2)
            # gamma_opti_params, cov_arr = curve_fit(gamma_fit_func,
            #                   plus_plus_time, plus_relaxation_counts,
            #                   p0 = init_params, sigma = plus_relaxation_ste,
            #                   absolute_sigma=True)
            # print(gamma_opti_params)
            # gamma_opti_params = numpy.array([0.0,0.0,0])
            # cov_arr = numpy.array([[0,0,0],[0,0,0],[0,0,0]])
            # if slow:
            #     gamma_opti_params = numpy.array(init_params)
            #     cov_arr = numpy.array([[0,0],[0,0]])

        # MCC
        if not simple_print:
            print(gamma_opti_params)

        if return_gamma_data:
            amplitude = gamma_opti_params[1]
            data_decay = plus_relaxation_counts / amplitude
            ste_decay = plus_relaxation_ste / amplitude
            times_decay = plus_plus_time
            return data_decay, ste_decay, times_decay

    except Exception as e:
        gamma_fit_failed = True
        if not simple_print:
            print(e)

        if doPlot:
            ax = axes_pack[1]
            ax.errorbar(
                plus_plus_time,
                plus_relaxation_counts,
                yerr=plus_relaxation_ste,
                label="data",
                fmt="o",
                color="blue",
            )
            ax.set_xlabel("Relaxation time (ms)")
            ax.set_ylabel("Normalized signal Counts")

    if not gamma_fit_failed:

        # Calculate gamma and its ste
        gamma = (gamma_opti_params[0] - omega) / 2.0
        gamma_ste = 0.5 * numpy.sqrt(cov_arr[0, 0] + omega_ste ** 2)

        # Test MCC
        # gamma = 0.070
        # gamma_opti_params[0] = (2 * gamma) + omega
        # gamma_opti_params[1] = 0.20
        if not simple_print:
            print(
                "gamma: {} +/- {} s^-1".format(
                    "%.3f" % (gamma * 1000), "%.3f" % (gamma_ste * 1000)
                )
            )

        # Plotting
        if doPlot:
            plus_time_linspace = numpy.linspace(
                0, plus_plus_time[-1], num=1000
            )
            ax = axes_pack[1]
            ax.errorbar(
                plus_plus_time,
                plus_relaxation_counts,
                yerr=plus_relaxation_ste,
                label="data",
                fmt="o",
                color="blue",
            )
            if offset:
                ax.plot(
                    plus_time_linspace,
                    exp_eq_offset(plus_time_linspace, *gamma_opti_params),
                    "r",
                    label="fit",
                )
            else:
                ax.plot(
                    plus_time_linspace,
                    # exp_eq_gamma(plus_time_linspace, *gamma_opti_params),  # MCC
                    gamma_fit_func(plus_time_linspace, *gamma_opti_params),
                    "r",
                    label="fit",
                )
            ax.set_xlabel("Relaxation time (ms)")
            ax.set_ylabel("Normalized signal Counts")
            ax.legend()
            units = r"s$^{-1}$"
            text = r"$\gamma = $ {} $\pm$ {} {}".format(
                "%.3f" % (gamma * 1000), "%.3f" % (gamma_ste * 1000), units
            )
            #            ax.set_xlim([-0.001, 0.05])

            props = dict(boxstyle="round", facecolor="wheat", alpha=0.5)
            ax.text(
                0.55,
                0.90,
                text,
                transform=ax.transAxes,
                fontsize=12,
                verticalalignment="top",
                bbox=props,
            )

    if doPlot:
        ax.set_title("gamma")
        # ax.set_title('(+1,+1) - (+1,-1)')
        # ax.set_title('(-1,-1) - (-1,+1)')
        fig.canvas.draw()
        fig.canvas.flush_events()

        # Saving the data
        data_dir = common.get_nvdata_dir()

        time_stamp = tool_belt.get_time_stamp()
        raw_data = {
            "time_stamp": time_stamp,
            "splitting_MHz": splitting_MHz,
            "splitting_MHz-units": "MHz",
            #                    'offset_free_param?': offset,
            "manual_offset_gamma": manual_offset_gamma,
            "omega": omega,
            "omega-units": "kHz",
            "omega_ste": omega_ste,
            "omega_ste-units": "khz",
            #                    'gamma': gamma,
            #                    'gamma-units': 'kHz',
            #                    'gamma_ste': gamma_ste,
            #                    'gamma_ste-units': 'khz',
            "zero_relaxation_counts": zero_relaxation_counts.tolist(),
            "zero_relaxation_counts-units": "counts",
            "zero_relaxation_ste": zero_relaxation_ste.tolist(),
            "zero_relaxation_ste-units": "counts",
            "zero_zero_time": zero_zero_time.tolist(),
            "zero_zero_time-units": "ms",
            #                    'plus_relaxation_counts': plus_relaxation_counts.tolist(),
            #                    'plus_relaxation_counts-units': 'counts',
            #                    'plus_relaxation_ste': plus_relaxation_ste.tolist(),
            #                    'plus_relaxation_ste-units': 'counts',
            #                    'plus_plus_time': plus_plus_time.tolist(),
            #                    'plus_plus_time-units': 'ms',
            "omega_opti_params": omega_opti_params.tolist(),
            #                    'gamma_opti_params': gamma_opti_params.tolist(),
        }

        # file_name = "{}-analysis".format(folder)
        # nv_name = nv_sig["name"]
        file_path = tool_belt.get_file_path(
            "t1_dq_main.py", time_stamp, "analysis", folder
        )
        # print(file_path)
        # file_path = str(data_dir / path_folder / file_name)
        tool_belt.save_raw_data(raw_data, file_path)
        tool_belt.save_figure(fig, file_path)

    if gamma_fit_failed:
        print("gamma fit failed")
        return

    # String to paste into excel
    try:
        print(
            "{}\t{}\t{}\t{}".format(
                "%.3f" % (omega * 1000),
                "%.3f" % (omega_ste * 1000),
                "%.3f" % (gamma * 1000),
                "%.3f" % (gamma_ste * 1000),
            )
        )
    except Exception as exc:
        print(exc)

    return gamma, gamma_ste


# %% Run the file

if __name__ == "__main__":

    temp = 295
<<<<<<< HEAD
    folder = "2022_08_17-nv10"
=======
    # folder = "2022_08_05"
    folder = "hopper-search-295K-10mW-carter_adj"
>>>>>>> b4b7c576

    mode = "prediction"
    # mode = "analysis"
    # mode = "batch_analysis"

    if mode == "prediction":
<<<<<<< HEAD
        est_omega = 1821#omega_calc(temp)
        est_gamma = 4500#gamma_calc(temp)
=======
        est_omega = 51  # omega_calc(temp)
        est_gamma = 150  # gamma_calc(temp)
>>>>>>> b4b7c576
        print("good times in ms")
        # print("Omega: {}".format(4000 / (3 * est_omega)))
        # print("gamma: {}".format(4000 / (2 * est_gamma + est_omega)))
        print("Omega: {}".format(1000 * 1 / (est_omega)))
        print("gamma: {}".format(1000 * (3 / 2) / (est_gamma + est_omega)))
        # print('Omega: {}'.format(est_omega))
        # print('gamma: {}'.format(est_gamma))

    elif mode == "analysis":

        plt.ion()

        # path = "pc_rabi/branch_master/t1_dq_main/2022_08/"
        path = "pc_hahn/branch_master/t1_dq_main/data_collections-optically_enhanced/"

        main(
            path,
            folder,
            omega=None,
            omega_ste=None,
            doPlot=True,
            offset=False,
            simple_print=True,
        )

        plt.show(block=True)

    elif mode == "batch_analysis":

        # file_name = "compiled_data"
        file_name = "compiled_data-single_ref"
        home = common.get_nvdata_dir()
        path = home / "paper_materials/relaxation_temp_dependence"
        data_points = get_data_points(path, file_name, override_skips=True)

        for point in data_points:
            full_data_path = point["Path"]
            if full_data_path == "":
                print("None")
                continue
            full_data_path_split = full_data_path.split("/")
            # if full_data_path_split[0] != "pc_rabi":
            #     continue
            data_path = "/".join(full_data_path_split[0:-2]) + "/"
            folder = full_data_path_split[-2]
            # print(data_path)
            # print(folder)

            main(
                data_path,
                folder,
                omega=None,
                omega_ste=None,
                doPlot=False,
                offset=False,
                simple_print=True,
            )<|MERGE_RESOLUTION|>--- conflicted
+++ resolved
@@ -343,7 +343,7 @@
                     plus_minus_counts = norm_avg_sig
                     plus_minus_ste = norm_avg_sig_ste
                     plus_minus_time = time_array
-                    
+
                     plus_minus_ref_max_time = max_relaxation_time
                     plus_minus_bool = True
                 else:
@@ -811,25 +811,15 @@
 if __name__ == "__main__":
 
     temp = 295
-<<<<<<< HEAD
     folder = "2022_08_17-nv10"
-=======
-    # folder = "2022_08_05"
-    folder = "hopper-search-295K-10mW-carter_adj"
->>>>>>> b4b7c576
 
     mode = "prediction"
     # mode = "analysis"
     # mode = "batch_analysis"
 
     if mode == "prediction":
-<<<<<<< HEAD
         est_omega = 1821#omega_calc(temp)
         est_gamma = 4500#gamma_calc(temp)
-=======
-        est_omega = 51  # omega_calc(temp)
-        est_gamma = 150  # gamma_calc(temp)
->>>>>>> b4b7c576
         print("good times in ms")
         # print("Omega: {}".format(4000 / (3 * est_omega)))
         # print("gamma: {}".format(4000 / (2 * est_gamma + est_omega)))
