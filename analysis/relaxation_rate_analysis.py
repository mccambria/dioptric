--- conflicted
+++ resolved
@@ -765,12 +765,7 @@
 
     path = "pc_hahn/branch_master/t1_dq_main/data_collections/"
     folders = [
-<<<<<<< HEAD
-        "wu-nv1_2022_02_10-{}K".format(temp),
-        # "wu-nv1_2022_02_10-5.5K-combined".format(temp),
-=======
         "wu-nv1_2022_02_10-{}K-2".format(temp),
->>>>>>> 7e2a9235
         # "main1_test",
     ]
 
