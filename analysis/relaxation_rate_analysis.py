--- conflicted
+++ resolved
@@ -385,11 +385,7 @@
     plus_relaxation_counts =  plus_plus_counts - plus_minus_counts
     plus_relaxation_ste = numpy.sqrt(plus_plus_ste**2 + plus_minus_ste**2)
 
-<<<<<<< HEAD
-    init_params_list = [1, 0.40]
-=======
     init_params_list = [2*omega, 0.40]
->>>>>>> a036328b
     try:
         if offset:
 
@@ -496,20 +492,7 @@
         file_name = '{}MHz_splitting_rate_analysis'.format(round(splitting_MHz))
         file_path = '{}/{}/{}/{}'.format(data_dir, data_folder, folder_name,
                                                              file_name)
-<<<<<<< HEAD
-
         tool_belt.save_raw_data(raw_data, file_path)
-
-    # Saving the figure
-
-
-        file_name = str('%.1f'%splitting_MHz) + '_MHz_splitting_rate_analysis'
-        file_path = '{}/{}/{}/{}'.format(data_dir, data_folder, folder_name,
-                                                             file_name)
-
-=======
-        tool_belt.save_raw_data(raw_data, file_path)
->>>>>>> a036328b
         tool_belt.save_figure(fig, file_path)
 
         return gamma, gamma_ste
@@ -517,32 +500,9 @@
 
 if __name__ == '__main__':
 
-<<<<<<< HEAD
-#    folder_list = get_folder_list('nv2_2019_04_30')
-#    print(folder_list)
-#
-#    for folder in folder_list:
-#        try:
-#            main(folder,  None, None,  True, offset = False)
-#        except Exception:
-#            continue
-
-
-
-    folder = 'paper_data/bulk_dq/goeppert_mayer-nv7_2019_11_27-832MHz'
-#    folder = 'nv0_2019_06_06_36MHz'
-
-
-    # folder_name, omega, omega_std, doPlot, offset
-    gamma, ste = main(folder, omega=None, omega_ste=None,
-                      doPlot=True, offset=True)
-    # gamma, ste = main(folder, omega=1.17, omega_ste=0.05,
-    #                   doPlot=True, offset=False)
-=======
     path = 'paper_data/bulk_dq/'
     folder = 'goeppert_mayer-nv7_2019_11_27-167MHz'
     path += folder
 
     gamma, ste = main(path, omega=None, omega_ste=None,
-                      doPlot=True, offset=False)
->>>>>>> a036328b
+                      doPlot=True, offset=False)