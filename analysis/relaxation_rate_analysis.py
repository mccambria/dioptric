# -*- coding: utf-8 -*-
"""
Created on Wed Sep 4 14:52:43 2019

This analysis script will plot and evaluate the omega and gamma rates for the
modified rate equations [(0,0) - (0,1) and (1,1) - (1,-1)] for the complete
data set. It calculates a standard error of each data point based on the
statistics over the number of runs. With the standard error on each point, the
subtracted data is then fit to a single exponential. From the (0,0) - (0,1)
exponential, we extact 3*Omega from the exponent, along with the standard
error on omega from the covariance of the fit.

From the (1,1) - (1,-1) exponential, we extract (2*gamma + Omega). Using the
Omega we just found, we calculate gamma and the associated standard error
from the covariance of the fit.

-User can specify if the offset should be a free parameter or if it should be
  set to 0. All our analysis of rates has been done without offset as a free
  param.

-If a value for omega and the omega uncertainty is passed, file will just
  evaluate gamma (t=with the omega provided).


@author: agardill
"""

# %% Imports

import numpy
from numpy import exp
from scipy.optimize import curve_fit
import matplotlib.pyplot as plt
import os

import utils.tool_belt as tool_belt
from utils.tool_belt import States
from figures.relaxation_temp_dependence.revision1.orbach import omega_calc
from figures.relaxation_temp_dependence.revision1.orbach import gamma_calc

# %% Constants

manual_offset_gamma = 0.0
# %% Functions

# The exponential function without an offset
def exp_eq_omega(t, rate, amp):
    return  amp * exp(- rate * t)

def exp_eq_gamma(t, rate, amp):
    return  amp * exp(- rate * t) + manual_offset_gamma

# The exponential function with an offset
def exp_eq_offset(t, rate, amp, offset):
    return  offset + amp * exp(- rate * t)

# A function to collect folders in mass analysis
def get_folder_list(keyword):
    path = 'E:/Shared drives/Kolkowitz Lab Group/nvdata/t1_double_quantum'

    folders = []

    # r=root, d=directories, f = files
    for r, d, f in os.walk(path):
        for folder in d:
                if keyword in folder:
                    folders.append(folder)

    return folders

# This function sorts the data from one folder of an experiment and passes it
# into main
def get_data_lists(folder_name):
    # Get the file list from this folder
    file_list = tool_belt.get_file_list(folder_name, '.txt')

    # Define booleans to be used later in putting data into arrays in the
    # correct order. This was mainly put in place for older data where we
    # took measurements in an inconsistent way (unlike we are now)
    zero_zero_bool = False
    zero_plus_bool = False
    plus_plus_bool = False
    plus_minus_bool = False

    # Initially create empty lists, so that if no data is recieved, a list is
    # still returned from this function
    zero_zero_counts = []
    zero_zero_ste = []
    zero_plus_counts = []
    zero_plus_ste = []
    zero_zero_time = []
    plus_plus_counts = []
    plus_plus_ste = []
    plus_minus_counts = []
    plus_minus_ste = []
    plus_plus_time = []

    # Unpack the data

    # Unpack the data and sort into arrays. This allows multiple measurements of
    # the same type to be correctly sorted into one array
    for file in file_list:
        data = tool_belt.get_raw_data(folder_name, file[:-4])
        try:

            init_state_name = data['init_state']
            read_state_name = data['read_state']

            # older files still used 1,-1,0 convention. This will allow old
            # and new files to be evaluated
            if init_state_name == 1 or init_state_name == -1 or  \
                                    init_state_name == 0:
                high_state_name = 1
                low_state_name = -1
                zero_state_name = 0
            else:
                high_state_name = States.HIGH.name
                low_state_name = States.LOW.name
                zero_state_name = States.ZERO.name
            relaxation_time_range = numpy.array(data['relaxation_time_range'])
            num_steps = data['num_steps']

            num_runs = data['num_runs']
            sig_counts  = numpy.array(data['sig_counts'])
            ref_counts = numpy.array(data['ref_counts'])

            # Calculate time arrays in us
            min_relaxation_time, max_relaxation_time = \
                                        relaxation_time_range / 10**6
            time_array = numpy.linspace(min_relaxation_time,
                                        max_relaxation_time, num=num_steps)

            # Calculate the average signal counts over the runs, and st. error
#            print(sig_counts)
            avg_sig_counts = numpy.average(sig_counts[::], axis=0)
            ste_sig_counts = numpy.std(sig_counts[::], axis=0, ddof = 1) / numpy.sqrt(num_runs)

            # Assume reference is constant and can be approximated to one value
            avg_ref = numpy.average(ref_counts[::])

            # Divide signal by reference to get normalized counts and st error
            norm_avg_sig = avg_sig_counts / avg_ref
            norm_avg_sig_ste = ste_sig_counts / avg_ref



            # Check to see which data set the file is for, and append the data
            # to the corresponding array
            if init_state_name == zero_state_name and \
                                read_state_name == zero_state_name:
                # Check to see if data has already been added to a list for
                #this experiment. If it hasn't, then create arrays of the data.
                if zero_zero_bool == False:
                    zero_zero_counts = norm_avg_sig
                    zero_zero_ste = norm_avg_sig_ste
                    zero_zero_time = time_array

                    zero_zero_ref_max_time = max_relaxation_time
                    zero_zero_bool = True
                # If data has already been sorted for this experiment, then check
                # to see if this current data is the shorter or longer measurement,
                # and either append before or after the prexisting data
                else:

                    if max_relaxation_time > zero_zero_ref_max_time:
                        zero_zero_counts = numpy.concatenate((zero_zero_counts,
                                                        norm_avg_sig))
                        zero_zero_ste = numpy.concatenate((zero_zero_ste,
                                                        norm_avg_sig_ste))
                        zero_zero_time = numpy.concatenate((zero_zero_time, time_array))

                    elif max_relaxation_time < zero_zero_ref_max_time:
                        zero_zero_counts = numpy.concatenate((norm_avg_sig,
                                              zero_zero_counts))
                        zero_zero_ste = numpy.concatenate((norm_avg_sig_ste,
                                              zero_zero_ste))
                        zero_zero_time = numpy.concatenate((time_array, zero_zero_time))

            if init_state_name == zero_state_name and \
                                read_state_name == high_state_name:
                if zero_plus_bool == False:
                    zero_plus_counts = norm_avg_sig
                    zero_plus_ste = norm_avg_sig_ste
                    zero_plus_time = time_array

                    zero_plus_ref_max_time = max_relaxation_time
                    zero_plus_bool = True
                else:

                    if max_relaxation_time > zero_plus_ref_max_time:
                        zero_plus_counts = numpy.concatenate((zero_plus_counts,
                                                        norm_avg_sig))
                        zero_plus_ste = numpy.concatenate((zero_plus_ste,
                                                        norm_avg_sig_ste))

                        zero_plus_time = numpy.concatenate((zero_plus_time, time_array))

                    elif max_relaxation_time < zero_plus_ref_max_time:
                        zero_plus_counts = numpy.concatenate((norm_avg_sig,
                                              zero_plus_counts))
                        zero_plus_ste = numpy.concatenate((norm_avg_sig_ste,
                                              zero_plus_ste))

                        zero_plus_time = numpy.concatenate(time_array, zero_plus_time)


            if init_state_name == high_state_name and \
                                read_state_name == high_state_name:
                if plus_plus_bool == False:
                    plus_plus_counts = norm_avg_sig
                    plus_plus_ste = norm_avg_sig_ste
                    plus_plus_time = time_array

                    plus_plus_ref_max_time = max_relaxation_time
                    plus_plus_bool = True
                else:

                    if max_relaxation_time > plus_plus_ref_max_time:
                        plus_plus_counts = numpy.concatenate((plus_plus_counts,
                                                        norm_avg_sig))
                        plus_plus_ste = numpy.concatenate((plus_plus_ste,
                                                        norm_avg_sig_ste))
                        plus_plus_time = numpy.concatenate((plus_plus_time, time_array))

                    elif max_relaxation_time < plus_plus_ref_max_time:
                        plus_plus_counts = numpy.concatenate((norm_avg_sig,
                                                          plus_plus_counts))
                        plus_plus_ste = numpy.concatenate((norm_avg_sig_ste,
                                                          plus_plus_ste))
                        plus_plus_time = numpy.concatenate((time_array, plus_plus_time))

            if init_state_name == high_state_name and \
                                read_state_name == low_state_name:
                # We will want to put the MHz splitting in the file metadata
                uwave_freq_init = data['uwave_freq_init']
                uwave_freq_read = data['uwave_freq_read']

                if plus_minus_bool == False:
                    plus_minus_counts = norm_avg_sig
                    plus_minus_ste = norm_avg_sig_ste
                    plus_minus_time = time_array

                    plus_minus_ref_max_time = max_relaxation_time
                    plus_minus_bool = True
                else:

                    if max_relaxation_time > plus_minus_ref_max_time:
                        plus_minus_counts = numpy.concatenate((plus_minus_counts,
                                                        norm_avg_sig))
                        plus_minus_ste = numpy.concatenate((plus_minus_ste,
                                                        norm_avg_sig_ste))
                        plus_minus_time = numpy.concatenate((plus_minus_time, time_array))


                    elif max_relaxation_time < plus_minus_ref_max_time:
                        plus_minus_counts = numpy.concatenate((norm_avg_sig,
                                              plus_minus_counts))
                        plus_minus_ste = numpy.concatenate((norm_avg_sig_ste,
                                              plus_minus_ste))
                        plus_minus_time = numpy.concatenate((time_array, plus_minus_time))


                splitting_MHz = abs(uwave_freq_init - uwave_freq_read) * 10**3

        except Exception:
            print('Skipping {}'.format(str(file)))
            continue

    omega_exp_list = [zero_zero_counts, zero_zero_ste, \
                      zero_plus_counts, zero_plus_ste, \
                      zero_zero_time]
    gamma_exp_list = [plus_plus_counts, plus_plus_ste,  \
                      plus_minus_counts, plus_minus_ste, \
                      plus_plus_time]
    return omega_exp_list, gamma_exp_list, num_runs, splitting_MHz
# %% Main

def main(path, folder, omega = None, omega_ste = None, doPlot = False, offset = True):

    path_folder = path + folder
    # Get the file list from the folder
    omega_exp_list, gamma_exp_list, \
                num_runs, splitting_MHz  = get_data_lists(path_folder)

    # %% Fit the data

    if doPlot:
        fig, axes_pack = plt.subplots(1, 2, figsize=(17, 8))
        fig.set_tight_layout(True)

    omega_fit_failed = False
    gamma_fit_failed = False

    # If omega value is passed into the function, skip the omega fitting.
    if omega is not None and omega_ste is not None:
        omega_opti_params = numpy.array([None])
        zero_relaxation_counts = numpy.array([None])
        zero_relaxation_ste = numpy.array([None])
        zero_zero_time = numpy.array([None])
    else:
        #Fit to the (0,0) - (0,1) data to find Omega

        zero_zero_counts = omega_exp_list[0]
        zero_zero_ste = omega_exp_list[1]
        zero_plus_counts = omega_exp_list[2]
        zero_plus_ste = omega_exp_list[3]
        zero_zero_time = omega_exp_list[4]

        zero_relaxation_counts =  zero_zero_counts - zero_plus_counts
        zero_relaxation_ste = numpy.sqrt(zero_zero_ste**2 + zero_plus_ste**2)

        init_params_list = [0.1, 0.3]

        try:
            if offset:
                init_params_list.append(0)
                init_params = tuple(init_params_list)
                omega_opti_params, cov_arr = curve_fit(exp_eq_offset, zero_zero_time,
                                             zero_relaxation_counts, p0 = init_params,
                                             sigma = zero_relaxation_ste,
                                             absolute_sigma=True)

            else:
                init_params = tuple(init_params_list)
                omega_opti_params, cov_arr = curve_fit(exp_eq_omega, zero_zero_time,
                                             zero_relaxation_counts, p0 = init_params,
                                             sigma = zero_relaxation_ste,
                                             absolute_sigma=True)

        except Exception:

            omega_fit_failed = True

            if doPlot:
                ax = axes_pack[0]
                ax.errorbar(zero_zero_time, zero_relaxation_counts,
                            yerr = zero_relaxation_ste,
                            label = 'data', fmt = 'o', color = 'blue')
                ax.set_xlabel('Relaxation time (ms)')
                ax.set_ylabel('Normalized signal Counts')
                ax.set_title('(0,0) - (0,+1)')
                ax.legend()

        if not omega_fit_failed:
            # Calculate omega nad its ste
            omega = omega_opti_params[0] / 3.0
            omega_ste = numpy.sqrt(cov_arr[0,0]) / 3.0

            print('Omega: {} +/- {} kHz'.format('%.3f'%omega,
                      '%.3f'%omega_ste))
            # Plotting the data
            if doPlot:
                zero_time_linspace = numpy.linspace(0, zero_zero_time[-1], num=1000)
                ax = axes_pack[0]
                ax.errorbar(zero_zero_time, zero_relaxation_counts,
                            yerr = zero_relaxation_ste,
                            label = 'data', fmt = 'o', color = 'blue')
                if offset:
                    ax.plot(zero_time_linspace,
                        exp_eq_offset(zero_time_linspace, *omega_opti_params),
                        'r', label = 'fit')
                else:
                    ax.plot(zero_time_linspace,
                        exp_eq_omega(zero_time_linspace, *omega_opti_params),
                        'r', label = 'fit')
                ax.set_xlabel('Relaxation time (ms)')
                ax.set_ylabel('Normalized signal Counts')
                ax.set_title('(0,0) - (0,-1)')  # MCC
                # ax.set_title('(0,0) - (0,+1)')
                ax.legend()
                text = r'$\Omega = $ {} $\pm$ {} kHz'.format('%.3f'%omega,
                      '%.3f'%omega_ste)

                props = dict(boxstyle="round", facecolor="wheat", alpha=0.5)
                ax.text(0.55, 0.9, text, transform=ax.transAxes, fontsize=12,
                        verticalalignment='top', bbox=props)

    # %% Fit to the (1,1) - (1,-1) data to find Gamma, only if Omega waas able
    # to fit

    plus_plus_counts = gamma_exp_list[0]
    plus_plus_ste = gamma_exp_list[1]
    plus_minus_counts = gamma_exp_list[2]
    plus_minus_ste = gamma_exp_list[3]
    plus_plus_time = gamma_exp_list[4]

    # Define the counts for the plus relaxation equation
    plus_relaxation_counts =  plus_plus_counts - plus_minus_counts
    plus_relaxation_ste = numpy.sqrt(plus_plus_ste**2 + plus_minus_ste**2)
    
    # Skip values at t=0 to get rid of pi pulse decoherence systematic
    # See wiki March 31st, 2021
    inds_to_remove = []
    for ind in range(len(plus_plus_time)):
        t = plus_plus_time[ind]
        if t == 0:
            inds_to_remove.append(ind)
    plus_plus_time = numpy.delete(plus_plus_time, inds_to_remove)
    plus_relaxation_counts = numpy.delete(plus_relaxation_counts, inds_to_remove)
    plus_relaxation_ste = numpy.delete(plus_relaxation_ste, inds_to_remove)

    init_params_list = [2*omega, 0.40]
    try:
        if offset:

            init_params_list.append(0)
            init_params = tuple(init_params_list)
            gamma_opti_params, cov_arr = curve_fit(exp_eq_offset,
                             plus_plus_time, plus_relaxation_counts,
                             p0 = init_params, sigma = plus_relaxation_ste,
                             absolute_sigma=True)


        else:
            init_params = tuple(init_params_list)
            gamma_opti_params, cov_arr = curve_fit(exp_eq_gamma,
                             plus_plus_time, plus_relaxation_counts,
                             p0 = init_params, sigma = plus_relaxation_ste,
                             absolute_sigma=True)

    except Exception:
        gamma_fit_failed = True

        if doPlot:
            ax = axes_pack[1]
            ax.errorbar(plus_plus_time, plus_relaxation_counts,
                    yerr = plus_relaxation_ste,
                    label = 'data', fmt = 'o', color = 'blue')
            ax.set_xlabel('Relaxation time (ms)')
            ax.set_ylabel('Normalized signal Counts')
            ax.set_title('(-1,-1) - (-1,+1)')

    if not gamma_fit_failed:

        # Calculate gamma and its ste
        gamma = (gamma_opti_params[0] - omega)/ 2.0
        gamma_ste = 0.5 * numpy.sqrt(cov_arr[0,0]+omega_ste**2)
        
        # Test MCC
        # gamma = 0.070
        # gamma_opti_params[0] = (2 * gamma) + omega
        # gamma_opti_params[1] = 0.20

        print('Gamma: {} +/- {} kHz'.format('%.3f'%gamma,
                  '%.3f'%gamma_ste))

        # Plotting
        if doPlot:
            plus_time_linspace = numpy.linspace(0, plus_plus_time[-1], num=1000)
            ax = axes_pack[1]
            ax.errorbar(plus_plus_time, plus_relaxation_counts,
                    yerr = plus_relaxation_ste,
                    label = 'data', fmt = 'o', color = 'blue')
            if offset:
                ax.plot(plus_time_linspace,
                    exp_eq_offset(plus_time_linspace, *gamma_opti_params),
                    'r', label = 'fit')
            else:
                ax.plot(plus_time_linspace,
                    exp_eq_gamma(plus_time_linspace, *gamma_opti_params),
                    'r', label = 'fit')
            ax.set_xlabel('Relaxation time (ms)')
            ax.set_ylabel('Normalized signal Counts')
            ax.set_title('(-1,-1) - (-1,+1)')
            ax.legend()
            text = r'$\gamma = $ {} $\pm$ {} kHz'.format('%.3f'%gamma,
                  '%.3f'%gamma_ste)
#            ax.set_xlim([-0.001, 0.05])

            props = dict(boxstyle='round', facecolor='wheat', alpha=0.5)
            ax.text(0.55, 0.90, text, transform=ax.transAxes, fontsize=12,
                    verticalalignment='top', bbox=props)
    if doPlot:
        fig.canvas.draw()
        fig.canvas.flush_events()

        # Saving the data

        data_dir='E:/Shared drives/Kolkowitz Lab Group/nvdata'

        time_stamp = tool_belt.get_time_stamp()
        raw_data = {'time_stamp': time_stamp,
                    'splitting_MHz': splitting_MHz,
                    'splitting_MHz-units': 'MHz',
#                    'offset_free_param?': offset,
                    'manual_offset_gamma': manual_offset_gamma,
                    'omega': omega,
                    'omega-units': 'kHz',
                    'omega_ste': omega_ste,
                    'omega_ste-units': 'khz',
                    'gamma': gamma,
                    'gamma-units': 'kHz',
                    'gamma_ste': gamma_ste,
                    'gamma_ste-units': 'khz',
                    'zero_relaxation_counts': zero_relaxation_counts.tolist(),
                    'zero_relaxation_counts-units': 'counts',
                    'zero_relaxation_ste': zero_relaxation_ste.tolist(),
                    'zero_relaxation_ste-units': 'counts',
                    'zero_zero_time': zero_zero_time.tolist(),
                    'zero_zero_time-units': 'ms',
                    'plus_relaxation_counts': plus_relaxation_counts.tolist(),
                    'plus_relaxation_counts-units': 'counts',
                    'plus_relaxation_ste': plus_relaxation_ste.tolist(),
                    'plus_relaxation_ste-units': 'counts',
                    'plus_plus_time': plus_plus_time.tolist(),
                    'plus_plus_time-units': 'ms',
                    'omega_opti_params': omega_opti_params.tolist(),
                    'gamma_opti_params': gamma_opti_params.tolist(),
                    }

        file_name = '{}-analysis'.format(folder)
        file_path = '{}/{}/{}'.format(data_dir, path_folder, file_name)
        tool_belt.save_raw_data(raw_data, file_path)
        tool_belt.save_figure(fig, file_path)

        return gamma, gamma_ste
# %% Run the file

if __name__ == '__main__':

<<<<<<< HEAD
    temp = 287.5
=======
    temp = 237.5
>>>>>>> 111c8ab8
    
    # path = 'pc_hahn\\branch_cryo-setup\\t1_double_quantum\\data_collections\\'
    path = 'pc_hahn\\branch_cryo-setup\\t1_dq_knill\\data_collections\\'
    folder = 'hopper-nv1_2021_03_16-{}K'.format(temp)

    est_omega = omega_calc(temp)
    est_gamma = gamma_calc(temp)
    print('good times in ms')
    print('Omega: {}'.format(3500/(3*est_omega)))
    print('gamma: {}'.format(3000/(2*est_gamma + est_omega)))

    # gamma, ste = main(path, folder, omega=est_omega, omega_ste=0.0,
                      # doPlot=True, offset=False)
    # gamma, ste = main(path, folder, omega=None, omega_ste=None,
    #                   doPlot=True, offset=False)<|MERGE_RESOLUTION|>--- conflicted
+++ resolved
@@ -387,7 +387,7 @@
     # Define the counts for the plus relaxation equation
     plus_relaxation_counts =  plus_plus_counts - plus_minus_counts
     plus_relaxation_ste = numpy.sqrt(plus_plus_ste**2 + plus_minus_ste**2)
-    
+
     # Skip values at t=0 to get rid of pi pulse decoherence systematic
     # See wiki March 31st, 2021
     inds_to_remove = []
@@ -435,7 +435,7 @@
         # Calculate gamma and its ste
         gamma = (gamma_opti_params[0] - omega)/ 2.0
         gamma_ste = 0.5 * numpy.sqrt(cov_arr[0,0]+omega_ste**2)
-        
+
         # Test MCC
         # gamma = 0.070
         # gamma_opti_params[0] = (2 * gamma) + omega
@@ -518,12 +518,8 @@
 
 if __name__ == '__main__':
 
-<<<<<<< HEAD
     temp = 287.5
-=======
-    temp = 237.5
->>>>>>> 111c8ab8
-    
+
     # path = 'pc_hahn\\branch_cryo-setup\\t1_double_quantum\\data_collections\\'
     path = 'pc_hahn\\branch_cryo-setup\\t1_dq_knill\\data_collections\\'
     folder = 'hopper-nv1_2021_03_16-{}K'.format(temp)
