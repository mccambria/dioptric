--- conflicted
+++ resolved
@@ -6,18 +6,30 @@
 """
 
 import matplotlib.pyplot as plt
-<<<<<<< HEAD
 import numpy as np
-=======
-from scipy.optimize import minimize
-from itertools import combinations
+
+splittings = [68, 186]  # in MHz
+gamma_e = 2.8  # MHz/Gauss
+
+B_parallel_1 = 68 / (2 * gamma_e)  # = 68 / 5.6
+B_parallel_2 = 185 / (2 * gamma_e)  # = 186 / 5.6
+
+print(f"B_parallel 1: {B_parallel_1:.2f} G")
+print(f"B_parallel 2: {B_parallel_2:.2f} G")
+
+
+B1 = 68 / 5.6  # = 12.14 G
+B2 = 186 / 5.6  # = 33.21 G
+cos_theta = -1 / 3
+
+B_est = np.sqrt(B1**2 + B2**2 - 2 * B1 * B2 * cos_theta)
+print(f"Estimated |B| ≈ {B_est:.2f} G")
 
 # Magnetic Field vs. Distance
 B_current = 41.6  # Gauss
 B_target = 80.0  # Gauss
 scaling_factor = (B_current / B_target) ** (1 / 3)
 print(f"r₂ / r₁ = {scaling_factor:.3f}")
->>>>>>> c9dcf487
 
 
 #######
@@ -216,24 +228,6 @@
     b_parallel = np.array(splittings_MHz) / (2 * 2.8)
     # B_init, _, _, _ = np.linalg.lstsq(nv_axes, b_parallel, rcond=None)
 
-    # result = minimize(
-    #     objective, B_init, args=(nv_axes, splittings_MHz), method="Nelder-Mead"
-    # )
-    from scipy.optimize import Bounds
-
-    B_init = np.array([20, 30, 40])  # or from high-field estimate
-    # bounds = Bounds([-100, -100, -100], [100, 100, 100])
-    # result = minimize(
-    #     objective,
-    #     B_init,
-    #     args=(nv_axes, splittings_MHz),
-    #     bounds=bounds,
-    #     method="L-BFGS-B",
-    # )
-
-    bounds = Bounds([-150, -150, -150], [150, 150, 150])  # in Gauss
-
-<<<<<<< HEAD
     # Solve the linear system: A·B = b
     for ind in range(4):
         test = [b[jnd] for jnd in range(4) if jnd != ind]
@@ -241,20 +235,8 @@
         B_mag = np.linalg.norm(B_vec)
         print(B_mag)
         # print(np.matmul(nv_axes, B_vec) * (2 * gamma_e))
-=======
-    result = minimize(
-        objective,
-        B_init,
-        args=(nv_axes, splittings_MHz),
-        bounds=bounds,
-        method="L-BFGS-B",
-        options={"maxiter": 10000},
-    )
-
-    B_vec = result.x
-    B_mag = np.linalg.norm(B_vec)
-    return B_vec, B_mag, result.fun  # fun = final residual
->>>>>>> c9dcf487
+
+    return B_vec, B_mag
 
 
 # nv_axes = np.array(
