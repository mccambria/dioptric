--- conflicted
+++ resolved
@@ -505,12 +505,8 @@
     # file_ids = [1811334050314, 1811401206447, 1811464617147, 1811540653210]
     # rubin75 NVs after making both orientation degenerate
     # file_ids = [1835778335625, 1836023279415]
-<<<<<<< HEAD
-    file_ids = [1837153340732]
-=======
 
     file_ids = [1837153340732, 1837462226158]
->>>>>>> eecbace2
     all_file_ids_str = "_".join(map(str, file_ids))
     now = datetime.now()
     date_time_str = now.strftime("%Y%m%d_%H%M%S")
