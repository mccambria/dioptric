# -*- coding: utf-8 -*-
"""

Calculate the estimated time for the t1 experiment, how often we optimize, and
the expected error

Created on Thu Aug  1 17:32:46 2019

@author: agardill
"""
# %%
from utils.tool_belt import States
import numpy
# %%

def expected_st_dev_norm(ref_counts, expected_contrast):
    # Expected contrast is the difference between 1 and the minimum signal
    sig_counts = (1 - expected_contrast) * ref_counts
    rel_std_sig = numpy.sqrt(sig_counts) / sig_counts
    rel_std_ref = numpy.sqrt(ref_counts) / ref_counts
    # Propogate the error
    error = (1 - expected_contrast) * numpy.sqrt((rel_std_sig**2) + (rel_std_ref**2))

    return error

def t1_exp_times(exp_array, contrast, exp_count_rate, readout_window):
    total_exp_time_list = []

    for line in exp_array:
        init = line[0][0]
        read = line[0][1]
        relaxation_time_s = line[1][1] * 10**-9
        num_steps = line[2]
        num_reps = line[3]
        num_runs = line[4]
        extra_seq_time = 20 * 10**-6
        optimize_time = 5

        exp = [init.name, read.name]
        sequence_time = (relaxation_time_s + extra_seq_time) * num_reps
        exp_time_s = (sequence_time * num_steps / 2 + optimize_time) * num_runs # seconds
        exp_time_m = exp_time_s / 60
        exp_time_h = exp_time_m / 60

        opti_time = exp_time_m / num_runs

        total_exp_time_list.append(exp_time_h)

        ref_counts = (exp_count_rate * 10 ** 3) * (readout_window * 10**-9) * num_reps * num_runs

        exp_error = expected_st_dev_norm(ref_counts, contrast)

        snr = (contrast) / exp_error
        print('{}: {} hours, optimize every {} minutes, expected snr: {}'.format(exp, '%.1f'%exp_time_h, '%.2f'%opti_time, '%.1f'%snr))

    total_exp_time = sum(total_exp_time_list)

    # Somehow this is off... so let's tack on a heuristic correction
    total_exp_time *= (21/20)

    print('Total experiment time: {:.1f} hrs'.format(total_exp_time))

# %%
num_runs = 40
t1_exp_array = numpy.array([
<<<<<<< HEAD
    [[States.HIGH, States.LOW], [0, 50*10**3], 51, 15*10**4, num_runs],
    [[States.HIGH, States.LOW], [0, 250*10**3], 26, 4*10**4, num_runs],
    
    [[States.HIGH, States.HIGH], [0, 50*10**3], 51, 15*10**4, num_runs],
    [[States.HIGH, States.HIGH], [0, 250*10**3], 26, 4*10**4, num_runs],
    
    [[States.ZERO, States.HIGH], [0, 1.5*10**6], 26, 1.5*10**4, num_runs],
    
    [[States.ZERO, States.ZERO], [0, 1.5*10**6], 26, 1.5*10**4, num_runs],
=======
    # [[States.HIGH, States.LOW], [0, 2*10**6], 11, 1.8*10**4, 40],
    # [[States.HIGH, States.LOW], [0, 12*10**6], 11, 0.35*10**4, 210],
    
    # [[States.HIGH, States.HIGH], [0, 2*10**6], 11, 1.8*10**4, 40],
    # [[States.HIGH, States.HIGH], [0, 12*10**6], 11, 0.35*10**4, 210],
    
    # [[States.ZERO, States.HIGH], [0, 2*10**6], 11, 1.8*10**4, 40],
    # [[States.ZERO, States.HIGH], [0, 20*10**6], 11, 0.25*10**4, 210],
    
    # [[States.ZERO, States.ZERO], [0, 2*10**6], 11, 1.8*10**4, 40],
    [[States.ZERO, States.ZERO], [0, 20*10**6], 11, 0.25*10**4, 33]
>>>>>>> cb18652b
    ])

contrast = 0.25  # arb
exp_count_rate = 130  # kcps
readout_window = 160  # ns

t1_exp_times(t1_exp_array, contrast, exp_count_rate, readout_window)<|MERGE_RESOLUTION|>--- conflicted
+++ resolved
@@ -63,29 +63,15 @@
 # %%
 num_runs = 40
 t1_exp_array = numpy.array([
-<<<<<<< HEAD
     [[States.HIGH, States.LOW], [0, 50*10**3], 51, 15*10**4, num_runs],
     [[States.HIGH, States.LOW], [0, 250*10**3], 26, 4*10**4, num_runs],
-    
+
     [[States.HIGH, States.HIGH], [0, 50*10**3], 51, 15*10**4, num_runs],
     [[States.HIGH, States.HIGH], [0, 250*10**3], 26, 4*10**4, num_runs],
-    
+
     [[States.ZERO, States.HIGH], [0, 1.5*10**6], 26, 1.5*10**4, num_runs],
-    
+
     [[States.ZERO, States.ZERO], [0, 1.5*10**6], 26, 1.5*10**4, num_runs],
-=======
-    # [[States.HIGH, States.LOW], [0, 2*10**6], 11, 1.8*10**4, 40],
-    # [[States.HIGH, States.LOW], [0, 12*10**6], 11, 0.35*10**4, 210],
-    
-    # [[States.HIGH, States.HIGH], [0, 2*10**6], 11, 1.8*10**4, 40],
-    # [[States.HIGH, States.HIGH], [0, 12*10**6], 11, 0.35*10**4, 210],
-    
-    # [[States.ZERO, States.HIGH], [0, 2*10**6], 11, 1.8*10**4, 40],
-    # [[States.ZERO, States.HIGH], [0, 20*10**6], 11, 0.25*10**4, 210],
-    
-    # [[States.ZERO, States.ZERO], [0, 2*10**6], 11, 1.8*10**4, 40],
-    [[States.ZERO, States.ZERO], [0, 20*10**6], 11, 0.25*10**4, 33]
->>>>>>> cb18652b
     ])
 
 contrast = 0.25  # arb
