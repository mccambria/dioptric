# -*- coding: utf-8 -*-
"""

Calculate the estimated time for the t1 experiment, how often we optimize, and
the expected error

Created on Thu Aug  1 17:32:46 2019

@author: agardill
"""
# %%
from utils.tool_belt import States
import numpy
# %%

def expected_st_dev_norm(ref_counts, expected_contrast):
    # Expected contrast is the difference between 1 and the minimum signal
    sig_counts = (1 - expected_contrast) * ref_counts
    rel_std_sig = numpy.sqrt(sig_counts) / sig_counts
    rel_std_ref = numpy.sqrt(ref_counts) / ref_counts
    # Propogate the error
    error = (1 - expected_contrast) * numpy.sqrt((rel_std_sig**2) + (rel_std_ref**2))

    return error

def t1_exp_times(exp_array, contrast, exp_count_rate, readout_window):
    total_exp_time_list = []

    for line in exp_array:
        init = line[0][0]
        read = line[0][1]
        relaxation_time_s = line[1][1] * 10**-9
        num_steps = line[2]
        num_reps = line[3]
        num_runs = line[4]
        extra_seq_time = 20 * 10**-6
        optimize_time = 5

        exp = [init.name, read.name]
        sequence_time = (relaxation_time_s + extra_seq_time) * num_reps
        exp_time_s = (sequence_time * num_steps / 2 + optimize_time) * num_runs # seconds
        exp_time_m = exp_time_s / 60
        exp_time_h = exp_time_m / 60

        opti_time = exp_time_m / num_runs

        total_exp_time_list.append(exp_time_h)

        ref_counts = (exp_count_rate * 10 ** 3) * (readout_window * 10**-9) * num_reps * num_runs

        exp_error = expected_st_dev_norm(ref_counts, contrast)

        snr = (contrast) / exp_error
        print('{}: {} hours, optimize every {} minutes, expected snr: {}'.format(exp, '%.1f'%exp_time_h, '%.2f'%opti_time, '%.1f'%snr))

    total_exp_time = sum(total_exp_time_list)

    # Somehow this is off... so let's tack on a heuristic correction
    total_exp_time *= (21/20)

    print('Total experiment time: {:.1f} hrs'.format(total_exp_time))

# %%
    
num_runs = 40
t1_exp_array = numpy.array([
    [[States.HIGH, States.LOW], [0, 50*10**3], 51, 8*10**4, num_runs],
    [[States.HIGH, States.LOW], [0, 120*10**3], 26, 8*10**4, num_runs],

    [[States.HIGH, States.HIGH], [0, 50*10**3], 51, 8*10**4, num_runs],
    [[States.HIGH, States.HIGH], [0, 120*10**3], 26, 8*10**4, num_runs],

    [[States.ZERO, States.HIGH], [0, 2.5*10**6], 26, 1*10**4, num_runs],

    [[States.ZERO, States.ZERO], [0, 2.5*10**6], 26, 1*10**4, num_runs],
    ])

<<<<<<< HEAD
contrast = 0.41  # arb
exp_count_rate = 23  # kcps
readout_window = 550  # ns
=======
contrast = 0.30  # arb
exp_count_rate = 125  # kcps
readout_window = 150  # ns
>>>>>>> a3dfa675

t1_exp_times(t1_exp_array, contrast, exp_count_rate, readout_window)<|MERGE_RESOLUTION|>--- conflicted
+++ resolved
@@ -61,7 +61,7 @@
     print('Total experiment time: {:.1f} hrs'.format(total_exp_time))
 
 # %%
-    
+
 num_runs = 40
 t1_exp_array = numpy.array([
     [[States.HIGH, States.LOW], [0, 50*10**3], 51, 8*10**4, num_runs],
@@ -75,14 +75,8 @@
     [[States.ZERO, States.ZERO], [0, 2.5*10**6], 26, 1*10**4, num_runs],
     ])
 
-<<<<<<< HEAD
 contrast = 0.41  # arb
 exp_count_rate = 23  # kcps
 readout_window = 550  # ns
-=======
-contrast = 0.30  # arb
-exp_count_rate = 125  # kcps
-readout_window = 150  # ns
->>>>>>> a3dfa675
 
 t1_exp_times(t1_exp_array, contrast, exp_count_rate, readout_window)