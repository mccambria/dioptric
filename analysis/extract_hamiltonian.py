--- conflicted
+++ resolved
@@ -287,35 +287,6 @@
 
     ############ Nice ############
 
-<<<<<<< HEAD
-    name = 'nv1_2019_05_10'
-#    res_descs = [[0.0, 2.8545, 2.8762],
-#                  [None, 2.8554, 2.8752],
-#                  [None, 2.8512, 2.8790],
-#                  [None, 2.8520, 2.8800],
-#                  [None, 2.8536, 2.8841],
-#                  [None, 2.8496, 2.8823],
-#                  [None, 2.8396, 2.8917],
-#                  [None, 2.8198, 2.9106],
-#                  [None, 2.8166, 2.9144],
-#                  [None, 2.8080, 2.9240],
-#                  [None, 2.7357, 3.0037],
-#                  [None, 2.6061, 3.1678],
-#                  [None, 2.6055, 3.1691],
-#                  [None, 2.4371, 3.4539]]
-
-#    name = 'NV0_2019_06_06'
-#    res_descs = [[0.0, 2.8547, 2.8793],
-#                   [None, 2.8532, 2.8795],
-#                   [None, 2.8494, 2.8839],
-#                   [None, 2.8430, 2.8911],
-#                   [None, 2.8361, 2.8998],
-#                   [None, 2.8209, 2.9132],
-#                   [None, 2.7915, 2.9423],
-#                   [None, 2.7006, 3.0302],
-#                   [None, 2.4244, 3.3093],
-#                   [None, 2.2990, 3.4474]]  # Aligned
-=======
 #    name = 'nv1_2019_05_10'
 #    res_descs = [[0.0, 2.8537, 2.8751],
 #                   [None, 2.8554, 2.8752],
@@ -352,7 +323,6 @@
 #                  [None, 2.7006, 3.0302],
 #                  [None, 2.4244, 3.3093],
 #                  [None, 2.2990, 3.4474]]  # Aligned
->>>>>>> f0515a5c
 #                  [None, 2.4993, 3.5798]]  # Accidentally misaligned
 
 #    name = 'nv2_2019_04_30'
@@ -363,76 +333,15 @@
 #                   [None, 2.8379, 2.8948],
 #                   [None, 2.8308, 2.9006],
 #                   [None, 2.8228, 2.9079],
-<<<<<<< HEAD
-#                   [None, 2.8155, 2.9171]
-#                      
-#                   ,[None, 2.8512, 2.8804],
-=======
 #                   [None, 2.8155, 2.9171]]
 
 #    name = 'nv2_2019_04_30_take2'
 #    res_descs = [[0.0, 2.8584, 2.8725],
 #                   [None, 2.8512, 2.8804],
->>>>>>> f0515a5c
 #                   [None, 2.8435, 2.8990],
 #                   [None, 2.8265, 2.9117],
 #                   [None, 2.7726, 3.0530],
 #                   [None, 2.7738, 3.4712]]
-<<<<<<< HEAD
-
-    # name = 'nv2_2019_04_30_take2'
-#    res_descs = [[0.0, 2.8584, 2.8725],
-
-
-    ############ Not as nice ############
-
-    # Should redo this zero-field with CWESR - 2.863 agrees excellently
-     # name = 'NV16_2019_07_25'
-#    res_descs = [
-#                    #[0.0, 2.8584, 2.8725], Matt, you origianlly had these in, which are the zfs for nv2
-#                    [0.0, 2.8593, 2.8621],
-#                    [None, 2.8519, 2.8690],
-#                    [None, 2.8460, 2.8746],
-#                    [None, 2.8337, 2.8867],
-#                    [None, 2.8202, 2.9014],
-#                    [None, 2.8012, 2.9292],
-#                    [None, 2.7393, 3.0224],
-#                    [None, 2.6995, 3.1953],
-#                    [None, 2.5830, 3.3290]]
-
-    # Some of this data was taken after changing the magnet orientation.
-    # Pretty sure the zero-field ESR is from 6/12 but we didn't name the NVs
-    # consistently then. We'll have to match it by coordinates.
-    name = 'nv13_2019_06_10'
-    res_descs = [[None, 2.8289, 2.8520],
-#                   [None, 2.8266, 2.8546], 
-#                   [None, 2.8262, 2.8556], 
-                   [None, 2.8247, 2.8545],
-                   [None, 2.8174, 2.8693],
-                   [None, 2.8082, 2.8806],
-                   [None, 2.7948, 2.9077],
-                   [None, 2.7857, 2.9498]]
-
-    # name = 'test'
-    # res_descs = [[0.0, 2.87, None],
-    #               [None, 2.86, 2.88],
-    #               [None, 2.85, 2.89],
-    #               [None, 2.77, 2.97],
-    #               [None, 2.67, 3.07]]
-
-    # Main
-    main(name, res_descs)
-
-    # B noise matrix elements
-    # b_matrix_elements(name, res_descs)
-
-    # Rotation prediction
-#    predict_rotation(name, res_descs,
-#                      [None, 2.8198, 2.9106], [None, 2.8454, 2.8873])
-
-    # B matrix elements
-    # b_matrix_elements(name, res_descs)
-=======
 
     ############ Not as nice ############
     
@@ -464,7 +373,6 @@
     main(name, res_descs)
 
     # Rotation prediction
->>>>>>> f0515a5c
 
     # Test plot
     # args: mag_B_range, theta_B, par_Pi, perp_Pi, phi_B, phi_Pi
