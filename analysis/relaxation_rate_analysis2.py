# -*- coding: utf-8 -*-
"""
Created on Wed Sep 4 14:52:43 2019

This analysis script will plot and evaluate the omega and gamma rates for the
modified rate equations [(0,0) - (0,1) and (1,1) - (1,-1)] for the complete
data set. It calculates a standard error of each data point based on the
statistics over the number of runs. With the standard error on each point, the
subtracted data is then fit to a single exponential. From the (0,0) - (0,1)
exponential, we extact 3*Omega from the exponent, along with the standard
error on omega from the covariance of the fit.

From the (1,1) - (1,-1) exponential, we extract (2*gamma + Omega). Using the
Omega we just found, we calculate gamma and the associated standard error
from the covariance of the fit.

-User can specify if the offset should be a free parameter or if it should be
  set to 0. All our analysis of rates has been done without offset as a free
  param.

-If a value for omega and the omega uncertainty is passed, file will just
  evaluate gamma (t=with the omega provided).


@author: agardill
"""

# %% Imports

import numpy
from numpy import exp
from scipy.optimize import curve_fit
import matplotlib.pyplot as plt
import os

import utils.tool_belt as tool_belt
from utils.tool_belt import States
from figures.relaxation_temp_dependence.revision1.orbach import omega_calc
from figures.relaxation_temp_dependence.revision1.orbach import gamma_calc

# %% Constants

manual_offset_gamma = 0.0

# %% Functions

# The exponential function without an offset
def exp_eq_omega(t, rate, amp):
    return  amp * exp(- rate * t)

def exp_eq_gamma(t, rate, amp):
<<<<<<< HEAD
    return  amp * exp(- rate * t) + manual_offset_gamma #+ 0.0075 * exp(-3*0.040*t)
=======
    return  amp * exp(- rate * t) + manual_offset_gamma #+ 0.005 * exp(-3*0.040*t)
>>>>>>> b93b416b

def biexp(t, omega, rate1, amp1, amp2):
    return  amp1 * exp(-rate1*t)

# The exponential function with an offset
def exp_eq_offset(t, rate, amp, offset):
    return  offset + amp * exp(- rate * t)

# A function to collect folders in mass analysis
def get_folder_list(keyword):
    path = 'E:/Shared drives/Kolkowitz Lab Group/nvdata/t1_double_quantum'

    folders = []

    # r=root, d=directories, f = files
    for r, d, f in os.walk(path):
        for folder in d:
                if keyword in folder:
                    folders.append(folder)

    return folders

# This function sorts the data from one folder of an experiment and passes it
# into main
def get_data_lists(folder_name):
    # Get the file list from this folder
    file_list = tool_belt.get_file_list(folder_name, '.txt')

    # Define booleans to be used later in putting data into arrays in the
    # correct order. This was mainly put in place for older data where we
    # took measurements in an inconsistent way (unlike we are now)
    zero_zero_bool = False
    zero_plus_bool = False
    plus_plus_bool = False
    plus_minus_bool = False

    # Initially create empty lists, so that if no data is recieved, a list is
    # still returned from this function
    zero_zero_counts = []
    zero_zero_ste = []
    zero_plus_counts = []
    zero_plus_ste = []
    zero_zero_time = []
    plus_plus_counts = []
    plus_plus_ste = []
    plus_minus_counts = []
    plus_minus_ste = []
    plus_plus_time = []

    # Unpack the data
    
    num_diffs = 0
    diffs = 0

    # Unpack the data and sort into arrays. This allows multiple measurements of
    # the same type to be correctly sorted into one array
    for file in file_list:
        data = tool_belt.get_raw_data(folder_name, file[:-4])
        try:

            init_state_name = data['init_state']
            read_state_name = data['read_state']

            # older files still used 1,-1,0 convention. This will allow old
            # and new files to be evaluated
            if init_state_name == 1 or init_state_name == -1 or  \
                                    init_state_name == 0:
                high_state_name = 1
                low_state_name = -1
                zero_state_name = 0
            else:
                high_state_name = States.HIGH.name
                low_state_name = States.LOW.name
                zero_state_name = States.ZERO.name
            relaxation_time_range = numpy.array(data['relaxation_time_range'])
            num_steps = data['num_steps']

            num_runs = data['num_runs']
            sig_counts  = numpy.array(data['sig_counts'])
            ref_counts = numpy.array(data['ref_counts'])

            # Calculate time arrays in us
            min_relaxation_time, max_relaxation_time = \
                                        relaxation_time_range / 10**6
            time_array = numpy.linspace(min_relaxation_time,
                                        max_relaxation_time, num=num_steps)
            
            # if (init_state_name != States.ZERO.name) and (max_relaxation_time > 15):
            #     continue

            # Calculate the average signal counts over the runs, and st. error
#            print(sig_counts)
            avg_sig_counts = numpy.average(sig_counts[::], axis=0)
            ste_sig_counts = numpy.std(sig_counts[::], axis=0, ddof = 1) / numpy.sqrt(num_runs)
            # avg_sig_counts = numpy.average(sig_counts[::])
            # ste_sig_counts = numpy.std(sig_counts[::], ddof = 1) / numpy.sqrt(num_runs*num_steps)

            # Assume reference is constant and can be approximated to one value
            avg_ref = numpy.average(ref_counts[::])
<<<<<<< HEAD
            # avg_sig = numpy.average(sig_counts[::])
            print(avg_ref)
            # print(numpy.sqrt(avg_ref))
=======
            avg_sig = numpy.average(sig_counts[::])
            num_diffs += 1
            diffs += avg_ref - (numpy.std(ref_counts[::], ddof = 1)**2)
            # print(avg_ref)
>>>>>>> b93b416b
            # print(numpy.std(ref_counts[::], ddof = 1))
            # print(avg_sig)
            # print(avg_sig_counts)
            # print()
            # print(avg_sig_counts)
            # if avg_sig > 280:
            #     print(avg_sig_counts)

            # Divide signal by reference to get normalized counts and st error
            norm_avg_sig = avg_sig_counts / avg_ref
            norm_avg_sig_ste = ste_sig_counts / avg_ref
            # norm_avg_sig = avg_sig_counts 
            # norm_avg_sig_ste = ste_sig_counts 
            
            # time_array = numpy.array(range(0,num_runs*num_steps))
            # norm_avg_sig = sig_counts.flatten() #- avg_ref
            # norm_avg_sig_ste = time_array * 0
            
            # avg_ref_counts = numpy.average(ref_counts[::], axis=0)
            # ste_ref_counts = numpy.std(ref_counts[::], axis=0, ddof = 1) / numpy.sqrt(num_runs)
            # norm_avg_sig = avg_sig_counts / avg_ref_counts
            # norm_avg_sig_ste = norm_avg_sig * (numpy.sqrt(ste_sig_counts / avg_sig_counts) + numpy.sqrt(ste_ref_counts / avg_ref_counts))**2


            # Check to see which data set the file is for, and append the data
            # to the corresponding array
            if init_state_name == zero_state_name and \
                                read_state_name == zero_state_name:
                # Check to see if data has already been added to a list for
                #this experiment. If it hasn't, then create arrays of the data.
                if zero_zero_bool == False:
                    zero_zero_counts = norm_avg_sig
                    zero_zero_ste = norm_avg_sig_ste
                    zero_zero_time = time_array

                    zero_zero_ref_max_time = max_relaxation_time
                    zero_zero_bool = True
                # If data has already been sorted for this experiment, then check
                # to see if this current data is the shorter or longer measurement,
                # and either append before or after the prexisting data
                else:

                    if max_relaxation_time > zero_zero_ref_max_time:
                        zero_zero_counts = numpy.concatenate((zero_zero_counts,
                                                        norm_avg_sig))
                        zero_zero_ste = numpy.concatenate((zero_zero_ste,
                                                        norm_avg_sig_ste))
                        zero_zero_time = numpy.concatenate((zero_zero_time, time_array))

                    elif max_relaxation_time < zero_zero_ref_max_time:
                        zero_zero_counts = numpy.concatenate((norm_avg_sig,
                                              zero_zero_counts))
                        zero_zero_ste = numpy.concatenate((norm_avg_sig_ste,
                                              zero_zero_ste))
                        zero_zero_time = numpy.concatenate((time_array, zero_zero_time))

            
            # if init_state_name == zero_state_name and \
            #                     read_state_name == high_state_name:
            # if init_state_name == zero_state_name and \
            #                     read_state_name == low_state_name:
            if (init_state_name == zero_state_name and read_state_name == high_state_name) or \
                (init_state_name == zero_state_name and read_state_name == low_state_name):
                if zero_plus_bool == False:
                    zero_plus_counts = norm_avg_sig
                    zero_plus_ste = norm_avg_sig_ste
                    zero_plus_time = time_array

                    zero_plus_ref_max_time = max_relaxation_time
                    zero_plus_bool = True
                else:

                    if max_relaxation_time > zero_plus_ref_max_time:
                        zero_plus_counts = numpy.concatenate((zero_plus_counts,
                                                        norm_avg_sig))
                        zero_plus_ste = numpy.concatenate((zero_plus_ste,
                                                        norm_avg_sig_ste))

                        zero_plus_time = numpy.concatenate((zero_plus_time, time_array))

                    elif max_relaxation_time < zero_plus_ref_max_time:
                        zero_plus_counts = numpy.concatenate((norm_avg_sig,
                                              zero_plus_counts))
                        zero_plus_ste = numpy.concatenate((norm_avg_sig_ste,
                                              zero_plus_ste))

                        zero_plus_time = numpy.concatenate(time_array, zero_plus_time)


            # if (init_state_name == high_state_name) and \
            #     (read_state_name == high_state_name):
            # if (init_state_name == low_state_name) and \
            #     (read_state_name == low_state_name):
            if (init_state_name == high_state_name and read_state_name == high_state_name) or \
                (init_state_name == low_state_name and read_state_name == low_state_name):
                # norm_avg_sig *= numpy.linspace(1.00,0.95,num_steps)
                if plus_plus_bool == False:
                    plus_plus_counts = norm_avg_sig
                    plus_plus_ste = norm_avg_sig_ste
                    plus_plus_time = time_array

                    plus_plus_ref_max_time = max_relaxation_time
                    plus_plus_bool = True
                else:

                    if max_relaxation_time > plus_plus_ref_max_time:
                        plus_plus_counts = numpy.concatenate((plus_plus_counts,
                                                        norm_avg_sig))
                        plus_plus_ste = numpy.concatenate((plus_plus_ste,
                                                        norm_avg_sig_ste))
                        plus_plus_time = numpy.concatenate((plus_plus_time, time_array))

                    elif max_relaxation_time < plus_plus_ref_max_time:
                        plus_plus_counts = numpy.concatenate((norm_avg_sig,
                                                          plus_plus_counts))
                        plus_plus_ste = numpy.concatenate((norm_avg_sig_ste,
                                                          plus_plus_ste))
                        plus_plus_time = numpy.concatenate((time_array, plus_plus_time))

            # if init_state_name == high_state_name and \
            #                     read_state_name == low_state_name:
            # if init_state_name == low_state_name and \
            #                     read_state_name == high_state_name:
            if (init_state_name == high_state_name and read_state_name == low_state_name) or \
                (init_state_name == low_state_name and read_state_name == high_state_name):
                # We will want to put the MHz splitting in the file metadata
                uwave_freq_init = data['uwave_freq_init']
                uwave_freq_read = data['uwave_freq_read']
                # norm_avg_sig *= numpy.linspace(1.00,0.95,num_steps)
                if plus_minus_bool == False:
                    plus_minus_counts = norm_avg_sig
                    plus_minus_ste = norm_avg_sig_ste
                    plus_minus_time = time_array

                    plus_minus_ref_max_time = max_relaxation_time
                    plus_minus_bool = True
                else:

                    if max_relaxation_time > plus_minus_ref_max_time:
                        plus_minus_counts = numpy.concatenate((plus_minus_counts,
                                                        norm_avg_sig))
                        plus_minus_ste = numpy.concatenate((plus_minus_ste,
                                                        norm_avg_sig_ste))
                        plus_minus_time = numpy.concatenate((plus_minus_time, time_array))


                    elif max_relaxation_time < plus_minus_ref_max_time:
                        plus_minus_counts = numpy.concatenate((norm_avg_sig,
                                              plus_minus_counts))
                        plus_minus_ste = numpy.concatenate((norm_avg_sig_ste,
                                              plus_minus_ste))
                        plus_minus_time = numpy.concatenate((time_array, plus_minus_time))


                splitting_MHz = abs(uwave_freq_init - uwave_freq_read) * 10**3

        except Exception:
            print('Skipping {}'.format(str(file)))
            continue

    omega_exp_list = [zero_zero_counts, zero_zero_ste, \
                      zero_plus_counts, zero_plus_ste, \
                      zero_zero_time]
    gamma_exp_list = [plus_plus_counts, plus_plus_ste,  \
                      plus_minus_counts, plus_minus_ste, \
                      plus_plus_time]
    # print(diffs/num_diffs)
    return omega_exp_list, gamma_exp_list, num_runs, splitting_MHz
# %% Main

def main(path, folder, omega = None, omega_ste = None, doPlot = False, offset = True):

    path_folder = path + folder
    # Get the file list from the folder
    omega_exp_list, gamma_exp_list, \
                num_runs, splitting_MHz  = get_data_lists(path_folder)

    # %% Fit the data

    if doPlot:
        fig, axes_pack = plt.subplots(1, 2, figsize=(17, 8))
        fig.set_tight_layout(True)

    omega_fit_failed = False
    gamma_fit_failed = False
    
    ax = None

    # If omega value is passed into the function, skip the omega fitting.
    if omega is not None and omega_ste is not None:
        omega_opti_params = numpy.array([None])
        zero_relaxation_counts = numpy.array([None])
        zero_relaxation_ste = numpy.array([None])
        zero_zero_time = numpy.array([None])
    else:
        #Fit to the (0,0) - (0,1) data to find Omega

        zero_zero_counts = omega_exp_list[0]
        zero_zero_ste = omega_exp_list[1]
        zero_plus_counts = omega_exp_list[2]
        zero_plus_ste = omega_exp_list[3]
        zero_zero_time = omega_exp_list[4]

        zero_relaxation_counts =  zero_zero_counts - zero_plus_counts
        # zero_relaxation_counts = zero_plus_counts
        zero_relaxation_ste = numpy.sqrt(zero_zero_ste**2 + zero_plus_ste**2)

        init_params_list = [0.1, 0.3]

        try:
            if offset:
                init_params_list.append(0)
                init_params = tuple(init_params_list)
                omega_opti_params, cov_arr = curve_fit(exp_eq_offset, zero_zero_time,
                                             zero_relaxation_counts, p0 = init_params,
                                             sigma = zero_relaxation_ste,
                                             absolute_sigma=True)

            else:
                init_params = tuple(init_params_list)
                omega_opti_params, cov_arr = curve_fit(exp_eq_omega, zero_zero_time,
                                              zero_relaxation_counts, p0 = init_params,
                                              sigma = zero_relaxation_ste,
                                              absolute_sigma=True)#, 
                                             # bounds=((0,0),(1,0.5)),
                                             # loss='soft_l1')
                # omega_opti_params = numpy.array([0.0,0.0])
                # cov_arr = numpy.array([[0,0],[0,0]])

        except Exception:

            omega_fit_failed = True

            if doPlot:
                ax = axes_pack[0]
                ax.errorbar(zero_zero_time, zero_relaxation_counts,
                            yerr = zero_relaxation_ste,
                            label = 'data', fmt = 'o', color = 'blue')
                ax.set_xlabel('Relaxation time (ms)')
                ax.set_ylabel('Normalized signal Counts')
                ax.legend()

        if not omega_fit_failed:
            # Calculate omega nad its ste
            omega = omega_opti_params[0] / 3.0
            omega_ste = numpy.sqrt(cov_arr[0,0]) / 3.0

            print('Omega: {} +/- {} kHz'.format('%.3f'%omega,
                      '%.3f'%omega_ste))
            # Plotting the data
            if doPlot:
                zero_time_linspace = numpy.linspace(0, zero_zero_time[-1], num=1000)
                ax = axes_pack[0]
                ax.errorbar(zero_zero_time, zero_relaxation_counts,
                            yerr = zero_relaxation_ste,
                            label = 'data', fmt = 'o', color = 'blue')
                if offset:
                    ax.plot(zero_time_linspace,
                        exp_eq_offset(zero_time_linspace, *omega_opti_params),
                        'r', label = 'fit')
                else:
                    ax.plot(zero_time_linspace,
                        exp_eq_omega(zero_time_linspace, *omega_opti_params),
                        'r', label = 'fit')
                ax.set_xlabel('Relaxation time (ms)')
                ax.set_ylabel('Normalized signal Counts')
                ax.legend()
                text = r'$\Omega = $ {} $\pm$ {} kHz'.format('%.3f'%omega,
                      '%.3f'%omega_ste)

                props = dict(boxstyle="round", facecolor="wheat", alpha=0.5)
                ax.text(0.55, 0.9, text, transform=ax.transAxes, fontsize=12,
                        verticalalignment='top', bbox=props)
        
    if ax is not None:
        ax.set_title('Omega')
        # ax.set_title('(0,0) - (0,-1)')
        # ax.set_title('(0,0) - (0,+1)')
        # ax.set_yscale('log')

    # %% Fit to the (1,1) - (1,-1) data to find Gamma, only if Omega waas able
    # to fit

    plus_plus_counts = gamma_exp_list[0]
    plus_plus_ste = gamma_exp_list[1]
    plus_minus_counts = gamma_exp_list[2]
    plus_minus_ste = gamma_exp_list[3]
    plus_plus_time = gamma_exp_list[4]

    # Define the counts for the plus relaxation equation
    plus_relaxation_counts =  plus_plus_counts - plus_minus_counts
    # plus_relaxation_counts = plus_minus_counts
    plus_relaxation_ste = numpy.sqrt(plus_plus_ste**2 + plus_minus_ste**2)

    # Skip values at t=0 to get rid of pi pulse decoherence systematic
    # See wiki March 31st, 2021
    inds_to_remove = []
    for ind in range(len(plus_plus_time)):
        t = plus_plus_time[ind]
        if t == 0:
            inds_to_remove.append(ind)
    plus_plus_time = numpy.delete(plus_plus_time, inds_to_remove)
    plus_relaxation_counts = numpy.delete(plus_relaxation_counts, inds_to_remove)
    plus_relaxation_ste = numpy.delete(plus_relaxation_ste, inds_to_remove)
    ax = None
    init_params_list = [2*omega, 0.40]
    try:
        if offset:

            init_params_list.append(0)
            init_params = tuple(init_params_list)
            gamma_opti_params, cov_arr = curve_fit(exp_eq_offset,
                             plus_plus_time, plus_relaxation_counts,
                             p0 = init_params, sigma = plus_relaxation_ste,
                             absolute_sigma=True)


        else:
            # MCC
            init_params = tuple(init_params_list)
            gamma_fit_func = exp_eq_gamma
            gamma_opti_params, cov_arr = curve_fit(exp_eq_gamma,
                              plus_plus_time, plus_relaxation_counts,
                              p0 = init_params, sigma = plus_relaxation_ste,
                              absolute_sigma=True)#, 
                              # bounds=((0,0),(1,0.5)),
                              # loss='soft_l1')
            # init_params = (0.04, 0.22, 0.17, 0.0)
            # gamma_fit_func = biexp
            # init_params = (0.22, 0.17)
            # gamma_fit_func = lambda t, rate1, amp1: biexp(t, omega, rate1, amp1, -0.005)
            # init_params = (0.22, 0.17, 0.0)
            # gamma_fit_func = lambda t, rate1, amp1, amp2: biexp(t, omega, rate1, amp1, amp2)
            # gamma_opti_params, cov_arr = curve_fit(gamma_fit_func,
            #                   plus_plus_time, plus_relaxation_counts,
            #                   p0 = init_params, sigma = plus_relaxation_ste,
            #                   absolute_sigma=True)
            # print(gamma_opti_params)
            # gamma_opti_params = numpy.array([0.0,0.0,0])
            # cov_arr = numpy.array([[0,0,0],[0,0,0],[0,0,0]])

    except Exception as e:
        gamma_fit_failed = True
        print(e)

        if doPlot:
            ax = axes_pack[1]
            ax.errorbar(plus_plus_time, plus_relaxation_counts,
                    yerr = plus_relaxation_ste,
                    label = 'data', fmt = 'o', color = 'blue')
            ax.set_xlabel('Relaxation time (ms)')
            ax.set_ylabel('Normalized signal Counts')

    if not gamma_fit_failed:

        # Calculate gamma and its ste
        gamma = (gamma_opti_params[0] - omega)/ 2.0
        gamma_ste = 0.5 * numpy.sqrt(cov_arr[0,0]+omega_ste**2)

        # Test MCC
        # gamma = 0.070
        # gamma_opti_params[0] = (2 * gamma) + omega
        # gamma_opti_params[1] = 0.20

        print('Gamma: {} +/- {} kHz'.format('%.3f'%gamma,
                  '%.3f'%gamma_ste))

        # Plotting
        if doPlot:
            plus_time_linspace = numpy.linspace(0, plus_plus_time[-1], num=1000)
            ax = axes_pack[1]
            ax.errorbar(plus_plus_time, plus_relaxation_counts,
                    yerr = plus_relaxation_ste,
                    label = 'data', fmt = 'o', color = 'blue')
            if offset:
                ax.plot(plus_time_linspace,
                    exp_eq_offset(plus_time_linspace, *gamma_opti_params),
                    'r', label = 'fit')
            else:
                ax.plot(plus_time_linspace,
                    # exp_eq_gamma(plus_time_linspace, *gamma_opti_params),  # MCC
                    gamma_fit_func(plus_time_linspace, *gamma_opti_params),
                    'r', label = 'fit')
            ax.set_xlabel('Relaxation time (ms)')
            ax.set_ylabel('Normalized signal Counts')
            ax.legend()
            text = r'$\gamma = $ {} $\pm$ {} kHz'.format('%.3f'%gamma,
                  '%.3f'%gamma_ste)
#            ax.set_xlim([-0.001, 0.05])

            props = dict(boxstyle='round', facecolor='wheat', alpha=0.5)
            ax.text(0.55, 0.90, text, transform=ax.transAxes, fontsize=12,
                    verticalalignment='top', bbox=props)
        
    if ax is not None:
        ax.set_title('gamma')
        # ax.set_title('(+1,+1) - (+1,-1)')
        # ax.set_title('(-1,-1) - (-1,+1)')
        # ax.set_yscale('log')
    
    if doPlot:
        fig.canvas.draw()
        fig.canvas.flush_events()

        # Saving the data

        data_dir='E:/Shared drives/Kolkowitz Lab Group/nvdata'

        time_stamp = tool_belt.get_time_stamp()
        raw_data = {'time_stamp': time_stamp,
                    'splitting_MHz': splitting_MHz,
                    'splitting_MHz-units': 'MHz',
#                    'offset_free_param?': offset,
                    'manual_offset_gamma': manual_offset_gamma,
                    'omega': omega,
                    'omega-units': 'kHz',
                    'omega_ste': omega_ste,
                    'omega_ste-units': 'khz',
                    'gamma': gamma,
                    'gamma-units': 'kHz',
                    'gamma_ste': gamma_ste,
                    'gamma_ste-units': 'khz',
                    'zero_relaxation_counts': zero_relaxation_counts.tolist(),
                    'zero_relaxation_counts-units': 'counts',
                    'zero_relaxation_ste': zero_relaxation_ste.tolist(),
                    'zero_relaxation_ste-units': 'counts',
                    'zero_zero_time': zero_zero_time.tolist(),
                    'zero_zero_time-units': 'ms',
                    'plus_relaxation_counts': plus_relaxation_counts.tolist(),
                    'plus_relaxation_counts-units': 'counts',
                    'plus_relaxation_ste': plus_relaxation_ste.tolist(),
                    'plus_relaxation_ste-units': 'counts',
                    'plus_plus_time': plus_plus_time.tolist(),
                    'plus_plus_time-units': 'ms',
                    'omega_opti_params': omega_opti_params.tolist(),
                    'gamma_opti_params': gamma_opti_params.tolist(),
                    }

        file_name = '{}-analysis'.format(folder)
        file_path = '{}/{}/{}'.format(data_dir, path_folder, file_name)
        tool_belt.save_raw_data(raw_data, file_path)
        tool_belt.save_figure(fig, file_path)

        return gamma, gamma_ste
# %% Run the file

if __name__ == '__main__':

    temp = 275

    # path = 'pc_hahn\\branch_cryo-setup\\t1_double_quantum\\data_collections\\'
    # path = 'pc_hahn\\branch_cryo-setup\\t1_dq_knill\\data_collections\\'
<<<<<<< HEAD
    # folder = 'hopper-nv1_2021_03_16-275K-5-gamma_minus_1-long'.format(temp)
=======
    # folder = 'hopper-nv1_2021_03_16-275K-5-gamma_plus_1-long3'.format(temp)
>>>>>>> b93b416b

    # est_omega = omega_calc(temp)
    # est_gamma = gamma_calc(temp)
    # print('good times in ms')
    # print('Omega: {}'.format(4000/(3*est_omega)))
    # print('gamma: {}'.format(4000/(2*est_gamma + est_omega)))

    # gamma, ste = main(path, folder, omega=0.0, omega_ste=0.0,
    #                     doPlot=True, offset=False)
    # gamma, ste = main(path, folder, omega=None, omega_ste=None,
    #                   doPlot=True, offset=False)
    
    # %%
    
    path = 'pc_hahn\\branch_cryo-setup\\t1_dq_knill\\data_collections\\'
    folders = [
<<<<<<< HEAD
                'hopper-nv1_2021_03_16-275K-3-omega_minus_1'.format(temp),
                'hopper-nv1_2021_03_16-275K-3-omega_plus_1'.format(temp),
                'hopper-nv1_2021_03_16-{}K-4'.format(temp),
                'hopper-nv1_2021_03_16-275K-5-gamma_minus_1'.format(temp),
                'hopper-nv1_2021_03_16-275K-5-gamma_plus_1'.format(temp),
=======
        # 'hopper-nv1_2021_03_16-275K-3-omega_minus_1'.format(temp),
        #         'hopper-nv1_2021_03_16-275K-3-omega_plus_1'.format(temp),
        #         'hopper-nv1_2021_03_16-{}K-4'.format(temp),
                # 'hopper-nv1_2021_03_16-275K-5-gamma_minus_1'.format(temp),
                # 'hopper-nv1_2021_03_16-275K-5-gamma_plus_1'.format(temp),
                # 'hopper-nv1_2021_03_16-275K-7-gamma_minus_1'.format(temp),
                # 'hopper-nv1_2021_03_16-275K-7-gamma_plus_1'.format(temp),
                'hopper-nv1_2021_03_16-275K-8-gamma_minus_1'.format(temp),
                'hopper-nv1_2021_03_16-275K-8-gamma_plus_1'.format(temp),
>>>>>>> b93b416b
                ]
    
    for folder in folders:
        gamma, ste = main(path, folder, omega=None, omega_ste=None,
                          doPlot=True, offset=False)
    
    # path = 'pc_hahn\\branch_cryo-setup\\t1_double_quantum\\data_collections\\'
    # folders = ['hopper-nv1_2021_03_16-275K-6-gamma_minus_1'.format(temp),
    #             'hopper-nv1_2021_03_16-275K-6-gamma_plus_1'.format(temp),]
    
    # for folder in folders:
    #     gamma, ste = main(path, folder, omega=None, omega_ste=None,
    #                       doPlot=True, offset=False)<|MERGE_RESOLUTION|>--- conflicted
+++ resolved
@@ -49,11 +49,7 @@
     return  amp * exp(- rate * t)
 
 def exp_eq_gamma(t, rate, amp):
-<<<<<<< HEAD
-    return  amp * exp(- rate * t) + manual_offset_gamma #+ 0.0075 * exp(-3*0.040*t)
-=======
     return  amp * exp(- rate * t) + manual_offset_gamma #+ 0.005 * exp(-3*0.040*t)
->>>>>>> b93b416b
 
 def biexp(t, omega, rate1, amp1, amp2):
     return  amp1 * exp(-rate1*t)
@@ -104,7 +100,7 @@
     plus_plus_time = []
 
     # Unpack the data
-    
+
     num_diffs = 0
     diffs = 0
 
@@ -140,7 +136,7 @@
                                         relaxation_time_range / 10**6
             time_array = numpy.linspace(min_relaxation_time,
                                         max_relaxation_time, num=num_steps)
-            
+
             # if (init_state_name != States.ZERO.name) and (max_relaxation_time > 15):
             #     continue
 
@@ -153,16 +149,10 @@
 
             # Assume reference is constant and can be approximated to one value
             avg_ref = numpy.average(ref_counts[::])
-<<<<<<< HEAD
-            # avg_sig = numpy.average(sig_counts[::])
-            print(avg_ref)
-            # print(numpy.sqrt(avg_ref))
-=======
             avg_sig = numpy.average(sig_counts[::])
             num_diffs += 1
             diffs += avg_ref - (numpy.std(ref_counts[::], ddof = 1)**2)
             # print(avg_ref)
->>>>>>> b93b416b
             # print(numpy.std(ref_counts[::], ddof = 1))
             # print(avg_sig)
             # print(avg_sig_counts)
@@ -174,13 +164,13 @@
             # Divide signal by reference to get normalized counts and st error
             norm_avg_sig = avg_sig_counts / avg_ref
             norm_avg_sig_ste = ste_sig_counts / avg_ref
-            # norm_avg_sig = avg_sig_counts 
-            # norm_avg_sig_ste = ste_sig_counts 
-            
+            # norm_avg_sig = avg_sig_counts
+            # norm_avg_sig_ste = ste_sig_counts
+
             # time_array = numpy.array(range(0,num_runs*num_steps))
             # norm_avg_sig = sig_counts.flatten() #- avg_ref
             # norm_avg_sig_ste = time_array * 0
-            
+
             # avg_ref_counts = numpy.average(ref_counts[::], axis=0)
             # ste_ref_counts = numpy.std(ref_counts[::], axis=0, ddof = 1) / numpy.sqrt(num_runs)
             # norm_avg_sig = avg_sig_counts / avg_ref_counts
@@ -219,7 +209,7 @@
                                               zero_zero_ste))
                         zero_zero_time = numpy.concatenate((time_array, zero_zero_time))
 
-            
+
             # if init_state_name == zero_state_name and \
             #                     read_state_name == high_state_name:
             # if init_state_name == zero_state_name and \
@@ -348,7 +338,7 @@
 
     omega_fit_failed = False
     gamma_fit_failed = False
-    
+
     ax = None
 
     # If omega value is passed into the function, skip the omega fitting.
@@ -386,7 +376,7 @@
                 omega_opti_params, cov_arr = curve_fit(exp_eq_omega, zero_zero_time,
                                               zero_relaxation_counts, p0 = init_params,
                                               sigma = zero_relaxation_ste,
-                                              absolute_sigma=True)#, 
+                                              absolute_sigma=True)#,
                                              # bounds=((0,0),(1,0.5)),
                                              # loss='soft_l1')
                 # omega_opti_params = numpy.array([0.0,0.0])
@@ -436,7 +426,7 @@
                 props = dict(boxstyle="round", facecolor="wheat", alpha=0.5)
                 ax.text(0.55, 0.9, text, transform=ax.transAxes, fontsize=12,
                         verticalalignment='top', bbox=props)
-        
+
     if ax is not None:
         ax.set_title('Omega')
         # ax.set_title('(0,0) - (0,-1)')
@@ -487,7 +477,7 @@
             gamma_opti_params, cov_arr = curve_fit(exp_eq_gamma,
                               plus_plus_time, plus_relaxation_counts,
                               p0 = init_params, sigma = plus_relaxation_ste,
-                              absolute_sigma=True)#, 
+                              absolute_sigma=True)#,
                               # bounds=((0,0),(1,0.5)),
                               # loss='soft_l1')
             # init_params = (0.04, 0.22, 0.17, 0.0)
@@ -556,13 +546,13 @@
             props = dict(boxstyle='round', facecolor='wheat', alpha=0.5)
             ax.text(0.55, 0.90, text, transform=ax.transAxes, fontsize=12,
                     verticalalignment='top', bbox=props)
-        
+
     if ax is not None:
         ax.set_title('gamma')
         # ax.set_title('(+1,+1) - (+1,-1)')
         # ax.set_title('(-1,-1) - (-1,+1)')
         # ax.set_yscale('log')
-    
+
     if doPlot:
         fig.canvas.draw()
         fig.canvas.flush_events()
@@ -615,11 +605,7 @@
 
     # path = 'pc_hahn\\branch_cryo-setup\\t1_double_quantum\\data_collections\\'
     # path = 'pc_hahn\\branch_cryo-setup\\t1_dq_knill\\data_collections\\'
-<<<<<<< HEAD
-    # folder = 'hopper-nv1_2021_03_16-275K-5-gamma_minus_1-long'.format(temp)
-=======
     # folder = 'hopper-nv1_2021_03_16-275K-5-gamma_plus_1-long3'.format(temp)
->>>>>>> b93b416b
 
     # est_omega = omega_calc(temp)
     # est_gamma = gamma_calc(temp)
@@ -631,18 +617,11 @@
     #                     doPlot=True, offset=False)
     # gamma, ste = main(path, folder, omega=None, omega_ste=None,
     #                   doPlot=True, offset=False)
-    
+
     # %%
-    
+
     path = 'pc_hahn\\branch_cryo-setup\\t1_dq_knill\\data_collections\\'
     folders = [
-<<<<<<< HEAD
-                'hopper-nv1_2021_03_16-275K-3-omega_minus_1'.format(temp),
-                'hopper-nv1_2021_03_16-275K-3-omega_plus_1'.format(temp),
-                'hopper-nv1_2021_03_16-{}K-4'.format(temp),
-                'hopper-nv1_2021_03_16-275K-5-gamma_minus_1'.format(temp),
-                'hopper-nv1_2021_03_16-275K-5-gamma_plus_1'.format(temp),
-=======
         # 'hopper-nv1_2021_03_16-275K-3-omega_minus_1'.format(temp),
         #         'hopper-nv1_2021_03_16-275K-3-omega_plus_1'.format(temp),
         #         'hopper-nv1_2021_03_16-{}K-4'.format(temp),
@@ -652,17 +631,16 @@
                 # 'hopper-nv1_2021_03_16-275K-7-gamma_plus_1'.format(temp),
                 'hopper-nv1_2021_03_16-275K-8-gamma_minus_1'.format(temp),
                 'hopper-nv1_2021_03_16-275K-8-gamma_plus_1'.format(temp),
->>>>>>> b93b416b
                 ]
-    
+
     for folder in folders:
         gamma, ste = main(path, folder, omega=None, omega_ste=None,
                           doPlot=True, offset=False)
-    
+
     # path = 'pc_hahn\\branch_cryo-setup\\t1_double_quantum\\data_collections\\'
     # folders = ['hopper-nv1_2021_03_16-275K-6-gamma_minus_1'.format(temp),
     #             'hopper-nv1_2021_03_16-275K-6-gamma_plus_1'.format(temp),]
-    
+
     # for folder in folders:
     #     gamma, ste = main(path, folder, omega=None, omega_ste=None,
     #                       doPlot=True, offset=False)