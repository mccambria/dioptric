# -*- coding: utf-8 -*-
"""
Created on Fri May 31 11:06:46 2019

This routine takes the rates found from the modified functions used in the 
Myer's paper (ex: [0,0] - [0,1] and [1,1] - [1,-1]) split into different bins
to extract a stdev of one bin. Then it propegates this statistical uncertainty
into the actual values of omega nad gamma. 

The main of this file uses the 
relaxation_rate_binning.main function to caluclate the average and standard 
deviation of the g and o rate values. It either calculates the factors of 
the experiment's  num_runs for the bin sizes or takes a list of bin sizes. It 
then fits the standard deviation values vs number of bins to a square root fit 
to extract the standard deviation of one single bin. Then it will propegate the
uncertainty for the actual omega and gamma values, as well as calculate the 
actual value of omega and gamma.

Calculations, given a rates o and g from the exponential fits:
    omega = o / 3
    gamma = (g - omega) / 2
    
    omega_stdev = del(o) / 3
    gamma_stdev = Sqrt[del(g)**2 + omega_stdev**2] / 2
    

This file only works if all the experiments in a folder have the same number
of num_runs, and can only handle two data sets of the same experiment (ie +1 to
+1, a short and a long run).

@author: Aedan
"""

# %% Imports

import time
import numpy
from scipy.optimize import curve_fit
import matplotlib.pyplot as plt

import utils.tool_belt as tool_belt
import analysis.relaxation_rate_binning as relaxation_rate_binning

# %% Constants

data_folder = 't1_double_quantum'

# %% Functions
    
# Calculate the factors
def factors(number):
    factor_list = []
    for n in range(1, number + 1):
        if number % n == 0:
            factor_list.append(n)
       
    return factor_list

def sqrt_eq(x, amp):
    return amp * (x)**(1/2)

# %% Main 
    
def main(folder_name, num_bins_list = None, offset = True):
    
    # If the list for number of bins is not passed through, use the factors of 
    # the num_runs
    if num_bins_list == None:
        
        # Get the file list from this folder
        file_list = tool_belt.get_file_list(data_folder, '.txt', folder_name)
          
        # Get the number of runs to create the empty arrays from the first file in 
        # the list. This requires all the relaxation measurements to have the same
        # num_runs
        for file in file_list:
            data = tool_belt.get_raw_data(data_folder, file[:-4], folder_name)
    
            try:
                num_runs = data['num_runs']
            except Exception:
                continue
        
        # Get the num_bins to use based on the factors of the number of runs
        
        num_bins_list = factors(num_runs)
    
    # Set up lists to save relavent data to
    
    o_value_list = []
    o_stdev_list = []
    g_value_list = []
    g_stdev_list = []
    
    # Create lists to put the fit_failed information in. We will fill each
    # element of the list with the list given by the analysis routine
    o_fit_failed_list = [None] * len(num_bins_list)
    g_fit_failed_list = [None] * len(num_bins_list)
    
    
    # Step through the various bin sizes and compute the average and standard
    # deviation
    for num_bins_ind in range(len(num_bins_list)):
        num_bins = num_bins_list[num_bins_ind]
        retvals = relaxation_rate_binning.main(folder_name, num_bins, False, True)
        
        # Save the data to the lists
        o_value_list.append(retvals[0])
        o_stdev_list.append(retvals[1])
        g_value_list.append(retvals[2])
        g_stdev_list.append(retvals[3])
        splitting_MHz = retvals[4]
            
        o_fit_failed_list[num_bins_ind] = retvals[5]
        g_fit_failed_list[num_bins_ind] = retvals[6]

        
        # Save the calculated value of omega and gamma for the data for one bin
        if num_bins == 1:
            o_value_one_bin = retvals[0]
            g_value_one_bin = retvals[2]
    
    # Take the average over the different values found using the different bin
    # sizes to compare to the value found using one bin        
    o_value_avg = numpy.average(o_value_list)
    g_value_avg = numpy.average(g_value_list)
         
    
    # Fit the data to sqrt and extract the standard deviation value for one bin

    opti_params, cov_arr = curve_fit(sqrt_eq, num_bins_list, 
                                     o_stdev_list, p0 = (0.1))
    o_stdev = sqrt_eq(1, opti_params[0])
    
    opti_params, cov_arr = curve_fit(sqrt_eq, num_bins_list, 
                                     g_stdev_list, p0 = (1))
    g_stdev = sqrt_eq(1, opti_params[0])
    

    # Plot the data to visualize it. This plot is not saved
    bin_linspace = numpy.linspace(num_bins_list[0], num_bins_list[-1], 1000
                                  )
    plt.loglog(num_bins_list, g_stdev_list, 'go', label = 'g rate standard deviation')
    plt.loglog(bin_linspace, sqrt_eq(bin_linspace, opti_params), 'teal', label = 'Sqrt[bin_size]')
    plt.loglog(num_bins_list, o_stdev_list, 'bo', label = 'o rate standard deviation')
    plt.xlabel('Number of bins for num_runs')
    plt.ylabel('Standard Deviation (kHz)')
    plt.legend()
    
    # We have calculated the average rate for the two fits and their stdev, and
    # NOW we finally calculate what omega nad gamma are, and their uncertainty
    
    omega_value_one_bin = o_value_one_bin / 3.0
    gamma_value_one_bin = (g_value_one_bin - omega_value_one_bin) / 2.0
    
    omega_value_avg = o_value_avg / 3.0
    gamma_value_avg = (g_value_avg - omega_value_one_bin) / 2.0
    
    omega_stdev = o_stdev / 3.0
    gamma_stdev = numpy.sqrt(g_stdev**2 + omega_stdev**2) / 2.0
    
    print('Omega Value = {}, std dev = {}'.format(omega_value_one_bin, omega_stdev))
    print('Gamma Value = {}, std dev = {}'.format(gamma_value_one_bin, gamma_stdev))
    time_stamp = tool_belt.get_time_stamp()
    raw_data = {'time_stamp': time_stamp,
                'splitting_MHz': splitting_MHz,
                'splitting_MHz-units': 'MHz',
                'offset_free_param?': offset,
                'omega_value_one_bin': omega_value_one_bin,
                'omega_value-units': 'kHz',
                'omega_stdev': omega_stdev,
                'omega_stdev-units': 'kHz',
                'gamma_value_one_bin': gamma_value_one_bin,
                'gamma_value-units': 'kHz',
                'gamma_stdev': gamma_stdev,
                'gamma_stdev-units': 'kHz',
                'omega_value_avg': omega_value_avg,
                'omega_value_avg-units': 'kHz',
                'gamma_value_avg': gamma_value_avg,
                'gamma_value_avg-units': 'kHz',      
                'num_bins_list': num_bins_list,
                'o_fit_failed_list': o_fit_failed_list,
                'g_fit_failed_list': g_fit_failed_list,
                'o_value_list': o_value_list,
                'o_value_list-units': 'kHz',
                'o_stdev_list': o_stdev_list,
                'o_stdev_list-units': 'kHz',
                'g_value_list': g_value_list,
                'g_value_list-units': 'kHz',
                'g_stdev_list': g_stdev_list,
                'g_stdev_list-units': 'kHz'
                }
    
    data_dir='E:/Shared drives/Kolkowitz Lab Group/nvdata'
    
    file_name = time_stamp + '_' + str('%.1f'%splitting_MHz) + \
                '_MHz_splitting_rate_analysis_alt' 
    file_path = '{}/{}/{}/{}'.format(data_dir, data_folder, folder_name, 
                                                         file_name)
    
    print(file_path)
    
    tool_belt.save_raw_data(raw_data, file_path)
        
        
# %% Run the file
    
if __name__ == '__main__':
 
    
    # Set the file to pull data from here. These should be files in our 
    # Double_Quantum nvdata folder, filled with the 6 relevant experiments
    
    folder = 'nv0_2019_06_27_23MHz'

    
    '''
    MAIN: this will calculate the value and standard deviation of gamma and
        omega for the whole data set.
        
        First try to run main(folder)
        
        It's important to check that the values make sense: occaionally when 
        the bins get too small the data is too noisy to accurately fit. 
        Check that the standard deviation is reasonable (we've been seeing a 
        stdev ~ 20-5%), in the saved txt file, compare the values found from 
        averaging all the data (one bin) and averaging the bins seperately 
        (average value). 
        If those seem off, check the bottom of the saved txt file for the list 
        of values. If some of the values are orders of magnitude larger, 
        exclude those bin numbers from the bin list, and run this file with a 
        set bin list.
        
    '''
    
    
<<<<<<< HEAD
#    main(folder)
=======
#    main(folder, offset= True)
>>>>>>> 8e645abc
    
        
    # Specify the number of bins

<<<<<<< HEAD
    num_bins_list = [1, 2, 4, 5, 8, 10, 20, 40]
    main(folder, num_bins_list)
=======
    num_bins_list = [1, 2, 3, 4, 5]
    main(folder, num_bins_list, offset = True)
>>>>>>> 8e645abc

    
    

    
    
        
        
        <|MERGE_RESOLUTION|>--- conflicted
+++ resolved
@@ -2,27 +2,27 @@
 """
 Created on Fri May 31 11:06:46 2019
 
-This routine takes the rates found from the modified functions used in the 
+This routine takes the rates found from the modified functions used in the
 Myer's paper (ex: [0,0] - [0,1] and [1,1] - [1,-1]) split into different bins
 to extract a stdev of one bin. Then it propegates this statistical uncertainty
-into the actual values of omega nad gamma. 
-
-The main of this file uses the 
-relaxation_rate_binning.main function to caluclate the average and standard 
-deviation of the g and o rate values. It either calculates the factors of 
-the experiment's  num_runs for the bin sizes or takes a list of bin sizes. It 
-then fits the standard deviation values vs number of bins to a square root fit 
+into the actual values of omega nad gamma.
+
+The main of this file uses the
+relaxation_rate_binning.main function to caluclate the average and standard
+deviation of the g and o rate values. It either calculates the factors of
+the experiment's  num_runs for the bin sizes or takes a list of bin sizes. It
+then fits the standard deviation values vs number of bins to a square root fit
 to extract the standard deviation of one single bin. Then it will propegate the
-uncertainty for the actual omega and gamma values, as well as calculate the 
+uncertainty for the actual omega and gamma values, as well as calculate the
 actual value of omega and gamma.
 
 Calculations, given a rates o and g from the exponential fits:
     omega = o / 3
     gamma = (g - omega) / 2
-    
+
     omega_stdev = del(o) / 3
     gamma_stdev = Sqrt[del(g)**2 + omega_stdev**2] / 2
-    
+
 
 This file only works if all the experiments in a folder have the same number
 of num_runs, and can only handle two data sets of the same experiment (ie +1 to
@@ -46,96 +46,96 @@
 data_folder = 't1_double_quantum'
 
 # %% Functions
-    
+
 # Calculate the factors
 def factors(number):
     factor_list = []
     for n in range(1, number + 1):
         if number % n == 0:
             factor_list.append(n)
-       
+
     return factor_list
 
 def sqrt_eq(x, amp):
     return amp * (x)**(1/2)
 
-# %% Main 
-    
+# %% Main
+
 def main(folder_name, num_bins_list = None, offset = True):
-    
-    # If the list for number of bins is not passed through, use the factors of 
+
+    # If the list for number of bins is not passed through, use the factors of
     # the num_runs
     if num_bins_list == None:
-        
+
         # Get the file list from this folder
         file_list = tool_belt.get_file_list(data_folder, '.txt', folder_name)
-          
-        # Get the number of runs to create the empty arrays from the first file in 
+
+        # Get the number of runs to create the empty arrays from the first file in
         # the list. This requires all the relaxation measurements to have the same
         # num_runs
         for file in file_list:
             data = tool_belt.get_raw_data(data_folder, file[:-4], folder_name)
-    
+
             try:
                 num_runs = data['num_runs']
             except Exception:
                 continue
-        
+
         # Get the num_bins to use based on the factors of the number of runs
-        
+
         num_bins_list = factors(num_runs)
-    
+
     # Set up lists to save relavent data to
-    
+
     o_value_list = []
     o_stdev_list = []
     g_value_list = []
     g_stdev_list = []
-    
+
     # Create lists to put the fit_failed information in. We will fill each
     # element of the list with the list given by the analysis routine
     o_fit_failed_list = [None] * len(num_bins_list)
     g_fit_failed_list = [None] * len(num_bins_list)
-    
-    
+
+
     # Step through the various bin sizes and compute the average and standard
     # deviation
     for num_bins_ind in range(len(num_bins_list)):
         num_bins = num_bins_list[num_bins_ind]
         retvals = relaxation_rate_binning.main(folder_name, num_bins, False, True)
-        
+
         # Save the data to the lists
         o_value_list.append(retvals[0])
         o_stdev_list.append(retvals[1])
         g_value_list.append(retvals[2])
         g_stdev_list.append(retvals[3])
         splitting_MHz = retvals[4]
-            
+
         o_fit_failed_list[num_bins_ind] = retvals[5]
         g_fit_failed_list[num_bins_ind] = retvals[6]
 
-        
+
         # Save the calculated value of omega and gamma for the data for one bin
         if num_bins == 1:
             o_value_one_bin = retvals[0]
             g_value_one_bin = retvals[2]
-    
+
     # Take the average over the different values found using the different bin
-    # sizes to compare to the value found using one bin        
+    # sizes to compare to the value found using one bin
     o_value_avg = numpy.average(o_value_list)
     g_value_avg = numpy.average(g_value_list)
-         
-    
+
+
     # Fit the data to sqrt and extract the standard deviation value for one bin
 
-    opti_params, cov_arr = curve_fit(sqrt_eq, num_bins_list, 
+    opti_params, cov_arr = curve_fit(sqrt_eq, num_bins_list,
                                      o_stdev_list, p0 = (0.1))
     o_stdev = sqrt_eq(1, opti_params[0])
-    
-    opti_params, cov_arr = curve_fit(sqrt_eq, num_bins_list, 
+
+    opti_params, cov_arr = curve_fit(sqrt_eq, num_bins_list,
                                      g_stdev_list, p0 = (1))
     g_stdev = sqrt_eq(1, opti_params[0])
-    
+
 
     # Plot the data to visualize it. This plot is not saved
     bin_linspace = numpy.linspace(num_bins_list[0], num_bins_list[-1], 1000
@@ -146,19 +146,19 @@
     plt.xlabel('Number of bins for num_runs')
     plt.ylabel('Standard Deviation (kHz)')
     plt.legend()
-    
+
     # We have calculated the average rate for the two fits and their stdev, and
     # NOW we finally calculate what omega nad gamma are, and their uncertainty
-    
+
     omega_value_one_bin = o_value_one_bin / 3.0
     gamma_value_one_bin = (g_value_one_bin - omega_value_one_bin) / 2.0
-    
+
     omega_value_avg = o_value_avg / 3.0
     gamma_value_avg = (g_value_avg - omega_value_one_bin) / 2.0
-    
+
     omega_stdev = o_stdev / 3.0
     gamma_stdev = numpy.sqrt(g_stdev**2 + omega_stdev**2) / 2.0
-    
+
     print('Omega Value = {}, std dev = {}'.format(omega_value_one_bin, omega_stdev))
     print('Gamma Value = {}, std dev = {}'.format(gamma_value_one_bin, gamma_stdev))
     time_stamp = tool_belt.get_time_stamp()
@@ -177,7 +177,7 @@
                 'omega_value_avg': omega_value_avg,
                 'omega_value_avg-units': 'kHz',
                 'gamma_value_avg': gamma_value_avg,
-                'gamma_value_avg-units': 'kHz',      
+                'gamma_value_avg-units': 'kHz',
                 'num_bins_list': num_bins_list,
                 'o_fit_failed_list': o_fit_failed_list,
                 'g_fit_failed_list': g_fit_failed_list,
@@ -190,72 +190,54 @@
                 'g_stdev_list': g_stdev_list,
                 'g_stdev_list-units': 'kHz'
                 }
-    
+
     data_dir='E:/Shared drives/Kolkowitz Lab Group/nvdata'
-    
+
     file_name = time_stamp + '_' + str('%.1f'%splitting_MHz) + \
-                '_MHz_splitting_rate_analysis_alt' 
-    file_path = '{}/{}/{}/{}'.format(data_dir, data_folder, folder_name, 
+                '_MHz_splitting_rate_analysis_alt'
+    file_path = '{}/{}/{}/{}'.format(data_dir, data_folder, folder_name,
                                                          file_name)
-    
+
     print(file_path)
-    
+
     tool_belt.save_raw_data(raw_data, file_path)
-        
-        
+
+
 # %% Run the file
-    
+
 if __name__ == '__main__':
- 
-    
-    # Set the file to pull data from here. These should be files in our 
+
+
+    # Set the file to pull data from here. These should be files in our
     # Double_Quantum nvdata folder, filled with the 6 relevant experiments
-    
+
     folder = 'nv0_2019_06_27_23MHz'
 
-    
+
     '''
     MAIN: this will calculate the value and standard deviation of gamma and
         omega for the whole data set.
-        
+
         First try to run main(folder)
-        
-        It's important to check that the values make sense: occaionally when 
-        the bins get too small the data is too noisy to accurately fit. 
-        Check that the standard deviation is reasonable (we've been seeing a 
-        stdev ~ 20-5%), in the saved txt file, compare the values found from 
-        averaging all the data (one bin) and averaging the bins seperately 
-        (average value). 
-        If those seem off, check the bottom of the saved txt file for the list 
-        of values. If some of the values are orders of magnitude larger, 
-        exclude those bin numbers from the bin list, and run this file with a 
+
+        It's important to check that the values make sense: occaionally when
+        the bins get too small the data is too noisy to accurately fit.
+        Check that the standard deviation is reasonable (we've been seeing a
+        stdev ~ 20-5%), in the saved txt file, compare the values found from
+        averaging all the data (one bin) and averaging the bins seperately
+        (average value).
+        If those seem off, check the bottom of the saved txt file for the list
+        of values. If some of the values are orders of magnitude larger,
+        exclude those bin numbers from the bin list, and run this file with a
         set bin list.
-        
+
     '''
-    
-    
-<<<<<<< HEAD
-#    main(folder)
-=======
+
+
 #    main(folder, offset= True)
->>>>>>> 8e645abc
-    
-        
+
+
     # Specify the number of bins
 
-<<<<<<< HEAD
-    num_bins_list = [1, 2, 4, 5, 8, 10, 20, 40]
-    main(folder, num_bins_list)
-=======
     num_bins_list = [1, 2, 3, 4, 5]
-    main(folder, num_bins_list, offset = True)
->>>>>>> 8e645abc
-
-    
-    
-
-    
-    
-        
-        
-        +    main(folder, num_bins_list, offset = True)