# -*- coding: utf-8 -*-
"""
Created on Mon Jun 17 09:52:43 2019

This analysis script will plot and evaluate the omega and gamma rates for the
modified rate equations from the Myer's paper (ex: (0,0) - (0,1) and
(1,1) - (1,-1)) for the whole data set. It uses the norm_avg_sig counts from
the data. This file does not allow us to break the data into different sized
bins

This file will automatically save the figure created in the folder of the data
used.

This file allows the user to specify if the offset should be a free parameter
or if it should be set to 0.

The time used is in milliseconds

@author: Aedan
"""

# %% Imports

import numpy
from scipy import exp
from scipy.optimize import curve_fit
import matplotlib.pyplot as plt

import utils.tool_belt as tool_belt
from utils.tool_belt import States

# %% Constants

data_folder = 't1_double_quantum'

# %% Functions

# The exponential function used to fit the data

def exp_eq(t, rate, amp):
    return amp * exp(- rate * t)

def exp_eq_offset(t, rate, amp, offset):
    return offset + amp * exp(- rate * t)

# %% Main

def main(folder_name, doPlot = False, offset = True):

    # Get the file list from this folder
    file_list = tool_belt.get_file_list(data_folder, '.txt', folder_name)

    # Define booleans to be used later in putting data into arrays in the
    # correct order
    zero_zero_bool = False
    zero_plus_bool = False
    plus_plus_bool = False
    plus_minus_bool = False
    minus_minus_bool = False
    zero_minus_bool = False

    # %% Unpack the data

    # Unpack the data and sort into arrays. This allows multiple experiments of
    # the same type (ie (1,-1)) to be correctly sorted into one array
    for file in file_list:
        data = tool_belt.get_raw_data(data_folder, file[:-4], folder_name)
        try:

            init_state_name = data['init_state']
            read_state_name = data['read_state']

            sig_counts  = numpy.array(data['sig_counts'])
            ref_counts = numpy.array(data['ref_counts'])

            relaxation_time_range = numpy.array(data['relaxation_time_range'])
            num_steps = data['num_steps']

            # Calculate some arrays
            min_relaxation_time, max_relaxation_time = relaxation_time_range / 10**6
            time_array = numpy.linspace(min_relaxation_time,
                                        max_relaxation_time, num=num_steps)
            
            avg_sig_counts = numpy.average(sig_counts, axis=0)
            
            avg_ref = numpy.average(ref_counts)
#            avg_ref = numpy.average(ref_counts, axis=0)
            
            norm_avg_sig = avg_sig_counts / avg_ref
            # take the average of the reference for 
            # Check to see which data set the file is for, and append the data
            # to the corresponding array
            if init_state_name == States.ZERO.name and read_state_name == States.ZERO.name:
                # Check to see if data has already been taken of this experiment
                # If it hasn't, then create arrays of the data.
                if zero_zero_bool == False:

                    zero_zero_counts = norm_avg_sig
                    zero_zero_time = time_array
                    
                    zero_zero_ref_max_time = max_relaxation_time
                    zero_zero_bool = True
                # If data has already been taken for this experiment, then check
                # to see if this current data is the shorter or longer measurement,
                # and either append before or after the prexisting data
                else:

                    if max_relaxation_time > zero_zero_ref_max_time:
                        zero_zero_counts = numpy.concatenate((zero_zero_counts,
                                                        norm_avg_sig))
                        zero_zero_time = numpy.concatenate((zero_zero_time, time_array))

                    elif max_relaxation_time < zero_zero_ref_max_time:
                        zero_zero_counts = numpy.concatenate((norm_avg_sig,
                                              zero_zero_counts))
                        zero_zero_time = numpy.concatenate((time_array, zero_zero_time))

            if init_state_name == States.ZERO.name and read_state_name == States.HIGH.name:
                # Check to see if data has already been taken of this experiment
                # If it hasn't, then create arrays of the data.
                if zero_plus_bool == False:
                    zero_plus_counts = norm_avg_sig
                    zero_plus_time = time_array

                    zero_plus_ref_max_time = max_relaxation_time
                    zero_plus_bool = True
                # If data has already been taken for this experiment, then check
                # to see if this current data is the shorter or longer measurement,
                # and either append before or after the prexisting data
                else:

                    if max_relaxation_time > zero_plus_ref_max_time:
                        zero_plus_counts = numpy.concatenate((zero_plus_counts,
                                                        norm_avg_sig))

                        zero_plus_time = numpy.concatenate((zero_plus_time, time_array))

                    elif max_relaxation_time < zero_plus_ref_max_time:
                        zero_plus_counts = numpy.concatenate((norm_avg_sig,
                                              zero_plus_counts))

                        zero_plus_time = numpy.concatenate(time_array, zero_plus_time)

            if init_state_name == States.ZERO.name and read_state_name == States.LOW.name:
                # Check to see if data has already been taken of this experiment
                # If it hasn't, then create arrays of the data.
                if zero_minus_bool == False:
                    zero_minus_counts = norm_avg_sig
                    zero_minus_time = time_array

                    zero_minus_ref_max_time = max_relaxation_time
                    zero_minus_bool = True
                # If data has already been taken for this experiment, then check
                # to see if this current data is the shorter or longer measurement,
                # and either append before or after the prexisting data
                else:

                    if max_relaxation_time > zero_minus_ref_max_time:
                        zero_minus_counts = numpy.concatenate((zero_minus_counts,
                                                        norm_avg_sig))

                        zero_minus_time = numpy.concatenate((zero_minus_time, time_array))

                    elif max_relaxation_time < zero_minus_ref_max_time:
                        zero_minus_counts = numpy.concatenate((norm_avg_sig,
                                              zero_minus_counts))

                        zero_minus_time = numpy.concatenate(time_array, zero_minus_time)


            if init_state_name == States.HIGH.name and read_state_name == States.HIGH.name:
                # Check to see if data has already been taken of this experiment
                # If it hasn't, then create arrays of the data.
                if plus_plus_bool == False:
                    plus_plus_counts = norm_avg_sig
                    plus_plus_time = time_array

                    plus_plus_ref_max_time = max_relaxation_time
                    plus_plus_bool = True
                # If data has already been taken for this experiment, then check
                # to see if this current data is the shorter or longer measurement,
                # and either append before or after the prexisting data
                else:

                    if max_relaxation_time > plus_plus_ref_max_time:
                        plus_plus_counts = numpy.concatenate((plus_plus_counts,
                                                        norm_avg_sig))
                        plus_plus_time = numpy.concatenate((plus_plus_time, time_array))

                    elif max_relaxation_time < plus_plus_ref_max_time:
                        plus_plus_counts = numpy.concatenate((norm_avg_sig,
                                                          plus_plus_counts))
                        plus_plus_time = numpy.concatenate((time_array, plus_plus_time))
            
            if init_state_name == States.LOW.name and read_state_name == States.LOW.name:
                # Check to see if data has already been taken of this experiment
                # If it hasn't, then create arrays of the data.
                if minus_minus_bool == False:
                    minus_minus_counts = norm_avg_sig
                    minus_minus_time = time_array

                    minus_minus_ref_max_time = max_relaxation_time
                    minus_minus_bool = True
                # If data has already been taken for this experiment, then check
                # to see if this current data is the shorter or longer measurement,
                # and either append before or after the prexisting data
                else:

                    if max_relaxation_time > minus_minus_ref_max_time:
                        minus_minus_counts = numpy.concatenate((minus_minus_counts,
                                                        norm_avg_sig))
                        minus_minus_time = numpy.concatenate((minus_minus_time, time_array))

                    elif max_relaxation_time < minus_minus_ref_max_time:
                        minus_minus_counts = numpy.concatenate((norm_avg_sig,
                                                          minus_minus_counts))
                        minus_minus_time = numpy.concatenate((time_array, minus_minus_time))
                        
            if init_state_name == States.HIGH.name and read_state_name == States.LOW.name:
                # We will want to put the MHz splitting in the file metadata
                uwave_freq_init = data['uwave_freq_init']
                uwave_freq_read = data['uwave_freq_read']

                # Check to see if data has already been taken of this experiment
                # If it hasn't, then create arrays of the data.
                if plus_minus_bool == False:
                    plus_minus_counts = norm_avg_sig
                    plus_minus_time = time_array

                    plus_minus_ref_max_time = max_relaxation_time
                    plus_minus_bool = True
                # If data has already been taken for this experiment, then check
                # to see if this current data is the shorter or longer measurement,
                # and either append before or after the prexisting data
                else:

                    if max_relaxation_time > plus_minus_ref_max_time:
                        plus_minus_counts = numpy.concatenate((plus_minus_counts,
                                                        norm_avg_sig))
                        plus_minus_time = numpy.concatenate((plus_minus_time, time_array))


                    elif max_relaxation_time < plus_minus_ref_max_time:
                        plus_minus_counts = numpy.concatenate((norm_avg_sig,
                                              plus_minus_counts))
                        plus_minus_time = numpy.concatenate((time_array, plus_minus_time))


                splitting_MHz = abs(uwave_freq_init - uwave_freq_read) * 10**3

        except Exception:
            continue

    # Some error handeling if the count arras don't match up
#    if len(zero_zero_counts) != len(zero_plus_counts):
#         print('Error: length of zero_zero_sig_counts and zero_plus_sig_counts do not match')
#
#    if len(plus_plus_counts) != len(plus_minus_counts):
#        print('Error: length of plus_plus_sig_counts and plus_minus_sig_counts do not match')


#    print('(1,1)' + str(plus_plus_time))
#    print('(1,-1)' + str(plus_minus_time))
    # %% Fit the data

    if doPlot:
        fig, axes_pack = plt.subplots(1, 2, figsize=(17, 8))

    #Fit to the (0,0) - (0,1) data to find Omega

    # Define the counts for the zero relaxation equation
    zero_relaxation_counts =  zero_zero_counts - zero_plus_counts

    omega_fit_failed = False
    gamma_fit_failed = False

    init_params_list = [1.0, 0.4]
    
    try:
        if offset:
            init_params_list.append(0)
            init_params = tuple(init_params_list)
            omega_opti_params, cov_arr = curve_fit(exp_eq_offset, zero_zero_time,
                                         zero_relaxation_counts, p0 = init_params)
            
        else: 
            init_params = tuple(init_params_list)
            omega_opti_params, cov_arr = curve_fit(exp_eq, zero_zero_time,
                                         zero_relaxation_counts, p0 = init_params)

    except Exception:

        omega_fit_failed = True

        if doPlot:
            ax = axes_pack[0]
            ax.plot(zero_zero_time, zero_relaxation_counts, 'bo', label = 'data')
            ax.set_xlabel('Relaxation time (ms)')
            ax.set_ylabel('Normalized signal Counts')
            ax.set_title('(0,0) - (0,-1)')
            ax.legend()

    if not omega_fit_failed:

#        print(opti_params[0])
        omega = omega_opti_params[0] / 3.0
        # Plotting the data
        if doPlot:
            zero_time_linspace = numpy.linspace(0, zero_zero_time[-1], num=1000)
            ax = axes_pack[0]
            ax.plot(zero_zero_time, zero_relaxation_counts, 'bo', label = 'data')
            if offset:
                ax.plot(zero_time_linspace,
                    exp_eq_offset(zero_time_linspace, *omega_opti_params),
                    'r', label = 'fit')
            else:
                ax.plot(zero_time_linspace,
                    exp_eq(zero_time_linspace, *omega_opti_params),
                    'r', label = 'fit')
            ax.set_xlabel('Relaxation time (ms)')
            ax.set_ylabel('Normalized signal Counts')
            ax.set_title('(0,0) - (0,+1)')
            ax.legend()
            text = r'$\Omega = $ {} kHz'.format('%.2f'%omega)

            props = dict(boxstyle="round", facecolor="wheat", alpha=0.5)
            ax.text(0.55, 0.95, text, transform=ax.transAxes, fontsize=12,
                    verticalalignment='top', bbox=props)

    # %% Fit to the (1,1) - (1,-1) data to find Gamma, only if Omega waas able
    # to fit

    # Define the counts for the plus relaxation equation
    plus_relaxation_counts =  plus_plus_counts - plus_minus_counts
#    print(plus_plus_counts)
#    print(plus_minus_counts)
    init_params_list = [10, 0.40]
    try:
        if offset:
            init_params_list.append(0)
            init_params = tuple(init_params_list)
            gamma_opti_params, cov_arr = curve_fit(exp_eq_offset,
                             plus_plus_time, plus_relaxation_counts,
                             p0 = init_params)
            
        else:
            init_params = tuple(init_params_list)
            gamma_opti_params, cov_arr = curve_fit(exp_eq,
                             plus_plus_time, plus_relaxation_counts,
                             p0 = init_params)

    except Exception:
        gamma_fit_failed = True

        if doPlot:
            ax = axes_pack[1]
            ax.plot(plus_plus_time, plus_relaxation_counts, 'bo')
            ax.set_xlabel('Relaxation time (ms)')
            ax.set_ylabel('Normalized signal Counts')
            ax.set_title('(-1,-1) - (-1,+1)')

    if not gamma_fit_failed:

        gamma = (gamma_opti_params[0] - omega)/ 2.0

        # Plotting
        if doPlot:
            plus_time_linspace = numpy.linspace(0, plus_plus_time[-1], num=1000)
            ax = axes_pack[1]
            ax.plot(plus_plus_time, plus_relaxation_counts, 'bo')
            if offset:
                ax.plot(plus_time_linspace,
                    exp_eq_offset(plus_time_linspace, *gamma_opti_params),
                    'r', label = 'fit')
            else:
                ax.plot(plus_time_linspace,
                    exp_eq(plus_time_linspace, *gamma_opti_params),
                    'r', label = 'fit')
            ax.set_xlabel('Relaxation time (ms)')
            ax.set_ylabel('Normalized signal Counts')
            ax.set_title('(+1,+1) - (+1,-1)')
            ax.legend()
            text = r'$\gamma = $ {} kHz'.format('%.2f'%gamma)

            props = dict(boxstyle='round', facecolor='wheat', alpha=0.5)
            ax.text(0.55, 0.95, text, transform=ax.transAxes, fontsize=12,
                    verticalalignment='top', bbox=props)
    if doPlot:
        fig.canvas.draw()
        fig.canvas.flush_events()
<<<<<<< HEAD
        
#    print('Omega list: {} \nGamma list: {}'.format(omega_rate_list, gamma_rate_list))

        # %% Saving the data      

    data_dir = 'E:/Shared drives/Kolkowitz Lab Group/nvdata'
                
    time_stamp = tool_belt.get_time_stamp()
    raw_data = {'time_stamp': time_stamp,
                'splitting_MHz': splitting_MHz,
                'splitting_MHz-units': 'MHz',
                'offset_free_param?': offset,
                'zero_relaxation_counts': zero_relaxation_counts.tolist(),
                'zero_relaxation_counts-units': 'counts',
                'zero_zero_time': zero_zero_time.tolist(),
                'zero_zero_time-units': 'ms',
                'plus_relaxation_counts': plus_relaxation_counts.tolist(),
                'plus_relaxation_counts-units': 'counts',
                'plus_plus_time': plus_plus_time.tolist(),
                'plus_plus_time-units': 'ms',
                'omega_opti_params': omega_opti_params.tolist(),
                'gamma_opti_params': gamma_opti_params.tolist()
                }
    

    
    file_name = str('%.1f'%splitting_MHz) + '_MHz_splitting_1_bins' 
    file_path = '{}/{}/{}/{}'.format(data_dir, data_folder, folder_name, 
                                                         file_name)
    
    tool_belt.save_raw_data(raw_data, file_path)

# %% Saving the figure

    file_name = str('%.1f'%splitting_MHz) + '_MHz_splitting_1_bins'
    file_path = '{}/{}/{}/{}'.format(data_dir, data_folder, folder_name,
=======
    
#    print('Omega list: {} \nGamma list: {}'.format(omega_rate_list, gamma_rate_list))

    # %% Saving the data 
     
        data_dir='E:/Shared drives/Kolkowitz Lab Group/nvdata'
               
        time_stamp = tool_belt.get_time_stamp()
        raw_data = {'time_stamp': time_stamp,
                    'splitting_MHz': splitting_MHz,
                    'splitting_MHz-units': 'MHz',
                    'offset_free_param?': offset,
                    'zero_relaxation_counts': zero_relaxation_counts.tolist(),
                    'zero_relaxation_counts-units': 'counts',
                    'zero_zero_time': zero_zero_time.tolist(),
                    'zero_zero_time-units': 'ms',
                    'plus_relaxation_counts': plus_relaxation_counts.tolist(),
                    'plus_relaxation_counts-units': 'counts',
                    'plus_plus_time': plus_plus_time.tolist(),
                    'plus_plus_time-units': 'ms',
                    'omega_opti_params': omega_opti_params.tolist(),
                    'gamma_opti_params': gamma_opti_params.tolist()
                    }
        
    
        
        file_name = str('%.1f'%splitting_MHz) + '_MHz_splitting_1_bins' 
        file_path = '{}/{}/{}/{}'.format(data_dir, data_folder, folder_name, 
                                                             file_name)
        
        tool_belt.save_raw_data(raw_data, file_path)

# %% Saving the figure

        file_name = str('%.1f'%splitting_MHz) + '_MHz_splitting_1_bins'
        file_path = '{}/{}/{}/{}'.format(data_dir, data_folder, folder_name,
>>>>>>> d402e0eb
                                                         file_name)

    tool_belt.save_figure(fig, file_path)

# %% Run the file

if __name__ == '__main__':

<<<<<<< HEAD
    folder = 'nv16_2019_07_25_81MHz'
=======
    folder = 'nv16_2019_07_25_123MHz'
>>>>>>> d402e0eb


#    for folder in folder_list:
#    main(folder, True)
    main(folder, True, offset = True)<|MERGE_RESOLUTION|>--- conflicted
+++ resolved
@@ -388,44 +388,6 @@
     if doPlot:
         fig.canvas.draw()
         fig.canvas.flush_events()
-<<<<<<< HEAD
-        
-#    print('Omega list: {} \nGamma list: {}'.format(omega_rate_list, gamma_rate_list))
-
-        # %% Saving the data      
-
-    data_dir = 'E:/Shared drives/Kolkowitz Lab Group/nvdata'
-                
-    time_stamp = tool_belt.get_time_stamp()
-    raw_data = {'time_stamp': time_stamp,
-                'splitting_MHz': splitting_MHz,
-                'splitting_MHz-units': 'MHz',
-                'offset_free_param?': offset,
-                'zero_relaxation_counts': zero_relaxation_counts.tolist(),
-                'zero_relaxation_counts-units': 'counts',
-                'zero_zero_time': zero_zero_time.tolist(),
-                'zero_zero_time-units': 'ms',
-                'plus_relaxation_counts': plus_relaxation_counts.tolist(),
-                'plus_relaxation_counts-units': 'counts',
-                'plus_plus_time': plus_plus_time.tolist(),
-                'plus_plus_time-units': 'ms',
-                'omega_opti_params': omega_opti_params.tolist(),
-                'gamma_opti_params': gamma_opti_params.tolist()
-                }
-    
-
-    
-    file_name = str('%.1f'%splitting_MHz) + '_MHz_splitting_1_bins' 
-    file_path = '{}/{}/{}/{}'.format(data_dir, data_folder, folder_name, 
-                                                         file_name)
-    
-    tool_belt.save_raw_data(raw_data, file_path)
-
-# %% Saving the figure
-
-    file_name = str('%.1f'%splitting_MHz) + '_MHz_splitting_1_bins'
-    file_path = '{}/{}/{}/{}'.format(data_dir, data_folder, folder_name,
-=======
     
 #    print('Omega list: {} \nGamma list: {}'.format(omega_rate_list, gamma_rate_list))
 
@@ -462,7 +424,6 @@
 
         file_name = str('%.1f'%splitting_MHz) + '_MHz_splitting_1_bins'
         file_path = '{}/{}/{}/{}'.format(data_dir, data_folder, folder_name,
->>>>>>> d402e0eb
                                                          file_name)
 
     tool_belt.save_figure(fig, file_path)
@@ -471,11 +432,8 @@
 
 if __name__ == '__main__':
 
-<<<<<<< HEAD
-    folder = 'nv16_2019_07_25_81MHz'
-=======
     folder = 'nv16_2019_07_25_123MHz'
->>>>>>> d402e0eb
+
 
 
 #    for folder in folder_list:
