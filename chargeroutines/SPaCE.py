# -*- coding: utf-8 -*-
"""
Created on Thu Nov 19 12:33:57 2020

A routine to take one NV to readout the charge state, after pulsing a laser
at a distance from this readout NV.


@author: agardill
"""

import utils.tool_belt as tool_belt
import majorroutines.optimize as optimize
import numpy
import time
import matplotlib.pyplot as plt
import labrad
from random import shuffle
import majorroutines.image_sample as image_sample
import copy
import scipy.stats as stats
from scipy.optimize import curve_fit


# Define the start time to track the time between optimzies
time_start = time.time() 

def inverse_sqrt(x, a):
    return a*x**-1/2

def inverse_law(x, a):
    return a*x**-1

def exp_decay(x, a, d):
    return a * numpy.exp(-x/d)

def exp_sqrd_decay(x, a, d):
    return a * numpy.exp(-x**2/d)

# %%
def plot_1D_SpaCE(file_name, file_path, do_plot = True, do_fit = False, 
                  do_save = True):
    data = tool_belt.get_raw_data( file_name, file_path)
    timestamp = data['timestamp']
    nv_sig = data['nv_sig']
    CPG_pulse_dur = nv_sig['CPG_laser_dur']
    dir_1D = nv_sig['dir_1D']
    start_coords = nv_sig['coords']

    counts = data['readout_counts_avg']
    coords_voltages = data['coords_voltages']
    num_steps = data['num_steps']

    dir_1D = nv_sig['dir_1D']
    start_coords = nv_sig['coords']

    if dir_1D == 'x':
        coord_ind = 0
    elif dir_1D == 'y':
        coord_ind = 1
    voltages = [i[coord_ind] for i in coords_voltages]
    voltages = numpy.array(voltages)
    rad_dist = (voltages - start_coords[coord_ind])*35000
    opti_params = []


    if do_plot:
        fig, ax = plt.subplots(1, 1, figsize=(10, 10))
        ax.plot(rad_dist, counts, 'b.')
        if dir_1D == 'x':
            ax.set_xlabel('x (nm)')
        elif dir_1D == 'y':
            ax.set_xlabel('y (nm)')
        ax.set_ylabel('Average counts')
        ax.set_title('{} us pulse'.format(CPG_pulse_dur/10**3))
        
    if do_fit:
        init_fit = [2, rad_dist[int(num_steps/2)], 15, 7]
        try:
            opti_params, cov_arr = curve_fit(tool_belt.gaussian,
                  rad_dist,
                  counts,
                  p0=init_fit
                  )
            if do_plot:
                text = r'$C + A^2 e^{-(r - r_0)^2/(2*\sigma^2)}$'
                props = dict(boxstyle='round', facecolor='wheat', alpha=0.5)
                ax.text(0.05, 0.95, text, transform=ax.transAxes, fontsize=12,
                        verticalalignment='top', bbox=props)
                lin_radii = numpy.linspace(rad_dist[0],
                                rad_dist[-1], 100)
                ax.plot(lin_radii,
                       tool_belt.gaussian(lin_radii, *opti_params), 'r-')
                text = 'A={:.3f} sqrt(counts)\n$r_0$={:.3f} nm\n ' \
                    '$\sigma$={:.3f} nm\nC={:.3f} counts'.format(*opti_params)
                ax.text(0.3, 0.1, text, transform=ax.transAxes, fontsize=12,
                        verticalalignment='top', bbox=props)
            print(opti_params)
        except Exception:
            text = 'Peak could not be fit'
            ax.text(0.3, 0.1, text, transform=ax.transAxes, fontsize=12,
                    verticalalignment='top', bbox=props)
            
    if do_plot and do_save:
        filePath = tool_belt.get_file_path(__file__, timestamp,
                                                nv_sig['name'])
        tool_belt.save_figure(fig, filePath + '-gaussian_fit')
            
                  

    return rad_dist, counts, opti_params
def gaussian_fit_1D_airy_rings(file_name, file_path, lobe_positions):
    rad_dist, counts, _ = plot_1D_SpaCE(file_name, file_path, do_plot = False)

    data = tool_belt.get_raw_data(file_name, file_path)
    timestamp = data['timestamp']
    nv_sig = data['nv_sig']
    dir_1D = nv_sig['dir_1D']
    num_steps = data['num_steps']

    fig, ax = plt.subplots(1, 1, figsize=(10, 10))
    text = r'$C + A^2 e^{-(r - r_0)^2/(2*\sigma^2)}$'
    props = dict(boxstyle='round', facecolor='wheat', alpha=0.5)
    ax.text(0.05, 0.95, text, transform=ax.transAxes, fontsize=12,
            verticalalignment='top', bbox=props)

    ax.set_title('{} us pulse, power set to {}'.format(nv_sig['CPG_laser_dur']/10**3,
                                                       nv_sig['CPG_laser_power']))

    ax.plot(rad_dist, counts, 'b.')
    if dir_1D == 'x':
        ax.set_xlabel('x (nm)')
    elif dir_1D == 'y':
        ax.set_xlabel('y (nm)')
    ax.set_ylabel('Average counts')

    #get idea of where the center is
    zero_ind = int(num_steps/2)
    step_size_nm = rad_dist[1] - rad_dist[0]
    # Calculate the steps we'll consider around each ring position
    wings_ind = int( 400/step_size_nm)

    fit_params_list = []
    ring_positions = lobe_positions
    for ri in range(len(ring_positions)):
        fit_fail = False
        ring_r_nm = ring_positions[ri]
        if ring_r_nm > 0:
            ring_ind = int(zero_ind + ring_r_nm / step_size_nm)
        else:
            ring_ind = int(zero_ind - abs(ring_r_nm / step_size_nm))
        ring_range = [ring_ind-wings_ind,
                            ring_ind+wings_ind]
        # ring_ind_high = int(zero_ind + ring_r_nm / step_size_nm)
        # ring_range_high = [ring_ind_high-wings_ind,
        #                     ring_ind_high+wings_ind]
        # ring_ind_low = int(zero_ind - ring_r_nm / step_size_nm)
        # ring_range_low = [ring_ind_low-wings_ind,
        #                     ring_ind_low+wings_ind]
        init_fit = [2, ring_r_nm, 15, 7]
        try:
            opti_params, cov_arr = curve_fit(tool_belt.gaussian,
                  rad_dist[ring_range[0]: ring_range[1]],
                  counts[ring_range[0]: ring_range[1]],
                  p0=init_fit,
                    bounds = ([-numpy.infty, -(abs(ring_r_nm) + 10), -80, 0],
                              [numpy.infty, abs(ring_r_nm) + 10, 80, 11])
                  )

            lin_radii = numpy.linspace(rad_dist[ring_range[0]],
                            rad_dist[ring_range[1]], 100)
            ax.plot(lin_radii,
                   tool_belt.gaussian(lin_radii, *opti_params), 'r-')
            text = 'A={:.3f} sqrt(counts)\n$r_0$={:.3f} nm\n ' \
                '$\sigma$={:.3f} nm\nC={:.3f} counts'.format(*opti_params)
            ax.text(0.3*(ri), 0.1, text, transform=ax.transAxes, fontsize=12,
                    verticalalignment='top', bbox=props)
            print(opti_params)
        except Exception:
            fit_fail = True
            text = 'Peak could not be\nfit for +{} nm lobe'.format(ring_r_nm)
            ax.text(0.3*ri, 0.1, text, transform=ax.transAxes, fontsize=12,
                    verticalalignment='top', bbox=props)

        if not fit_fail:
            fit_params_list.append(opti_params)
        else:
            fit_params_list.append(None)

        # init_fit = [4, -ring_r_nm, 15, 3]
        # try:
        #     opti_params, cov_arr = curve_fit(tool_belt.gaussian,
        #           rad_dist[ring_range_low[0]: ring_range_low[1]],
        #           counts[ring_range_low[0]: ring_range_low[1]],
        #           p0=init_fit,
        #           bounds = ([-numpy.infty, -numpy.infty, -numpy.infty, 0],
        #                     [numpy.infty, 0, 100, 9]))

        #     lin_radii = numpy.linspace(rad_dist[ring_range_low[0]],
        #                         rad_dist[ring_range_low[1]], 100)
        #     ax.plot(lin_radii,
        #            tool_belt.gaussian(lin_radii, *opti_params), 'r-')
        #     text = 'A={:.3f} sqrt(counts)\n$r_0$={:.3f} nm\n ' \
        #         '$\sigma$={:.3f} nm\nC={:.3f} counts'.format(*opti_params)
        #     ax.text(0.5-0.3*(1+ri), 0.1, text, transform=ax.transAxes, fontsize=12,
        #             verticalalignment='top', bbox=props)
        #     print(opti_params)
        # except Exception:
        #     text = 'Peak could not be fit for -{} nm lobe'.format(ring_r_nm)
        #     ax.text(0.5-0.3*(1+ri), 0.1, text, transform=ax.transAxes, fontsize=12,
        #             verticalalignment='top', bbox=props)


    filePath = tool_belt.get_file_path(__file__, timestamp,
                                            nv_sig['name'])
    tool_belt.save_figure(fig, filePath + '-gaussian_fit')

    return fit_params_list

# %%
def build_voltages_from_list(start_coords_drift, coords_list_drift):

    # calculate the x values we want to step thru
    start_x_value = start_coords_drift[0]
    start_y_value = start_coords_drift[1]

    num_samples = len(coords_list_drift)

    # we want this list to have the pattern [[readout], [target], [readout], [readout],
    #                                                   [target], [readout], [readout],...]
    # The glavo needs a 0th coord, so we'll pass the readout NV as the "starting" point
    x_points = [start_x_value]
    y_points = [start_y_value]

    # now create a list of all the coords we want to feed to the galvo
    for i in range(num_samples):
        x_points.append(coords_list_drift[i][0])
        x_points.append(start_x_value)
        x_points.append(start_x_value)

        y_points.append(coords_list_drift[i][1])
        y_points.append(start_y_value)
        y_points.append(start_y_value)

    return x_points, y_points

def build_xy_voltages_w_optimize(start_coords, CPG_coords,
                              num_opti_steps, opti_scan_range):
    # the start value is the nv's positions
    start_x_value = start_coords[0]
    start_y_value = start_coords[1]

    ################# SPaCE measurement #################
    x_points = [start_x_value, CPG_coords[0], start_x_value]
    y_points = [start_y_value, CPG_coords[1], start_y_value]

    ################# optimization #################
    half_scan_range = opti_scan_range / 2

    x_low = start_x_value - half_scan_range
    x_high = start_x_value + half_scan_range

    y_low = start_y_value - half_scan_range
    y_high = start_y_value + half_scan_range

    # build x and y values for scan in x
    x_voltages = numpy.linspace(x_low, x_high, num_opti_steps).tolist()
    y_voltages = numpy.full(num_opti_steps, start_y_value).tolist()

    x_points = x_points + x_voltages
    y_points = y_points + y_voltages

    # build x and y values for scan in y
    x_voltages = numpy.full(num_opti_steps, start_x_value).tolist()
    y_voltages = numpy.linspace(y_low, y_high, num_opti_steps).tolist()

    x_points = x_points + x_voltages
    y_points = y_points + y_voltages

    return x_points, y_points



def build_voltages_image(start_coords, img_range, num_steps):
    x_center = start_coords[0]
    y_center = start_coords[1]

    x_num_steps = num_steps
    y_num_steps = num_steps

    # Force the scan to have square pixels by only applying num_steps
    # to the shorter axis
    half_x_range = img_range / 2
    half_y_range = img_range / 2

    x_low = x_center - half_x_range
    x_high = x_center + half_x_range
    y_low = y_center - half_y_range
    y_high = y_center + half_y_range

    # Apply scale and offset to get the voltages we'll apply to the galvo
    # Note that the polar/azimuthal angles, not the actual x/y positions
    # are linear in these voltages. For a small range, however, we don't
    # really care.
    x_voltages_1d = numpy.linspace(x_low, x_high, num_steps)
    y_voltages_1d = numpy.linspace(y_low, y_high, num_steps)

    # Winding cartesian product
    # The x values are repeated and the y values are mirrored and tiled
    # The comments below shows what happens for [1, 2, 3], [4, 5, 6]

    # [1, 2, 3] => [1, 2, 3, 3, 2, 1]
    x_inter = numpy.concatenate((x_voltages_1d,
                                 numpy.flipud(x_voltages_1d)))
    # [1, 2, 3, 3, 2, 1] => [1, 2, 3, 3, 2, 1, 1, 2, 3]
    if y_num_steps % 2 == 0:  # Even x size
        target_x_values = numpy.tile(x_inter, int(y_num_steps/2))
    else:  # Odd x size
        target_x_values = numpy.tile(x_inter, int(numpy.floor(y_num_steps/2)))
        target_x_values = numpy.concatenate((target_x_values, x_voltages_1d))

    # [4, 5, 6] => [4, 4, 4, 5, 5, 5, 6, 6, 6]
    target_y_values = numpy.repeat(y_voltages_1d, x_num_steps)

    return target_x_values, target_y_values, x_voltages_1d, y_voltages_1d
# %%
def populate_img_array(valsToAdd, imgArray, run_num):
    """
    We scan the sample in a winding pattern. This function takes a chunk
    of the 1D list returned by this process and places each value appropriately
    in the 2D image array. This allows for real time imaging of the sample's
    fluorescence.

    Note that this function could probably be much faster. At least in this
    context, we don't care if it's fast. The implementation below was
    written for simplicity.

    Params:
        valsToAdd: numpy.ndarray
            The increment of raw data to add to the image array
        imgArray: numpy.ndarray
            The xDim x yDim array of fluorescence counts
        writePos: tuple(int)
            The last x, y write position on the image array. [] will default
            to the bottom right corner. Third index is the run number
    """
    yDim = imgArray.shape[0]
    xDim = imgArray.shape[1]

    # Start with the write position at the start
    writePos = [xDim, yDim - 1, run_num]

    xPos = writePos[0]
    yPos = writePos[1]

    # Figure out what direction we're heading
    headingLeft = ((yDim - 1 - yPos) % 2 == 0)

    for val in valsToAdd:
        if headingLeft:
            # Determine if we're at the left x edge
            if (xPos == 0):
                yPos = yPos - 1
                imgArray[yPos, xPos, run_num] = val
                headingLeft = not headingLeft  # Flip directions
            else:
                xPos = xPos - 1
                imgArray[yPos, xPos, run_num] = val
        else:
            # Determine if we're at the right x edge
            if (xPos == xDim - 1):
                yPos = yPos - 1
                imgArray[yPos, xPos, run_num] = val
                headingLeft = not headingLeft  # Flip directions
            else:
                xPos = xPos + 1
                imgArray[yPos, xPos, run_num] = val
    return
# %%
def data_collection_optimize(nv_sig, coords_list,run_num,  opti_interval = 4):
    with labrad.connect() as cxn:
        ret_vals = data_collection_optimize_with_cxn(cxn, nv_sig, coords_list,
                                                     run_num, opti_interval)

    readout_counts_array, drift_list = ret_vals

    return readout_counts_array,  drift_list

def data_collection_optimize_with_cxn(cxn, nv_sig, coords_list, run_num,
                                      opti_interval = 4):
    '''
    Runs a measurement where an initial pulse is pulsed on the start coords,
    then a pulse is set on the first point in the coords list, then the
    counts are recorded on the start coords. The routine steps through
    the coords list

    Here, we run each point individually, and we optimize before each point to
    ensure we're centered on the NV. The optimize function is built into the
    sequence.

    Parameters
    ----------
    cxn :
        labrad connection. See other our other python functions.
    nv_sig : dict
        dictionary containing onformation about the pulse lengths, pusle powers,
        expected count rate, nd filter, color filter, etc
    coords_list : 2D list (float)
        A list of each coordinate that we will pulse the laser at.

    Returns
    -------
    readout_counts_array : numpy.array
        2D array with the raw counts from each run for each target coordinate
        measured on the start coord.
        The first index refers to the coordinate, the secon index refers to the
        run.
    opti_coords_list : list(float)
        A list of the optimized coordinates recorded during the measurement.
        In the form of [[x,y,z],...]

    '''
    tool_belt.reset_cfm(cxn)
    # gaussian_fit = optimize.fit_gaussian
    xyz_server = tool_belt.get_xyz_server(cxn)

    # Define paramters
    apd_indices = [0]
    drift_list = []
    # num_opti_steps = 21#31
    # There will be three samples from the SPaCE measurement, folllowed by
    # num_opti_steps sampels for each three optimize axes.
    # total_num_samples = 3 + 2 * num_opti_steps
    total_num_samples = 3

    # xy_opti_scan_range = 2/3 * (tool_belt.get_registry_entry_no_cxn('xy_optimize_range',
    #                        ['Config','Positioning']))

    init_color = tool_belt.get_registry_entry_no_cxn('wavelength',
                      ['Config', 'Optics', nv_sig['initialize_laser']])
    pulse_color = tool_belt.get_registry_entry_no_cxn('wavelength',
                      ['Config', 'Optics', nv_sig['CPG_laser']])
    readout_color = tool_belt.get_registry_entry_no_cxn('wavelength',
                      ['Config', 'Optics', nv_sig['charge_readout_laser']])
    # x_move_delay = tool_belt.get_registry_entry_no_cxn('xy_large_response_delay',
    #                        ['Config','Positioning'])
    # y_move_delay = tool_belt.get_registry_entry_no_cxn('xy_large_response_delay',
    #                        ['Config','Positioning'])

    pulse_time = nv_sig['CPG_laser_dur']
    initialization_time = nv_sig['initialize_dur']
    charge_readout_time = nv_sig['charge_readout_dur']
    charge_readout_laser_power = nv_sig['charge_readout_laser_power']
    # imaging_readout_dur = nv_sig['imaging_readout_dur']

    num_samples = len(coords_list)
    start_coords = nv_sig['coords']

    # Set the charge readout (assumed to be yellow here) to the correct filter
    if 'charge_readout_laser_filter' in nv_sig:
        tool_belt.set_filter(cxn, nv_sig, 'charge_readout_laser')

    # Readout array will be a list in this case. This will be a list with
    # dimensions [num_samples].
    readout_counts_list = []

    # optimize before the start of the measurement
    optimize.main_with_cxn(cxn, nv_sig, apd_indices)

    # define the sequence paramters
    # file_name = 'SPaCE_w_optimize_xy.py'
    file_name = 'SPaCE.py'
    # seq_args = [ initialization_time, pulse_time, charge_readout_time,
    #             imaging_readout_dur, x_move_delay, y_move_delay,
    #             charge_readout_laser_power, num_opti_steps, apd_indices[0],
    #             init_color, pulse_color, readout_color]
    seq_args = [ initialization_time, pulse_time, charge_readout_time,
        charge_readout_laser_power,
        apd_indices[0],
        init_color, pulse_color, readout_color]
    seq_args_string = tool_belt.encode_seq_args(seq_args)
    ret_vals = cxn.pulse_streamer.stream_load(file_name, seq_args_string)
    # return

    # print the expected run time
    period = ret_vals[0]
    period_s = period/10**9
    period_s_total = (period_s*num_samples + 1)
    print('{} ms pulse time'.format(pulse_time/10**6))
    print('Expected run time for set of points: {:.1f} m'.format(period_s_total/60))
    # load the sequence
    ret_vals = cxn.pulse_streamer.stream_load(file_name, seq_args_string)

    time_start = time.time()
    for i in range(num_samples):
        print("Run {}, point {}/{}".format(run_num, i, num_samples-1))
        # Set up a timed optimize--- every 4 min.
        time_now = time.time()
        
        if time_now - time_start > opti_interval * 60:
            optimize.main_with_cxn(cxn, nv_sig, apd_indices)
            time_start = time_now
        
        # set the sequence again, since optimize will have streamed new one to pulse_streamer
        # seq_args = [ initialization_time, pulse_time, charge_readout_time,
        #     charge_readout_laser_power,
        #     apd_indices[0],
        #     init_color, pulse_color, readout_color]
        # seq_args_string = tool_belt.encode_seq_args(seq_args)
        ret_vals = cxn.pulse_streamer.stream_load(file_name, seq_args_string)
    
        # Get the current drift
        drift = numpy.array(tool_belt.get_drift())

        # get the readout coords with drift
        start_coords_drift = start_coords + drift
        coords_list_drift = numpy.array(coords_list) + drift

        # step thru the coordinates to test as the cpg pulse
        CPG_coord = [coords_list_drift[i][0], coords_list_drift[i][1],
                     coords_list_drift[i][2]]
        
        # Build the x,y, and z coordinate lists, which change with each CLK pulse
        # x_voltages, y_voltages = build_xy_voltages_w_optimize(
        #             start_coords_drift,
        #               CPG_coord, num_opti_steps, xy_opti_scan_range)
        # x_voltages, y_voltages = build_voltages_from_list(start_coords_drift, [CPG_coord])

        start_x_value = start_coords_drift[0]
        start_y_value = start_coords_drift[1]
        start_z_value = start_coords_drift[2]
    
        ################# SPaCE measurement #################
        x_voltages = [start_x_value, CPG_coord[0], start_x_value]
        y_voltages = [start_y_value, CPG_coord[1], start_y_value]
        z_voltages = [start_z_value, CPG_coord[2], start_z_value]
    
        # start on the readout NV
        tool_belt.set_xyz(cxn, start_coords_drift)

        # Load the galvo and objective piezo server
        xyz_server.load_arb_scan_xyz(x_voltages, y_voltages, z_voltages, 
                                    int(period))

        #  Set up the APD
        cxn.apd_tagger.start_tag_stream(apd_indices)

        cxn.pulse_streamer.stream_start()


        #++++++++++++++++++++++++++++++++++++++++++++++++++++++#
        
    
        total_samples_list = []
        num_read_so_far = 0
        tool_belt.init_safe_stop()
    
        while num_read_so_far < total_num_samples:
    
            if tool_belt.safe_stop():
                break
    
            # Read the samples and update the image
            new_samples = cxn.apd_tagger.read_counter_simple()
            num_new_samples = len(new_samples)
    
            if num_new_samples > 0:
                for el in new_samples:
                    total_samples_list.append(int(el))
                num_read_so_far += num_new_samples
    
        # The last of the triplet of readout windows is the counts we are interested in
        readout_counts = int(total_samples_list[2])
        readout_counts_list.append(int(readout_counts))
        
        #++++++++++++++++++++++++++++++++++++++++++++++++++++++#
    
        # total_samples_list = []
        # num_read_so_far = 0
        # tool_belt.init_safe_stop()



        # while num_read_so_far < total_num_samples:

        #     if tool_belt.safe_stop():
        #         break

        #     # Read the samples and update the image
        #     new_samples = cxn.apd_tagger.read_counter_simple()
        #     num_new_samples = len(new_samples)

        #     if num_new_samples > 0:
        #         for el in new_samples:
        #             total_samples_list.append(int(el))
        #         num_read_so_far += num_new_samples

        # # The third value is the charge readout.
        # charge_readout_count = total_samples_list[2]
        # readout_counts_list.append(charge_readout_count)
        # x_opti_counts = total_samples_list[3:num_opti_steps+3]
        # y_opti_counts = total_samples_list[num_opti_steps+3:2*num_opti_steps+3]

        # #fit to the x, y, and z lists, find drift, update drift. etc
        # x_scan_voltages = x_voltages[3:num_opti_steps+3]
        # y_scan_voltages = y_voltages[num_opti_steps+3:2*num_opti_steps+3]

        # # IF you want to see the optimize counts every time, set opti_plot to True
        # if opti_plot:
        #     fig = optimize.create_figure()
        #     optimize.update_figure(fig, 0, x_scan_voltages, x_opti_counts)
        #     optimize.update_figure(fig, 1, y_scan_voltages, y_opti_counts)

        #     x_opti_coord = gaussian_fit(nv_sig, x_scan_voltages, x_opti_counts, 0, fig)
        #     y_opti_coord = gaussian_fit(nv_sig, y_scan_voltages, y_opti_counts, 1, fig)
        # else:
        #     x_opti_coord = gaussian_fit(nv_sig, x_scan_voltages, x_opti_counts, 0)
        #     y_opti_coord = gaussian_fit(nv_sig, y_scan_voltages, y_opti_counts, 1)


        # opti_coords = [x_opti_coord, y_opti_coord, start_coords_drift[2]]
        # #If optimize failed, jsut set that coordinate to the start coordinate
        # for n, el in enumerate(opti_coords):
        #     if el == None:
        #         opti_coords[n] = start_coords[n]

        # # print(opti_coords)
        # # print(start_coords)
        # drift = (numpy.array(opti_coords) - numpy.array(start_coords)).tolist()
        # tool_belt.set_drift(drift)
        # # print(drift)

        # drift_list.append(drift)



    return readout_counts_list, drift_list
       # %%
def main_data_collection(nv_sig, coords_list):
    with labrad.connect() as cxn:
        ret_vals = main_data_collection_with_cxn(cxn, nv_sig, coords_list)

    readout_counts_array, opti_coords_list = ret_vals

    return readout_counts_array,  opti_coords_list

def main_data_collection_with_cxn(cxn, nv_sig, coords_list):
    '''
    Runs a measurement where an initial pulse is pulsed on the start coords,
    then a pulse is set on the first point in the coords list, then the
    counts are recorded on the start coords. The routine steps through
    the coords list

    Parameters
    ----------
    cxn :
        labrad connection. See other our other python functions.
    nv_sig : dict
        dictionary containing onformation about the pulse lengths, pusle powers,
        expected count rate, nd filter, color filter, etc
    coords_list : 2D list (float)
        A list of each coordinate that we will pulse the laser at.

    Returns
    -------
    readout_counts_array : numpy.array
        2D array with the raw counts from each run for each target coordinate
        measured on the start coord.
        The first index refers to the coordinate, the secon index refers to the
        run.
    opti_coords_list : list(float)
        A list of the optimized coordinates recorded during the measurement.
        In the form of [[x,y,z],...]

    '''
    tool_belt.reset_cfm(cxn)

    init_color = tool_belt.get_registry_entry_no_cxn('wavelength',
                      ['Config', 'Optics', nv_sig['initialize_laser']])
    pulse_color = tool_belt.get_registry_entry_no_cxn('wavelength',
                      ['Config', 'Optics', nv_sig['CPG_laser']])
    readout_color = tool_belt.get_registry_entry_no_cxn('wavelength',
                      ['Config', 'Optics', nv_sig['charge_readout_laser']])
    pulse_time = nv_sig['CPG_laser_dur']
    initialization_time = nv_sig['initialize_dur']
    readout_pulse_time = nv_sig['charge_readout_dur']
    charge_readout_laser_power = nv_sig['charge_readout_laser_power']

    # Define paramters
    apd_indices = [0]
    # green_2mw_power = 0.655

    num_samples = len(coords_list)
    start_coords = nv_sig['coords']

    # Set the charge readout (assumed to be yellow here) to the correct filter
    if 'charge_readout_laser_filter' in nv_sig:
        tool_belt.set_filter(cxn, nv_sig, 'charge_readout_laser')



    # Readout array will be a list in this case. This will be a list with
    # dimensions [num_samples].
    readout_counts_list = []


    # define the sequence paramters
    file_name = 'SPaCE.py'
    seq_args = [ initialization_time, pulse_time, readout_pulse_time,
        charge_readout_laser_power,
        apd_indices[0],
        init_color, pulse_color, readout_color]
    seq_args_string = tool_belt.encode_seq_args(seq_args)
    ret_vals = cxn.pulse_streamer.stream_load(file_name, seq_args_string)
    # print(seq_args)
    # return

    # print the expected run time
    period = ret_vals[0]
    period_s = period/10**9
    period_s_total = (period_s*num_samples + 1)
    print('{} ms pulse time'.format(pulse_time/10**6))
    print('Expected total run time: {:.1f} m'.format(period_s_total/60))

    # Optimize at the start of the routine
    # Set up a timed optimize--- every 4 min.
    time_now = time.time()
    global time_start
    
    if time_now - time_start > 4 * 60:
        optimize.main_with_cxn(cxn, nv_sig, apd_indices)

        time_start = time_now

    drift = numpy.array(tool_belt.get_drift())
    # get the readout coords with drift
    start_coords_drift = start_coords + drift
    coords_list_drift = numpy.array(coords_list) + [drift[0], drift[1], drift[2]]

        # start on the readout NV
    tool_belt.set_xyz(cxn, start_coords_drift)

    # load the sequence
    ret_vals = cxn.pulse_streamer.stream_load(file_name, seq_args_string)

    # Build the list to step through the coords on readout NV and targets
    x_voltages, y_voltages = build_voltages_from_list(start_coords_drift, coords_list_drift)

    # Load the galvo
    xy_server = tool_belt.get_xy_server(cxn)
    xy_server.load_arb_scan_xy(x_voltages, y_voltages, int(period))

    #  Set up the APD
    cxn.apd_tagger.start_tag_stream(apd_indices)

    cxn.pulse_streamer.stream_start(num_samples)

    # We'll be lookign for three samples each repetition with how I have
    # the sequence set up
    total_num_samples = 3*num_samples

    total_samples_list = []
    num_read_so_far = 0
    tool_belt.init_safe_stop()

    while num_read_so_far < total_num_samples:

        if tool_belt.safe_stop():
            break

        # Read the samples and update the image
        new_samples = cxn.apd_tagger.read_counter_simple()
        num_new_samples = len(new_samples)

        if num_new_samples > 0:
            for el in new_samples:
                total_samples_list.append(int(el))
            num_read_so_far += num_new_samples

    # The last of the triplet of readout windows is the counts we are interested in
    readout_counts = total_samples_list[2::3]
    readout_counts_list = [int(el) for el in readout_counts]

    return readout_counts_list, drift

# %%
def main(nv_sig, img_range, num_steps, num_runs, measurement_type, dz = 0):
    '''
    A measurements to initialize on a single point, then pulse a laser off that
    point, and then read out the charge state on the single point.

    Parameters
    ----------
    nv_sig : dict
        dictionary specific to the nv, which contains parameters liek the
        scc readout length, the yellow readout power, the expected count rate...\
    img_range: float
        the range that the 2D area will cover, in both x and y. NOTE: for 1D
        measurement, this is divided in half and used as the farthest point
        in the +x direction
    num_steps: int
        number of steps in 1 direction. For 2D image, this is squared for the
        total number of points
    num_runs: int
        the number of repetitions of the same measurement, which will be averaged over
    measurement_type: '1D' or '2D'
        either run a 2D oving target or 1D moving target measurement.
    '''
    # Record start time of the measurement
    startFunctionTime = time.time()
    start_timestamp = tool_belt.get_time_stamp()

    init_color = tool_belt.get_registry_entry_no_cxn('wavelength',
                      ['Config', 'Optics', nv_sig['initialize_laser']])
    pulse_color = tool_belt.get_registry_entry_no_cxn('wavelength',
                      ['Config', 'Optics', nv_sig['CPG_laser']])
    pulse_time = nv_sig['CPG_laser_dur']
    opti_interval = 4 #s

    start_coords = nv_sig['coords']

    if measurement_type == '1D':
        dir_1D = nv_sig['dir_1D']
        if type(img_range) == float:
            dr = img_range / 2
            if dir_1D == 'x':
                low_coords = numpy.array(start_coords) + [-dr, 0, dz]
                high_coords = numpy.array(start_coords) + [dr, 0, dz]
            elif dir_1D == 'y':
                low_coords = numpy.array(start_coords) + [0, -dr, dz]
                high_coords = numpy.array(start_coords) + [0, dr, dz]
            # end_coords = numpy.array(start_coords) + [dx, 0, 0]
            # calculate the x and y values for linearly spaced points between start and end
            x_voltages = numpy.linspace(low_coords[0],
                                        high_coords[0], num_steps)
            y_voltages = numpy.linspace(low_coords[1],
                                        high_coords[1], num_steps)
            z_voltages = numpy.linspace(low_coords[2],
                                        high_coords[2], num_steps)
        elif type(img_range) == list:
            # Make sure the lower value is first.
            img_range.sort()
            if dir_1D == 'x':
                low_coords = numpy.array(start_coords) + [img_range[0], 0, dz]
                high_coords = numpy.array(start_coords) + [img_range[1], 0, dz]
            elif dir_1D == 'y':
                low_coords = numpy.array(start_coords) + [0, img_range[0], dz]
                high_coords = numpy.array(start_coords) + [0, img_range[1], dz]
            x_voltages = numpy.linspace(low_coords[0],
                                        high_coords[0], num_steps)
            y_voltages = numpy.linspace(low_coords[1],
                                        high_coords[1], num_steps)
            z_voltages = numpy.linspace(low_coords[2],
                                        high_coords[2], num_steps)
        # Zip the two list together
        coords_voltages = list(zip(x_voltages, y_voltages, z_voltages))

        # calculate the radial distances from the readout NV to the target points
        if dir_1D == 'x':
            rad_dist = (x_voltages - start_coords[0])
        elif dir_1D == 'y':
            rad_dist = (y_voltages- start_coords[1])


    elif measurement_type == '2D':
        # calculate the list of x and y voltages we'll need to step through
        ret_vals= build_voltages_image(start_coords, img_range, num_steps)
        x_voltages, y_voltages, x_voltages_1d, y_voltages_1d  = ret_vals

        # list the z values
        z_v = start_coords[2] + dz
        z_voltages = numpy.linspace(z_v, z_v, len(x_voltages))
        
        # Combine the x and y voltages together into pairs
        coords_voltages = list(zip(x_voltages, y_voltages, z_voltages))

        # prep for the figure
        x_low = x_voltages_1d[0]
        x_high = x_voltages_1d[num_steps-1]
        y_low = y_voltages_1d[0]
        y_high = y_voltages_1d[num_steps-1]

        pixel_size = (x_voltages_1d[1] - x_voltages_1d[0])

        half_pixel_size = pixel_size / 2
        img_extent = [x_high + half_pixel_size, x_low - half_pixel_size,
                      y_low - half_pixel_size, y_high + half_pixel_size]


        # Create some empty data lists

        readout_image_array = numpy.empty([num_steps, num_steps])
        readout_image_array[:] = numpy.nan

        # Create the figure
        title = 'SPaCE - {} nm init pulse \n{} nm {} ms CPG pulse'.format(init_color, pulse_color, pulse_time/10**6)
        fig_2D = tool_belt.create_image_figure(readout_image_array,
                                               numpy.array(img_extent)*35,
                                                title = title, um_scaled = True)

    drift_list_master = []
    num_samples = len(coords_voltages)
    readout_counts_array = numpy.empty([num_samples, num_runs])

    for n in range(num_runs):
        print('Run {}'.format(n))
        # shuffle the voltages that we're stepping thru
        ind_list = list(range(num_samples))
        shuffle(ind_list)

        # shuffle the voltages to run
        coords_voltages_shuffle = []
        for i in ind_list:
            coords_voltages_shuffle.append(coords_voltages[i])
        coords_voltages_shuffle_list = [list(el) for el in coords_voltages_shuffle]

        #========================== Run the data collection====================
        ret_vals = data_collection_optimize(nv_sig, coords_voltages_shuffle_list, n, opti_interval)
        # ret_vals = main_data_collection(nv_sig, coords_voltages_shuffle_list)

        readout_counts_list_shfl, drift = ret_vals
        drift_list_master.append(drift)
        readout_counts_list_shfl = numpy.array(readout_counts_list_shfl)

        # unshuffle the raw data
        list_ind = 0
        for f in ind_list:
            readout_counts_array[f][n] = readout_counts_list_shfl[list_ind]
            list_ind += 1

        # Take the average and ste. Need to rotate the matrix, to then only
        # average the runs that have been completed
        readout_counts_array_rot = numpy.rot90(readout_counts_array)
        readout_counts_avg = numpy.average(readout_counts_array_rot[-(n+1):], axis = 0)
        readout_counts_ste = stats.sem(readout_counts_array_rot[-(n+1):], axis = 0)
        #Save incrementally
        raw_data = {'timestamp': start_timestamp,
                'img_range': img_range,
                'img_range-units': 'V',
                'dz': dz,
                'dz-units': 'V',
                'num_steps': num_steps,
                'num_runs':num_runs,
                'opti_interval': opti_interval,
                'opti_interval-units': 's',
                'nv_sig': nv_sig,
                'nv_sig-units': tool_belt.get_nv_sig_units(),
                'coords_voltages': coords_voltages,
                'coords_voltages-units': '[V, V]',
                 'ind_list': ind_list,
                 'drift_list_master': numpy.array(drift_list_master).tolist(),
                'readout_counts_array': readout_counts_array.tolist(),
                'readout_counts_array-units': 'counts',
                'readout_counts_avg': readout_counts_avg.tolist(),
                'readout_counts_avg-units': 'counts',
                'readout_counts_ste': readout_counts_ste.tolist(),
                'readout_counts_ste-units': 'counts',
                }
        file_path = tool_belt.get_file_path(__file__, start_timestamp, nv_sig['name'], 'incremental')

        if measurement_type == '2D':
            # create the img arrays
            writePos = []
            readout_image_array = image_sample.populate_img_array(readout_counts_avg, readout_image_array, writePos)

            tool_belt.update_image_figure(fig_2D, readout_image_array)

            raw_data['x_voltages_1d'] = x_voltages_1d.tolist()
            raw_data['y_voltages_1d'] = y_voltages_1d.tolist()
            raw_data['img_extent'] = img_extent
            raw_data['img_extent-units'] = 'V'
            raw_data['readout_image_array'] = readout_image_array.tolist()
            raw_data['readout_counts_array-units'] = 'counts'


            tool_belt.save_figure(fig_2D, file_path)

        tool_belt.save_raw_data(raw_data, file_path)

    # Save at the end of the whole measurement
    # measure laser powers:
    # green_optical_power_pd, green_optical_power_mW, \
    #         red_optical_power_pd, red_optical_power_mW, \
    #         yellow_optical_power_pd, yellow_optical_power_mW = \
    #         tool_belt.measure_g_r_y_power(
    #                           nv_sig['am_589_power'], nv_sig['nd_filter'])

    endFunctionTime = time.time()

    # Save
    timeElapsed = endFunctionTime - startFunctionTime
    timestamp = tool_belt.get_time_stamp()
    raw_data = {'timestamp': timestamp,
                'timeElapsed': timeElapsed,
            'img_range': img_range,
            'img_range-units': 'V',
            'dz': dz,
            'dz-units': 'V',
            'num_steps': num_steps,
            'num_runs':num_runs,
            'opti_interval': opti_interval,
            'opti_interval-units': 's',
            'nv_sig': nv_sig,
            'nv_sig-units': tool_belt.get_nv_sig_units(),
            # 'green_optical_power_pd': green_optical_power_pd,
            # 'green_optical_power_pd-units': 'V',
            # 'green_optical_power_mW': green_optical_power_mW,
            # 'green_optical_power_mW-units': 'mW',
            # 'red_optical_power_pd': red_optical_power_pd,
            # 'red_optical_power_pd-units': 'V',
            # 'red_optical_power_mW': red_optical_power_mW,
            # 'red_optical_power_mW-units': 'mW',
            # 'yellow_optical_power_pd': yellow_optical_power_pd,
            # 'yellow_optical_power_pd-units': 'V',
            # 'yellow_optical_power_mW': yellow_optical_power_mW,
            # 'yellow_optical_power_mW-units': 'mW',
            'coords_voltages': coords_voltages,
            'coords_voltages-units': '[V, V]',
             'ind_list': ind_list,
            'drift_list_master': numpy.array(drift_list_master).tolist(),
            'readout_counts_array': readout_counts_array.tolist(),
            'readout_counts_array-units': 'counts',
            'readout_counts_avg': readout_counts_avg.tolist(),
            'readout_counts_avg-units': 'counts',
            'readout_counts_ste': readout_counts_ste.tolist(),
            'readout_counts_ste-units': 'counts',
            }

    file_path = tool_belt.get_file_path(__file__, timestamp, nv_sig['name'])

    if measurement_type == '1D':
        fig_1D, ax_1D = plt.subplots(1, 1, figsize=(10, 10))
        ax_1D.plot(rad_dist*35000,readout_counts_avg, label = nv_sig['name'])
        if dir_1D == 'x':
            ax_1D.set_xlabel('x (nm)')
        elif dir_1D == 'y':
            ax_1D.set_xlabel('y (nm)')
        ax_1D.set_ylabel('Average counts')
        ax_1D.set_title('SPaCE - {} nm init pulse \n{} nm {} ms CPG pulse'.\
                                        format(init_color, pulse_color, pulse_time/10**6,))
        ax_1D.legend()
        tool_belt.save_figure(fig_1D, file_path)

    if measurement_type == '2D':
            raw_data['x_voltages_1d'] = x_voltages_1d.tolist()
            raw_data['y_voltages_1d'] = y_voltages_1d.tolist()
            raw_data['img_extent'] = img_extent
            raw_data['img_extent-units'] = 'V'
            raw_data['readout_image_array'] = readout_image_array.tolist()
            raw_data['readout_counts_array-units'] = 'counts'


            tool_belt.save_figure(fig_2D, file_path)

    tool_belt.save_raw_data(raw_data, file_path)

    return


# %% Run the files

if __name__ == '__main__':

    path_july = 'pc_rabi/branch_master/SPaCE/2021_07'
    path = 'pc_rabi/branch_master/SPaCE/2021_08'
    # sub_folder = '2021_08_02 22 mW vary pulse dur/y'
    sub_folder = '2021_08_02 1000 us vary pulse power/y'
    # file_name = '2021_07_26-22_23_54-johnson-nv1_2021_07_21'
    # file_name = '2021_07_27-09_03_48-johnson-nv1_2021_07_21'
    # file_name = '2021_07_26-23_35_05-johnson-nv1_2021_07_21'

    file_name_no_opt = '2021_07_27-15_10_17-johnson-nv1_2021_07_27'
    file_name_no_opt_2 = '2021_07_28-15_21_25-johnson-nv1_2021_07_27'
    file_name_no_opt_dim = '2021_08_03-15_13_57-johnson-nv1_2021_07_27'
    file_name_opt = '2021_07_27-19_03_17-johnson-nv1_2021_07_27'
    file_name_opt_xy = '2021_07_28-14_00_23-johnson-nv1_2021_07_27'
    file_name_opt_mod = '2021_08_03-12_54_18-johnson-nv1_2021_07_27'
    file_name_opt_dim = '2021_08_03-14_48_39-johnson-nv1_2021_07_27'
    
    file_name_no_opt_400_ms = '2021_08_03-16_21_50-johnson-nv1_2021_07_27'
    file_name_opt_xy_2 = '2021_08_03-18_22_18-johnson-nv1_2021_07_27'
    
    file = '2021_07_31-18_02_29-johnson-nv1_2021_07_27'

    #================ 7/27/2021 x and y scans @ 22 mW ================#
    # file_list = ['2021_07_27-04_19_32-johnson-nv1_2021_07_21', # x
    #               '2021_07_27-01_57_21-johnson-nv1_2021_07_21',
    #               '2021_07_26-23_35_05-johnson-nv1_2021_07_21',
    #               '2021_07_26-21_12_36-johnson-nv1_2021_07_21']


    # file_list = ['2021_07_27-05_30_36-johnson-nv1_2021_07_21', # y
    #               '2021_07_27-03_08_29-johnson-nv1_2021_07_21',
    #               '2021_07_27-00_46_16-johnson-nv1_2021_07_21',
    #               '2021_07_26-22_23_54-johnson-nv1_2021_07_21']

    #================ 7/28/2021 x and y scans @ 33 mW ================#
    # x
    # file_list = ['2021_07_28-00_46_22-johnson-nv1_2021_07_27',
                  # '2021_07_28-03_08_32-johnson-nv1_2021_07_27',
                  # '2021_07_28-05_30_52-johnson-nv1_2021_07_27',
                  # '2021_07_28-07_54_25-johnson-nv1_2021_07_27',
                  # '2021_07_27-21_13_36-johnson-nv1_2021_07_27'
                  # ]

    # y
    # file_list = ['2021_07_28-01_57_24-johnson-nv1_2021_07_27',
    #              '2021_07_28-04_19_38-johnson-nv1_2021_07_27',
    #              '2021_07_28-06_42_07-johnson-nv1_2021_07_27',
    #              '2021_07_28-09_06_42-johnson-nv1_2021_07_27',
    #              '2021_07_27-22_39_56-johnson-nv1_2021_07_27']


    #================ 8/2/2021 x and y scans @ 22 mW ================#
    # x
    # file_list = [
    #             '2021_07_30-18_15_21-johnson-nv1_2021_07_27',
    #                '2021_07_30-20_39_48-johnson-nv1_2021_07_27',
    #                '2021_07_31-10_49_04-johnson-nv1_2021_07_27',
    #               '2021_07_31-23_41_32-johnson-nv1_2021_07_27',
    #               '2021_07_31-13_13_29-johnson-nv1_2021_07_27',
    #               '2021_07_31-15_37_56-johnson-nv1_2021_07_27',
    #               '2021_07_31-18_02_29-johnson-nv1_2021_07_27',
    #               '2021_08_01-02_06_04-johnson-nv1_2021_07_27',
    #               '2021_08_01-04_30_39-johnson-nv1_2021_07_27',
    #               '2021_08_01-06_55_19-johnson-nv1_2021_07_27',
    #               '2021_08_01-09_20_02-johnson-nv1_2021_07_27',
    #               '2021_08_01-11_44_49-johnson-nv1_2021_07_27'
    #                ]

    # y
    # file_list = [
    #             '2021_07_30-19_27_35-johnson-nv1_2021_07_27',
    #                '2021_07_30-21_52_01-johnson-nv1_2021_07_27',
    #                '2021_07_31-12_01_16-johnson-nv1_2021_07_27',
    #                '2021_08_01-00_53_48-johnson-nv1_2021_07_27',
    #                '2021_07_31-14_25_41-johnson-nv1_2021_07_27',
    #                '2021_07_31-16_50_12-johnson-nv1_2021_07_27',
    #                '2021_07_31-19_14_50-johnson-nv1_2021_07_27',
    #                '2021_08_01-03_18_22-johnson-nv1_2021_07_27',
    #                '2021_08_01-05_42_58-johnson-nv1_2021_07_27',
    #                '2021_08_01-08_07_40-johnson-nv1_2021_07_27',
    #                '2021_08_01-10_32_24-johnson-nv1_2021_07_27',
    #                '2021_08_01-12_57_13-johnson-nv1_2021_07_27',
    #             ]
    
    #================ 8/2/2021 x scans @ 800 us ================#
    
    # x
    # file_list = [
    #     '2021_08_02-14_21_03-johnson-nv1_2021_07_27',
    #     '2021_08_01-06_55_19-johnson-nv1_2021_07_27',
    #     '2021_08_01-23_52_30-johnson-nv1_2021_07_27',
    #     '2021_08_01-14_39_32-johnson-nv1_2021_07_27'
    #     ]
    
    #================ 8/2/2021 y scans @ 1000 us ================#
    
    # y
    # file_list = [
    #     '2021_08_01-12_57_13-johnson-nv1_2021_07_27',
    #     '2021_08_02-03_29_37-johnson-nv1_2021_07_27',
    #     '2021_08_01-18_16_42-johnson-nv1_2021_07_27'
    #     ]
    #================ 8/5/2021 x scans @ 22 mW Feature 1A ================#
    # x
    # file_list = [
    #     '2021_08_04-20_38_12-johnson-nv2_2021_08_04',
    #     '2021_08_04-21_29_32-johnson-nv2_2021_08_04',
    #     '2021_08_04-21_55_15-johnson-nv2_2021_08_04',
    #     '2021_08_04-22_20_56-johnson-nv2_2021_08_04',
    #     '2021_08_04-22_46_41-johnson-nv2_2021_08_04',
    #     '2021_08_04-23_12_20-johnson-nv2_2021_08_04',
    #     '2021_08_04-23_38_01-johnson-nv2_2021_08_04',
    #     '2021_08_05-00_03_43-johnson-nv2_2021_08_04',
    #     '2021_08_05-00_29_24-johnson-nv2_2021_08_04',
    #     '2021_08_05-17_59_06-johnson-nv2_2021_08_04',
    #     '2021_08_05-00_55_06-johnson-nv2_2021_08_04',
    #     '2021_08_05-01_20_49-johnson-nv2_2021_08_04',
    #     '2021_08_05-01_46_33-johnson-nv2_2021_08_04',
    #     '2021_08_05-02_12_17-johnson-nv2_2021_08_04',
    #     '2021_08_05-02_38_00-johnson-nv2_2021_08_04',
    #     '2021_08_05-03_03_43-johnson-nv2_2021_08_04',
    #     '2021_08_05-03_29_28-johnson-nv2_2021_08_04',
    #     '2021_08_05-03_55_11-johnson-nv2_2021_08_04',
    #     '2021_08_05-09_01_01-johnson-nv2_2021_08_04',
    #     '2021_08_05-09_26_52-johnson-nv2_2021_08_04',
    #     '2021_08_05-09_52_38-johnson-nv2_2021_08_04',
    #     '2021_08_05-10_45_26-johnson-nv2_2021_08_04',
    #     '2021_08_05-11_43_11-johnson-nv2_2021_08_04',
    #     '2021_08_05-12_12_58-johnson-nv2_2021_08_04',
    #     '2021_08_05-15_54_52-johnson-nv2_2021_08_04'
    #     ]
    
    #================ 8/8/2021 x scans @ 22 mW Feature 1A, chaning time between optimize ================#
    
    file_list = [
        '2021_08_06-22_42_26-johnson-nv2_2021_08_04',
        '2021_08_06-21_23_20-johnson-nv2_2021_08_04',
        '2021_08_06-18_01_46-johnson-nv2_2021_08_04',
        '2021_08_07-13_42_12-johnson-nv2_2021_08_04',
        '2021_08_07-14_53_25-johnson-nv2_2021_08_04',
        '2021_08_07-20_57_08-johnson-nv2_2021_08_04',
        '2021_08_07-21_55_58-johnson-nv2_2021_08_04',
        '2021_08_06-23_50_50-johnson-nv2_2021_08_04',
        '2021_08_08-12_40_24-johnson-nv2_2021_08_04',
        '2021_08_07-22_57_03-johnson-nv2_2021_08_04',
        '2021_08_08-11_40_13-johnson-nv2_2021_08_04',
        '2021_08_07-12_14_46-johnson-nv2_2021_08_04',
        '2021_08_07-23_57_53-johnson-nv2_2021_08_04'
        ]


    #================ 8/6/2021 x scans @ 500 us Feature 1A ================#
    # x
    # file_list = [
    #     '2021_08_05-23_11_42-johnson-nv2_2021_08_04',
    #     '2021_08_05-22_46_43-johnson-nv2_2021_08_04',
    #     '2021_08_05-22_25_21-johnson-nv2_2021_08_04',
    #     '2021_08_05-17_59_06-johnson-nv2_2021_08_04',
    #     '2021_08_05-20_06_21-johnson-nv2_2021_08_04',
    #     '2021_08_05-20_55_56-johnson-nv2_2021_08_04',
    #     '2021_08_05-21_17_41-johnson-nv2_2021_08_04',
    #     '2021_08_05-21_41_06-johnson-nv2_2021_08_04',
    #     '2021_08_05-22_01_58-johnson-nv2_2021_08_04'
    #     ]
    ########### Fit Gaussian to 1D files ###########
    widths_master_list = []
    center_master_list = []
    height_master_list = []
    for file_name in file_list:

        lobe_positions = [750] # 400, 800, 1200, 1600
        ret_vals = plot_1D_SpaCE(file_name, path, do_plot = False, do_fit = True,
                                 do_save = False)
        widths_master_list.append(ret_vals[2][2])
        center_master_list.append(ret_vals[2][1])
        height_master_list.append(ret_vals[2][0]**2)

    #_______ Power _______#
    # x_vals = [ 12.7, 15.8, 18.6, 21.7, 24.4, 26.8, 29.1, 30.9, 31.3]
    # lin_x_vals = numpy.linspace(x_vals[0],
    #                 x_vals[-1], 100)
    
    # fig, ax = plt.subplots(1, 1, figsize=(10, 10))
    # ax.plot(x_vals, height_master_list, 'bo')
    # ax.set_xlabel('Pulse power (mW)')
    # ax.set_ylabel('Gaussian amplitude (counts)')
    # ax.set_title('8/6/2021 500 us, x axis, 1A lobe')
    
    # init_fit = [5, 20]
    # opti_params, cov_arr = curve_fit(exp_sqrd_decay,
    #       x_vals,height_master_list,p0=init_fit)
    # print('Opti params: ' + str(opti_params))
    # text = r'$A e^{-P^2/d}$'
    # props = dict(boxstyle='round', facecolor='wheat', alpha=0.5)
    # ax.text(0.85, 0.95, text, transform=ax.transAxes, fontsize=12,
    #         verticalalignment='top', bbox=props)
    # ax.plot(lin_x_vals, exp_sqrd_decay(lin_x_vals, *opti_params), 'r-')
    # text = 'A={:.3f} counts\n$d$={:.3f} mW^2'.format(*opti_params)
    # ax.text(0.3, 0.1, text, transform=ax.transAxes, fontsize=12,
    #         verticalalignment='top', bbox=props)
                
    # fig, ax = plt.subplots(1, 1, figsize=(10, 10))
    # ax.plot(x_vals, widths_master_list, 'bo')
    # ax.set_xlabel('Pulse power (mW)')
    # ax.set_ylabel('Gaussian sigma (nm)')
    # ax.set_title('8/6/2021 500 us x axis, 1A lobe')
    
    # init_fit = [750]
    # opti_params, cov_arr = curve_fit(inverse_law,
    #       x_vals,widths_master_list,p0=init_fit)
    # print('Opti params: ' + str(opti_params))
    # text = r'$A / P$'
    # props = dict(boxstyle='round', facecolor='wheat', alpha=0.5)
    # ax.text(0.85, 0.95, text, transform=ax.transAxes, fontsize=12,
    #         verticalalignment='top', bbox=props)
    # ax.plot(lin_x_vals, inverse_law(lin_x_vals, *opti_params), 'r-')
    # text = 'A={:.3f} nm*mW'.format(*init_fit)
    # ax.text(0.3, 0.1, text, transform=ax.transAxes, fontsize=12,
    #         verticalalignment='top', bbox=props)
    
    # fig, ax = plt.subplots(1, 1, figsize=(10, 10))
    # ax.plot(x_vals, center_master_list, 'bo')
    # ax.set_xlabel('Pulse power (mW)')
    # ax.set_ylabel('Lobe position (nm)')
    # ax.set_title('8/6/2021 500 us, x axis, 1A lobe')
    
    #_______ Time _______#
    
<<<<<<< HEAD
    x_vals = [90, 100, 150, 200, 250, 300, 350, 400, 450, 500, 550, 600, 
              650, 700, 750, 800,850 , 900, 1000, 1100, 1200, 1300, 
              1350, 1400, 1450]
    lin_x_vals = numpy.linspace(x_vals[0],
                    x_vals[-1], 100)
    # fig, ax = plt.subplots(1, 1, figsize=(10, 10))
    # ax.plot(x_vals, height_master_list, 'bo')
    # ax.set_xlabel('Pulse duration (us)')
    # ax.set_ylabel('Gaussian amplitude (counts)')
    # ax.set_title('8/5/2021 22 mW, x axis, 1A lobe')
      
    # init_fit = [5, 2000]
    # opti_params, cov_arr = curve_fit(exp_decay,
    #       x_vals,height_master_list,p0=init_fit)
    # print('Opti params: ' + str(opti_params))
    # text = r'$A e^{-t/d}$'
    # props = dict(boxstyle='round', facecolor='wheat', alpha=0.5)
    # ax.text(0.85, 0.95, text, transform=ax.transAxes, fontsize=12,
    #         verticalalignment='top', bbox=props)
    # ax.plot(lin_x_vals, exp_decay(lin_x_vals, *opti_params), 'r-')
    # text = 'A={:.3f} counts\n$d$={:.3f} us'.format(*opti_params)
    # ax.text(0.3, 0.1, text, transform=ax.transAxes, fontsize=12,
    #         verticalalignment='top', bbox=props)
=======
    x_vals = [0.1, 1, 2, 5, 7.5, 8, 9, 10, 12.5, 15, 17.5, 20, 30]
    fig, ax = plt.subplots(1, 1, figsize=(10, 10))
    ax.plot(x_vals, height_master_list, 'bo')
    ax.set_xlabel('Time between optimization (s)')
    ax.set_ylabel('Gaussian amplitude (counts)')
    ax.set_title('8/5/2021 22 mW, x axis, 1A lobe')
>>>>>>> f1abfda2
    
    fig, ax = plt.subplots(1, 1, figsize=(10, 10))
    ax.plot(x_vals, widths_master_list, 'bo')
    ax.set_xlabel('Time between optimization (s)')
    ax.set_ylabel('Gaussian sigma (nm)')
    ax.set_title('8/5/2021 22 mW, x axis, 1A lobe')
    
<<<<<<< HEAD
    init_fit = [13000]
    opti_params, cov_arr = curve_fit(inverse_sqrt,
          x_vals,widths_master_list,p0=init_fit)
    print('Opti params: ' + str(opti_params))
    text = r'$A / t^{1/2}$'
    props = dict(boxstyle='round', facecolor='wheat', alpha=0.5)
    ax.text(0.85, 0.95, text, transform=ax.transAxes, fontsize=12,
            verticalalignment='top', bbox=props)
    ax.plot(lin_x_vals, inverse_sqrt(lin_x_vals, *init_fit), 'r-')
    text = 'A={:.3f} nm*us^1/2'.format(*opti_params)
    ax.text(0.3, 0.1, text, transform=ax.transAxes, fontsize=12,
            verticalalignment='top', bbox=props)
    
=======
>>>>>>> f1abfda2
    # fig, ax = plt.subplots(1, 1, figsize=(10, 10))
    # ax.plot(x_vals, center_master_list, 'bo')
    # ax.set_xlabel('Pulse duration (us)')
    # ax.set_ylabel('Lobe position (nm)')
    # ax.set_title('8/5/2021 22 mW, x axis, 1A lobe')


    ############# Plot 1D comparisons ##############
    # rad_dist, counts_no_opt = plot_1D_SpaCE(file_name_no_opt_400_ms, path, do_plot = False)
    # rad_dist, counts_opt = plot_1D_SpaCE(file_name_opt_xy_2, path, do_plot = False)
    
    
    # rad_dist, counts = plot_1D_SpaCE(file, path_july, do_plot = False)

    # fig, ax = plt.subplots(1, 1, figsize=(10, 10))

    # # ax.plot(rad_dist, counts, 'b-', label = 'Optimize every run')
    # ax.plot(rad_dist, counts_no_opt, 'b-', label = 'Optimize every run, add 400 ms of green pusle every point')
    # ax.plot(rad_dist, counts_opt, 'r-', label = 'Optimize every point in x and y')
    # ax.set_xlabel('y (nm)')
    # ax.set_ylabel('Average counts')
    # ax.legend()




    # specific for 2D scans
    # try:
    #     img_array = data['readout_image_array']
    #     x_voltages = data['x_voltages_1d']
    #     y_voltages = data['y_voltages_1d']
    #     x_low = x_voltages[0]
    #     x_high = x_voltages[-1]
    #     y_low = y_voltages[0]
    #     y_high = y_voltages[-1]
    #     pixel_size = x_voltages[1] - x_voltages[0]
    #     half_pixel_size = pixel_size / 2
    #     img_extent = [x_high + half_pixel_size, x_low - half_pixel_size,
    #                   y_low - half_pixel_size, y_high + half_pixel_size]
    # except Exception:
    #     pass

    # tool_belt.create_image_figure(img_array, img_extent, clickHandler=None,
    #                     title=None, color_bar_label='Counts',
    #                     min_value=None, um_scaled=False)

    ############# Create csv filefor 2D image ##############
    # csv_filename = '{}_{}-us'.format(timestamp,int( CPG_pulse_dur/10**3))

    # tool_belt.save_image_data_csv(img_array, x_voltages, y_voltages, path,
    #                               csv_filename)<|MERGE_RESOLUTION|>--- conflicted
+++ resolved
@@ -1287,8 +1287,6 @@
     # ax.set_title('8/6/2021 500 us, x axis, 1A lobe')
     
     #_______ Time _______#
-    
-<<<<<<< HEAD
     x_vals = [90, 100, 150, 200, 250, 300, 350, 400, 450, 500, 550, 600, 
               650, 700, 750, 800,850 , 900, 1000, 1100, 1200, 1300, 
               1350, 1400, 1450]
@@ -1312,22 +1310,14 @@
     # text = 'A={:.3f} counts\n$d$={:.3f} us'.format(*opti_params)
     # ax.text(0.3, 0.1, text, transform=ax.transAxes, fontsize=12,
     #         verticalalignment='top', bbox=props)
-=======
-    x_vals = [0.1, 1, 2, 5, 7.5, 8, 9, 10, 12.5, 15, 17.5, 20, 30]
-    fig, ax = plt.subplots(1, 1, figsize=(10, 10))
-    ax.plot(x_vals, height_master_list, 'bo')
-    ax.set_xlabel('Time between optimization (s)')
-    ax.set_ylabel('Gaussian amplitude (counts)')
-    ax.set_title('8/5/2021 22 mW, x axis, 1A lobe')
->>>>>>> f1abfda2
+    
     
     fig, ax = plt.subplots(1, 1, figsize=(10, 10))
     ax.plot(x_vals, widths_master_list, 'bo')
-    ax.set_xlabel('Time between optimization (s)')
-    ax.set_ylabel('Gaussian sigma (nm)')
+    ax.set_xlabel('Pulse duration (us)')
+    ax.set_ylabel('Gaussian width (nm)')
     ax.set_title('8/5/2021 22 mW, x axis, 1A lobe')
     
-<<<<<<< HEAD
     init_fit = [13000]
     opti_params, cov_arr = curve_fit(inverse_sqrt,
           x_vals,widths_master_list,p0=init_fit)
@@ -1341,8 +1331,6 @@
     ax.text(0.3, 0.1, text, transform=ax.transAxes, fontsize=12,
             verticalalignment='top', bbox=props)
     
-=======
->>>>>>> f1abfda2
     # fig, ax = plt.subplots(1, 1, figsize=(10, 10))
     # ax.plot(x_vals, center_master_list, 'bo')
     # ax.set_xlabel('Pulse duration (us)')
