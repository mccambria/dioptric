--- conflicted
+++ resolved
@@ -1205,7 +1205,6 @@
 
     #================ 8/6/2021 x scans @ 500 us Feature 1A ================#
     # x
-<<<<<<< HEAD
     file_list = [
         '2021_08_05-23_11_42-johnson-nv2_2021_08_04',
         '2021_08_05-22_46_43-johnson-nv2_2021_08_04',
@@ -1218,20 +1217,6 @@
         '2021_08_05-22_01_58-johnson-nv2_2021_08_04'
         ]
     
-=======
-    # file_list = [
-    #     '2021_08_05-23_11_42-johnson-nv2_2021_08_04',
-    #     '2021_08_05-22_46_43-johnson-nv2_2021_08_04',
-    #     '2021_08_05-22_25_21-johnson-nv2_2021_08_04',
-    #     '2021_08_05-17_59_06-johnson-nv2_2021_08_04',
-    #     '2021_08_05-20_06_21-johnson-nv2_2021_08_04',
-    #     '2021_08_05-20_55_56-johnson-nv2_2021_08_04',
-    #     '2021_08_05-21_17_41-johnson-nv2_2021_08_04',
-    #     '2021_08_05-21_41_06-johnson-nv2_2021_08_04',
-    #     '2021_08_05-22_01_58-johnson-nv2_2021_08_04'
-    #     ]
-
->>>>>>> b66a077d
     #================ 8/8/2021 x scans @ 22 mW Feature 1A, changing time between optimize ================#
 
     # file_list = [
@@ -1287,7 +1272,6 @@
     # ax.text(0.3, 0.1, text, transform=ax.transAxes, fontsize=12,
     #         verticalalignment='top', bbox=props)
 
-<<<<<<< HEAD
     fig, ax = plt.subplots(1, 1)
     ax.plot(x_vals, widths_master_list, 'bo')
     ax.set_xlabel('Pulse power (mW)')
@@ -1311,28 +1295,6 @@
     text = 'A={:.3f} nm*mw^-1/2\no = {:.1f} nm'.format(*opti_params)
     ax.text(0.3, 0.1, text, transform=ax.transAxes, fontsize=12,
             verticalalignment='top', bbox=props)
-=======
-    # fig, ax = plt.subplots(1, 1, figsize=(10, 10))
-    # ax.plot(x_vals, widths_master_list, 'bo')
-    # ax.set_xlabel('Pulse power (mW)')
-    # ax.set_ylabel('Gaussian sigma (nm)')
-    # ax.set_title('8/6/2021 500 us x axis, 1A lobe')
-    # init_fit = [300, 1]
-    # opti_params, cov_arr = curve_fit(power_fnct,
-    #       x_vals,widths_master_list,p0=init_fit)
-    # print('Opti params: ' + str(opti_params))
-    # ax.plot(lin_x_vals, power_fnct(lin_x_vals, *opti_params), 'g-',
-    #         label = "fit inverse power: t ^ -0.372")
-    # # ax.legend()
-
-    # text = r'$A / P^{b}$'
-    # props = dict(boxstyle='round', facecolor='wheat', alpha=0.5)
-    # ax.text(0.85, 0.95, text, transform=ax.transAxes, fontsize=12,
-    #         verticalalignment='top', bbox=props)
-    # text = 'A={:.3f} nm*mw^b\nb= {:.3f} '.format(*opti_params)
-    # ax.text(0.3, 0.1, text, transform=ax.transAxes, fontsize=12,
-    #         verticalalignment='top', bbox=props)
->>>>>>> b66a077d
 
     # init_fit = [750]
     # opti_params, cov_arr = curve_fit(inverse_law,
@@ -1354,7 +1316,6 @@
     # ax.set_title('8/6/2021 500 us, x axis, 1A lobe')
 
     #_______ Time _______#
-<<<<<<< HEAD
     x_vals = [
         90, 100, 150, 
               200, 250, 300, 350, 400, 450, 500, 550, 600,
@@ -1363,13 +1324,6 @@
               ]
     lin_x_vals = numpy.linspace(x_vals[0],
                     x_vals[-1], 100)
-=======
-    # x_vals = [90, 100, 150, 200, 250, 300, 350, 400, 450, 500, 550, 600,
-    #          650, 700, 750, 800,850 , 900, 1000, 1100, 1200, 1300,
-    #          1350, 1400, 1450]
-    #lin_x_vals = numpy.linspace(x_vals[0],
-                    # x_vals[-1], 100)
->>>>>>> b66a077d
     # fig, ax = plt.subplots(1, 1, figsize=(10, 10))
     # ax.plot(x_vals, height_master_list, 'bo')
     # ax.set_xlabel('Pulse duration (us)')
@@ -1398,7 +1352,6 @@
     # ax.set_xscale('log')
 
 
-<<<<<<< HEAD
     # init_fit = [300, -1/4]
     # opti_params, cov_arr = curve_fit(power_fnct,
     #       x_vals,widths_master_list,p0=init_fit)
@@ -1406,23 +1359,13 @@
     # ax.plot(lin_x_vals, power_fnct(lin_x_vals, *opti_params), 'g-', 
     #         label = "inverse square root")
     
-=======
-    init_fit = [300, 0.3]
-    opti_params, cov_arr = curve_fit(power_fnct,
-          x_vals,widths_master_list,p0=init_fit)
-    print('Opti params: ' + str(opti_params))
-    ax.plot(lin_x_vals, power_fnct(lin_x_vals, *opti_params), 'g-',
-            label = "inverse square root")
-
->>>>>>> b66a077d
     # init_fit = [300]
     # opti_params, cov_arr = curve_fit(power_fnct,
     #       x_vals,widths_master_list,p0=init_fit)
     # print('Opti params: ' + str(opti_params))
-    # ax.plot(lin_x_vals, power_fnct(lin_x_vals, *opti_params), 'g-',
+    # ax.plot(lin_x_vals, power_fnct(lin_x_vals, *opti_params), 'g-', 
     #         label = "fit inverse power: t ^ -0.372")
     # # ax.legend()
-<<<<<<< HEAD
     
     # text = r'$A / t^{b}$'
     # props = dict(boxstyle='round', facecolor='wheat', alpha=0.5)
@@ -1431,16 +1374,6 @@
     # text = 'A={:.3f} nm*us^b\nb = {:.3f}'.format(*opti_params)
     # ax.text(0.3, 0.1, text, transform=ax.transAxes, fontsize=12,
     #         verticalalignment='top', bbox=props)
-=======
-
-    text = r'$A / t^{b}$'
-    props = dict(boxstyle='round', facecolor='wheat', alpha=0.5)
-    ax.text(0.85, 0.95, text, transform=ax.transAxes, fontsize=12,
-            verticalalignment='top', bbox=props)
-    text = 'A={:.3f} nm*us^b\nb = {:.3f}'.format(*opti_params)
-    ax.text(0.3, 0.1, text, transform=ax.transAxes, fontsize=12,
-            verticalalignment='top', bbox=props)
->>>>>>> b66a077d
 
     # fig, ax = plt.subplots(1, 1, figsize=(10, 10))
     # ax.plot(x_vals, center_master_list, 'bo')
