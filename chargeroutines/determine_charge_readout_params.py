--- conflicted
+++ resolved
@@ -132,15 +132,11 @@
     ax.set_xlabel("Counts")
     ax.set_ylabel("Occur.")
     # ax.set_title("{} ms readout, {} V".format(int(dur / 1e6), power))
-<<<<<<< HEAD
-    ax.set_title("{} ms readout, {} V, {} sep/sqrt(time)".format(int(dur / 1e6), power,round(fig_of_merit,2)))
-=======
     ax.set_title(
         "{} ms readout, {} V, {} sep/time".format(
             int(dur / 1e6), power, round(fig_of_merit, 2)
         )
     )
->>>>>>> b07e3db5
     ax.legend()
 
     if do_save:
