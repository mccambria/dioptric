--- conflicted
+++ resolved
@@ -35,10 +35,10 @@
     max_0 = max(nv0_counts)
     max_m = max(nvm_counts)
     occur_0, bin_edges_0 = np.histogram(
-        nv0_counts, np.linspace(0, max_0, 200)#max_0 + 1)
+        nv0_counts, np.linspace(0, max_0, 200)  # max_0 + 1)
     )
     occur_m, bin_edge_m = np.histogram(
-        nvm_counts, np.linspace(0, max_m, 200)#max_m + 1)
+        nvm_counts, np.linspace(0, max_m, 200)  # max_m + 1)
     )
 
     # Histogram returns bin edges. A bin is defined with the first point
@@ -96,7 +96,7 @@
         separation = calc_separation(
             occur_0, x_vals_0, occur_m, x_vals_m, num_reps
         )
-        sensitivities.append(separation * np.sqrt(dur*10**9))
+        sensitivities.append(separation * np.sqrt(dur * 10 ** 9))
 
     max_sensitivity = max(sensitivities)
     opti_readout_dur_ind = sensitivities.index(max_sensitivity)
@@ -106,7 +106,14 @@
 
 
 def plot_histogram(
-    nv_sig, nv0, nvm, dur, power, total_seq_time_sec, do_save=True, report_averages=False
+    nv_sig,
+    nv0,
+    nvm,
+    dur,
+    power,
+    total_seq_time_sec,
+    do_save=True,
+    report_averages=False,
 ):
 
     num_reps = len(nv0)
@@ -116,14 +123,8 @@
     separation = calc_separation(
         occur_0, x_vals_0, occur_m, x_vals_m, num_reps, report_averages
     )
-<<<<<<< HEAD
-    sensitivity = separation * np.sqrt(dur*10**9)
+    sensitivity = separation * np.sqrt(dur * 10 ** 9)
     print(f"Normalized separation / sqrt(Hz): {sensitivity}")
-=======
-    print("Normalized separation: {}".format(separation))
-    
-    fig_of_merit = separation/np.sqrt(total_seq_time_sec) 
->>>>>>> d268ccfc
 
     fig_hist, ax = plt.subplots(1, 1)
     ax.plot(x_vals_0, occur_0, "r-o", label="Initial red pulse")
@@ -131,13 +132,17 @@
     ax.set_xlabel("Counts")
     ax.set_ylabel("Occur.")
     # ax.set_title("{} ms readout, {} V".format(int(dur / 1e6), power))
-    ax.set_title("{} ms readout, {} V, {} sep/time".format(int(dur / 1e6), power,round(fig_of_merit,2)))
+    ax.set_title(
+        "{} ms readout, {} V, {} sep/time".format(
+            int(dur / 1e6), power, round(fig_of_merit, 2)
+        )
+    )
     ax.legend()
 
     if do_save:
         timestamp = tool_belt.get_time_stamp()
         file_path = tool_belt.get_file_path(
-            __file__, timestamp, nv_sig["name"]+"_histogram"
+            __file__, timestamp, nv_sig["name"] + "_histogram"
         )
         tool_belt.save_figure(fig_hist, file_path)
         # Sleep for a second so we don't overwrite any other histograms
@@ -238,7 +243,7 @@
 
         num_reps_remaining -= num_reps_per_cycle
 
-    return timetags, channels, period_sec 
+    return timetags, channels, period_sec
 
 
 # Apply a gren or red pulse, then measure the counts under yellow illumination.
@@ -308,7 +313,7 @@
 
     tool_belt.reset_cfm(cxn)
 
-    return nv0, nvm, period_sec*2
+    return nv0, nvm, period_sec * 2
 
 
 def determine_readout_dur_power(
@@ -364,7 +369,7 @@
 
         if plot_readout_durs is not None:
             for dur in plot_readout_durs:
-                plot_histogram(nv_sig, nv0, nvm, dur, p,total_seq_time_sec)
+                plot_histogram(nv_sig, nv0, nvm, dur, p, total_seq_time_sec)
 
         print("data collected!")
 
