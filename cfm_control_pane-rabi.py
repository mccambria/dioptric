# -*- coding: utf-8 -*-
"""
Control panel for the PC Rabi

Created on June 16th, 2023

@author: mccambria
"""


### Imports


import numpy as np
from utils import tool_belt as tb
from utils import kplotlib as kpl
from utils import positioning as pos
from utils import widefield
from utils import common
from utils.constants import LaserKey, NVSpinState, LaserPosStyle
from majorroutines.widefield import image_sample
from majorroutines.widefield import resonance
from majorroutines import optimize
import matplotlib.pyplot as plt
import copy


### Major Routines


def do_widefield_image_sample(nv_sig):
    image_sample.widefield(nv_sig)


def do_scanning_image_sample(nv_sig):
    scan_range = 9
    num_steps = 60
    image_sample.scanning(nv_sig, scan_range, scan_range, num_steps)


def do_scanning_image_sample_zoom(nv_sig):
    scan_range = 0.2
    num_steps = 30
    image_sample.scanning(nv_sig, scan_range, scan_range, num_steps)


def do_image_nv_list(nv_list):
    return image_sample.nv_list(nv_list)


def do_image_single_nv(nv_sig):
    return image_sample.single_nv(nv_list)


def do_optimize(nv_sig, set_drift=False, plot_data=False):
    opti_coords, _ = optimize.main(
        nv_sig,
        set_to_opti_coords=False,
        save_data=plot_data,
        plot_data=plot_data,
        set_scanning_drift=set_drift,
        set_pixel_drift=set_drift,
    )
    r_opti_coords = [
        round(opti_coords[0], 3),
        round(opti_coords[1], 3),
        round(opti_coords[2], 2),
    ]
    nv_sig["coords"] = r_opti_coords


def do_optimize_pixel(nv_sig, set_pixel_drift=False, set_scanning_drift=False):
    pixel_coords = optimize.optimize_pixel(
        nv_sig,
        set_pixel_drift=set_pixel_drift,
        set_scanning_drift=set_scanning_drift,
        plot_data=True,
    )
    pixel_coords = [round(el, 2) for el in pixel_coords]
    print(pixel_coords)
    nv_sig["pixel_coords"] = pixel_coords


def do_optimize_widefield_calibration():
    with common.labrad_connect() as cxn:
        optimize.optimize_widefield_calibration(cxn)


def do_resonance(nv_list):
    freq_center = 2.87
    freq_range = 0.040
    num_steps = 30
    num_reps = 200
    num_runs = 17
    uwave_power = -23.0
    laser_filter = "nd_0.7"
    resonance.main(
        nv_list,
        freq_center,
        freq_range,
        num_steps,
        num_reps,
        num_runs,
        uwave_power,
        laser_filter=laser_filter,
    )


def do_camera_test():
    with common.labrad_connect() as cxn:
        pulse_gen = tb.get_server_pulse_gen(cxn)
        camera = tb.get_server_camera(cxn)

        seq_file_name = "camera_test.py"
        pulse_gen.stream_load(seq_file_name, "")
        camera.arm()
        pulse_gen.stream_start(1)
        img_array = camera.read()
        camera.disarm()

    fig, ax = plt.subplots()
    kpl.imshow(ax, img_array)


def do_opx_constant_ac():
    with common.labrad_connect() as cxn:
        opx = cxn.QM_opx
        # opx.constant_ac([])
        opx.constant_ac(
            [4],  # Digital channels
            [4, 6],  # Analog channels
            [0.34, 0.34],  # Analog voltages
            [110e6, 110e6],  # Analog frequencies
        )
        input("Press enter to stop...")
        # opx.constant_ac()


# def do_stationary_count(nv_sig, disable_opt=True):
#     nv_sig["imaging_readout_dur"] *= 10
#     run_time = 3 * 60 * 10**9  # ns
#     stationary_count.main(nv_sig, run_time, disable_opt=disable_opt)


# def do_pulsed_resonance(nv_sig, freq_center=2.87, freq_range=0.2):
#     num_steps = 51

#     # num_reps = 2e4
#     # num_runs = 16

#     num_reps = 1e2
#     num_runs = 32

#     uwave_power = 4
#     uwave_pulse_dur = 100

#     pulsed_resonance.main(
#         nv_sig,
#         freq_center,
#         freq_range,
#         num_steps,
#         num_reps,
#         num_runs,
#         uwave_power,
#         uwave_pulse_dur,
#     )


# def do_rabi(nv_sig, state, uwave_time_range=[0, 300]):
#     num_steps = 51

#     # num_reps = 2e4
#     # num_runs = 16

#     num_reps = 1e2
#     num_runs = 16

#     period = rabi.main(nv_sig, uwave_time_range, state, num_steps, num_reps, num_runs)
#     nv_sig["rabi_{}".format(state.name)] = period


### Run the file


if __name__ == "__main__":
    ### Shared parameters

    green_laser = "laser_INTE_520"
    yellow_laser = "laser_OPTO_589"
    red_laser = "laser_COBO_638"

    # Imaging laser dicts
<<<<<<< HEAD
    yellow_laser_dict = {"name": yellow_laser, "readout_dur": 5e9, "num_reps": 100}
    green_laser_dict = {"name": green_laser, "readout_dur": 10e6, "num_reps": 500}
=======
    yellow_laser_dict = {"name": yellow_laser, "readout_dur": 5e9, "num_reps": 1}
    green_laser_dict = {"name": green_laser, "readout_dur": 10e6, "num_reps": 1000}
    green_laser_dict = {"name": green_laser, "readout_dur": 10e6, "num_reps": 1000}
>>>>>>> c46b0a5b

    sample_name = "johnson"
    z_coord = 4.0
    # ref_coords = [111.0, 113.0, z_coord]
    ref_coords = [110.0, 110.0, z_coord]
    ref_coords = np.array(ref_coords)

    nv_ref = {
        "coords": ref_coords,
        "name": f"{sample_name}-nvref",
        "disable_opt": False,
        "disable_z_opt": True,
        "expected_count_rate": None,
        #
        # LaserKey.IMAGING: yellow_laser_dict,
        LaserKey.IMAGING: green_laser_dict,
        #
        LaserKey.SPIN: {"name": green_laser, "pol_dur": 2e3, "readout_dur": 440},
        #
        "collection": {"filter": "514_notch+630_lp"},
        "magnet_angle": None,
        #
        NVSpinState.LOW: {"freq": 2.885, "rabi": 150, "uwave_power": 10.0},
    }

    # region Experiment NVs

    nv0 = copy.deepcopy(nv_ref)
    nv0["name"] = f"{sample_name}-nv0_2023_09_11"
    nv0["pixel_coords"] = [181.3, 227.9]
    nv0["coords"] = [-0.041, 0.115]

    nv1 = copy.deepcopy(nv_ref)
    nv1["name"] = f"{sample_name}-nv1_2023_09_11"
    nv1["pixel_coords"] = [187.28, 196.58]
    nv1["coords"] = [-0.034, 0.164]

    nv2 = copy.deepcopy(nv_ref)
    nv2["name"] = f"{sample_name}-nv2_2023_09_11"
    nv2["pixel_coords"] = [204.75, 202.81]
    nv2["coords"] = [-0.009, 0.154]

    nv3 = copy.deepcopy(nv_ref)
    nv3["name"] = f"{sample_name}-nv3_2023_09_11"
    nv3["pixel_coords"] = [296.65, 199.84]
    nv3["coords"] = [0.134, 0.165]

    nv4 = copy.deepcopy(nv_ref)
    nv4["name"] = f"{sample_name}-nv4_2023_09_12"
    nv4["pixel_coords"] = [248.11, 302.35]
    nv4["coords"] = [0.064, 0.001]

    # endregion
    # Calibration NVs

    nv5, nv6 = widefield.get_widefield_calibration_nvs()

    nv_list = [nv0, nv1, nv2, nv3, nv4]
    # nv_list = [nv0, nv1, nv2, nv3, nv4, nv5, nv6]
    for nv in nv_list:
        if len(nv["coords"]) < 3:
            nv["coords"].append(z_coord)
        else:
            nv["coords"][2] = z_coord

    # nv_sig = nv5
    nv_sig = nv_ref

    ### Functions to run

    email_recipient = "cambria@wisc.edu"
    do_email = False
    try:
        # pass

        kpl.init_kplotlib()
        # tb.init_safe_stop()

        # pos.reset_xy_drift()
        # pos.reset_drift()
        # widefield.reset_pixel_drift()
        # z_drift = pos.get_drift()[2]
        # pos.set_drift([+0.03, +0.03, z_drift])

        # Convert pixel coords to scanning coords
        # for nv in nv_list:
        #     scanning_coords = widefield.pixel_to_scanning_coords(nv["pixel_coords"])
        #     print([round(el, 3) for el in scanning_coords])
        # pixel_coords = [191.027, 284.665]
        # # pixel_coords = [142.25, 254.26]
        # scanning_coords = widefield.pixel_to_scanning_coords(pixel_coords)
        # print([round(el, 3) for el in scanning_coords])

        center = [108, 107.92]
        half_range = 0.01
        num_steps = 5
        for x in np.linspace(center[0] - half_range, center[0] + half_range, num_steps):
            for y in np.linspace(
                center[1] - half_range, center[1] + half_range, num_steps
            ):
                nv_sig["coords"][0] = round(x, 6)
                nv_sig["coords"][1] = round(y, 6)
                do_image_single_nv(nv_sig)

        # for nv in nv_list:
        #     do_optimize_pixel(nv)
        #     do_optimize_plot(nv)
        # for nv in nv_list:
        #     print(nv["pixel_coords"])
        #     print(nv["coords"][0:2])

        # with common.labrad_connect() as cxn:
        #     pos.set_xyz(cxn, [0.0, 0.0, 5.0])
        # do_opx_constant_ac()

        # for z in np.linspace(3.0, 7.0, 21):
        #     nv_ref["coords"][2] = z
        #     do_image_sample(nv_ref)

        # nv_ref[LaserKey.IMAGING] = yellow_laser_dict
        # do_widefield_image_sample(nv_ref)
        # do_scanning_image_sample(nv_ref)
        # do_scanning_image_sample_zoom(nv_ref)
        # do_image_nv_list(nv_list)
        # do_image_single_nv(nv_sig)
        # for nv in nv_list:
        #     do_image_single_nv(nv)
        # do_stationary_count(nv_sig)
        # do_resonance(nv_list)
        # do_optimize(nv_sig, set_drift=True, plot_data=True)
        # do_optimize_pixel(nv_sig)
        # do_optimize_pixel(nv_sig, set_pixel_drift=True, set_scanning_drift=True)
        # do_optimize_widefield_calibration()
        # for nv in nv_list:
        #     do_optimize(nv)
        # do_pulsed_resonance(nv_sig, 2.87, 0.060)
        # do_rabi(nv_sig, States.LOW, uwave_time_range=[0, 300])

    except Exception as exc:
        if do_email:
            recipient = email_recipient
            tb.send_exception_email(email_to=recipient)
        raise exc

    finally:
        if do_email:
            msg = "Experiment complete!"
            recipient = email_recipient
            tb.send_email(msg, email_to=recipient)

        print()
        print("Routine complete")

        # Maybe necessary to make sure we don't interrupt a sequence prematurely
        # tb.poll_safe_stop()

        # Make sure everything is reset
        tb.reset_cfm()
        plt.show(block=True)
        tb.reset_safe_stop()<|MERGE_RESOLUTION|>--- conflicted
+++ resolved
@@ -190,14 +190,9 @@
     red_laser = "laser_COBO_638"
 
     # Imaging laser dicts
-<<<<<<< HEAD
-    yellow_laser_dict = {"name": yellow_laser, "readout_dur": 5e9, "num_reps": 100}
+    yellow_laser_dict = {"name": yellow_laser, "readout_dur": 5e9, "num_reps": 1}
     green_laser_dict = {"name": green_laser, "readout_dur": 10e6, "num_reps": 500}
-=======
-    yellow_laser_dict = {"name": yellow_laser, "readout_dur": 5e9, "num_reps": 1}
-    green_laser_dict = {"name": green_laser, "readout_dur": 10e6, "num_reps": 1000}
-    green_laser_dict = {"name": green_laser, "readout_dur": 10e6, "num_reps": 1000}
->>>>>>> c46b0a5b
+    red_laser_dict = {"name": green_laser, "readout_dur": 10e6, "num_reps": 1000}
 
     sample_name = "johnson"
     z_coord = 4.0
