--- conflicted
+++ resolved
@@ -99,11 +99,7 @@
     #         nv_list, num_reps, num_runs, ion_include_inds=ion_include_inds
     #     )
     return charge_state_histograms.main(
-<<<<<<< HEAD
-        nv_list, num_reps, num_runs, plot_histograms=False
-=======
         nv_list, num_reps, num_runs, do_plot_histograms=False
->>>>>>> ade02ac6
     )
 
 
