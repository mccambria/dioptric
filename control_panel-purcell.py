# -*- coding: utf-8 -*-
"""
Control panel for the PC Rabi

Created on June 16th, 2023

@author: mccambria
"""


### Imports

import sys
import time

import matplotlib.pyplot as plt
import numpy as np

from majorroutines.widefield import (
    ac_stark,
    calibrate_iq_delay,
    charge_monitor,
    charge_state_histograms,
    correlation_test,
    crosstalk_check,
    image_sample,
    optimize,
    optimize_scc,
    power_rabi,
    rabi,
    ramsey,
    relaxation_interleave,
    resonance,
    scc_snr_check,
    simple_correlation_test,
    spin_echo,
    spin_pol_check,
    xy8,
)
from utils import common, widefield
from utils import data_manager as dm
from utils import kplotlib as kpl
from utils import positioning as pos
from utils import tool_belt as tb
from utils.constants import CoordsKey, LaserKey, NVSig

green_laser = "laser_INTE_520"
red_laser = "laser_COBO_638"
yellow_laser = "laser_OPTO_589"

### Major Routines


def do_widefield_image_sample(nv_sig, num_reps=1):
    return image_sample.widefield_image(nv_sig, num_reps)


def do_scanning_image_sample(nv_sig):
    scan_range = 6
    num_steps = 5
    image_sample.scanning(nv_sig, scan_range, scan_range, num_steps)


def do_scanning_image_sample_zoom(nv_sig):
    scan_range = 0.5
    num_steps = 5
    image_sample.scanning(nv_sig, scan_range, scan_range, num_steps)


def do_image_nv_list(nv_list):
    num_reps = 100
    return image_sample.nv_list(nv_list, num_reps)


def do_image_single_nv(nv_sig):
    num_reps = 100
    return image_sample.single_nv(nv_sig, num_reps)


def do_charge_state_histograms(nv_list, verify_charge_states=False):
    num_reps = 200
    num_runs = 40
    # num_runs = 20
    # num_runs = 2
    return charge_state_histograms.main(
        nv_list,
        num_reps,
        num_runs,
        verify_charge_states=verify_charge_states,
    )


def do_optimize_green(nv_sig, do_plot=True):
    coords_key = tb.get_laser_name(LaserKey.IMAGING)
    ret_vals = optimize.main(
        nv_sig,
        coords_key=coords_key,
        no_crash=True,
        do_plot=do_plot,
        axes_to_optimize=[0, 1],
    )
    opti_coords = ret_vals[0]
    return opti_coords


def do_optimize_red(nv_sig, do_plot=True):
    coords_key = red_laser
    ret_vals = optimize.main(
        nv_sig,
        coords_key=coords_key,
        no_crash=True,
        do_plot=do_plot,
        axes_to_optimize=[0, 1],
    )
    opti_coords = ret_vals[0]
    return opti_coords


def do_optimize_z(nv_sig, do_plot=True):
    optimize.main(nv_sig, no_crash=True, do_plot=do_plot, axes_to_optimize=[2])


def do_optimize_pixel(nv_sig):
    opti_coords = optimize.optimize_pixel(nv_sig, do_plot=True)
    return opti_coords


def do_optimize_loop(nv_list, coords_key, scanning_from_pixel=False):
    repr_nv_sig = widefield.get_repr_nv_sig(nv_list)

    # Pixel optimization in parallel with widefield yellow
    if coords_key is None:
        num_reps = 200
        img_array = do_widefield_image_sample(nv_sig, num_reps=num_reps)

    opti_coords_list = []
    for nv in nv_list:
        # Pixel coords
        if coords_key is None:
            # imaging_laser = tb.get_laser_name(LaserKey.IMAGING)
            # if scanning_from_pixel:
            #     widefield.set_nv_scanning_coords_from_pixel_coords(nv, imaging_laser)
            # opti_coords = do_optimize_pixel(nv)
            opti_coords = optimize.optimize_pixel_with_img_array(img_array, nv_sig=nv)
            # widefield.reset_all_drift()

        # Scanning coords
        else:
            if scanning_from_pixel:
                widefield.set_nv_scanning_coords_from_pixel_coords(nv, coords_key)

            if coords_key == green_laser:
                opti_coords = do_optimize_green(nv)
            elif coords_key == red_laser:
                opti_coords = do_optimize_red(nv)

            # Adjust for the drift that may have occurred since beginning the loop
            optimize.optimize_pixel_and_z(repr_nv_sig, do_plot=False)
            drift = pos.get_drift(coords_key)
            drift = [-1 * el for el in drift]
            opti_coords = pos.adjust_coords_for_drift(opti_coords, drift=drift)

        opti_coords_list.append(opti_coords)

    # Report back
    for opti_coords in opti_coords_list:
        r_opti_coords = [round(el, 3) for el in opti_coords]
        print(f"{r_opti_coords},")


def do_calibrate_green_red_delay():
    cxn = common.labrad_connect()
    pulse_gen = cxn.QM_opx

    seq_file = "calibrate_green_red_delay.py"

    seq_args = [2000]
    seq_args_string = tb.encode_seq_args(seq_args)
    num_reps = -1

    pulse_gen.stream_immediate(seq_file, seq_args_string, num_reps)

    input("Press enter to stop...")
    pulse_gen.halt()


def do_optimize_scc(nv_list):
    min_tau = 16
    max_tau = 224
    # min_tau = 100
    # max_tau = 308
    num_steps = 14
    num_reps = 5

    # min_tau = 16
    # max_tau = 104
    # num_steps = 12
    # num_reps = 8

    # num_runs = 2
    num_runs = 20 * 25

    optimize_scc.main(nv_list, num_steps, num_reps, num_runs, min_tau, max_tau)


def do_scc_snr_check(nv_list):
    num_reps = 100
    num_runs = 250
    for scc_include_inds in [
        [0, 1, 2, 3, 4, 5],
        [0, 2, 5],
        [1, 3, 4],
        [4, 5],
        [5],
    ]:
        scc_snr_check.main(nv_list, num_reps, num_runs, scc_include_inds)


def do_simple_correlation_test(nv_list):
    num_reps = 100
    num_runs = 2000
    num_runs = 1000
    # num_runs = 2
    simple_correlation_test.main(nv_list, num_reps, num_runs)

    # for ind in range(4):
    #     for flipped in [True, False]:
    #         for nv_ind in range(3):
    #             nv = nv_list[nv_ind]
    #             if ind == nv_ind:
    #                 nv.spin_flip = flipped
    #             else:
    #                 nv.spin_flip = not flipped
    #         simple_correlation_test.main(nv_list, num_reps, num_runs)


def do_calibrate_iq_delay(nv_list):
    min_tau = -100
    max_tau = +100
    num_steps = 21
    num_reps = 10
    num_runs = 25
    calibrate_iq_delay.main(
        nv_list, num_steps, num_reps, num_runs, min_tau, max_tau, i_or_q=False
    )


def do_resonance(nv_list):
    freq_center = 2.87
    freq_range = 0.180
    num_steps = 40
    num_reps = 8
    num_runs = 120
    # num_runs = 50

    # num_reps = 3
    # num_runs = 150
    # num_runs = 2

    resonance.main(nv_list, num_steps, num_reps, num_runs, freq_center, freq_range)


def do_resonance_zoom(nv_list):
    # for freq_center in (2.85761751, 2.812251747511455):
    for freq_center in (2.87 + (2.87 - 2.85856), 2.87 + (2.87 - 2.81245)):
        freq_range = 0.030
        num_steps = 20
        num_reps = 15
        num_runs = 60
        resonance.main(nv_list, num_steps, num_reps, num_runs, freq_center, freq_range)


def do_rabi(nv_list):
    min_tau = 16
    # max_tau = 240 + min_tau
    # max_tau = 360 + min_tau
    max_tau = 480 + min_tau
    num_steps = 31
    num_reps = 10
    # num_runs = 100
    num_runs = 50
    # num_runs = 2

    # uwave_ind_list = [1]
    uwave_ind_list = [0, 1]

    rabi.main(nv_list, num_steps, num_reps, num_runs, min_tau, max_tau, uwave_ind_list)


def do_ac_stark(nv_list):
    min_tau = 0
    # max_tau = 240 + min_tau
    # max_tau = 360 + min_tau
    max_tau = 480 + min_tau
    num_steps = 31
    num_reps = 10
    # num_runs = 100
    num_runs = 50
    # num_runs = 2

    # uwave_ind_list = [1]
    uwave_ind_list = [0, 1]

    ac_stark.main(
        nv_list, num_steps, num_reps, num_runs, min_tau, max_tau, uwave_ind_list
    )


def do_power_rabi(nv_list):
    # power_center = -3.6
    power_range = 6
    num_steps = 16
    num_reps = 20
    # num_runs = 100
    num_runs = 50
    # num_runs = 2

    # uwave_ind_list = [0]
    uwave_ind_list = [0, 1]

    power_rabi.main(
        nv_list,
        num_steps,
        num_reps,
        num_runs,
        power_range,
        uwave_ind_list,
    )


def do_spin_echo(nv_list):
    min_tau = 200
    max_tau = 84e3 + min_tau
    num_steps = 29
    num_reps = 3
    num_runs = 800
    # num_runs = 2
    spin_echo.main(nv_list, num_steps, num_reps, num_runs, min_tau, max_tau)


def do_ramsey(nv_list):
    min_tau = 100
    max_tau = 3200 + min_tau
    detuning = 3
    num_steps = 101
    num_reps = 3
    num_runs = 1600
    # num_runs = 2
    ramsey.main(nv_list, num_steps, num_reps, num_runs, min_tau, max_tau, detuning)


def do_xy8(nv_list):
    min_tau = 1e3
    max_tau = 1e6 + min_tau
    num_steps = 21
    num_reps = 150
    num_runs = 12
    # num_reps = 20
    # num_runs = 2
    xy8.main(nv_list, num_steps, num_reps, num_runs, min_tau, max_tau)


def do_correlation_test(nv_list):
    min_tau = 16
    max_tau = 72
    num_steps = 15

    num_reps = 10
    num_runs = 400

    # MCC
    # min_tau = 16
    # max_tau = 240 + min_tau
    # num_steps = 31
    # num_reps = 20
    # num_runs = 30

    # anticorrelation_inds = None
    anticorrelation_inds = [2, 3]

    correlation_test.main(
        nv_list, num_steps, num_reps, num_runs, min_tau, max_tau, anticorrelation_inds
    )


def do_sq_relaxation(nv_list):
    min_tau = 1e3
    max_tau = 20e6 + min_tau
    num_steps = 21
    num_reps = 15
    num_runs = 200
    # num_runs = 2
    relaxation_interleave.sq_relaxation(
        nv_list, num_steps, num_reps, num_runs, min_tau, max_tau
    )


def do_dq_relaxation(nv_list):
    min_tau = 1e3
    max_tau = 15e6 + min_tau
    num_steps = 21
    num_reps = 15
    num_runs = 200
    relaxation_interleave.dq_relaxation(
        nv_list, num_steps, num_reps, num_runs, min_tau, max_tau
    )


def do_opx_square_wave():
    cxn = common.labrad_connect()
    opx = cxn.QM_opx

    # Yellow
    opx.square_wave(
        [],  # Digital channels
        [7],  # Analog channels
        [0.4],  # Analog voltages
        10000,  # Period (ns)
    )
    # Camera trigger
    # opx.square_wave(
    #     [4],  # Digital channels
    #     [],  # Analog channels
    #     [],  # Analog voltages
    #     100000,  # Period (ns)
    # )
    input("Press enter to stop...")
    # sig_gen.uwave_off()


def do_crosstalk_check(nv_sig):
    num_steps = 21
    num_reps = 10
    num_runs = 150
    # aod_freq_range = 3.0
    laser_name = red_laser
    # laser_name = green_laser
    # axis_ind = 0  # 0: x, 1: y, 2: z
    uwave_ind = [0, 1]

    if laser_name is red_laser:
        aod_freq_range = 2.0
    elif laser_name is green_laser:
        aod_freq_range = 3.0
    for axis_ind in [0, 1]:
        crosstalk_check.main(
            nv_sig,
            num_steps,
            num_reps,
            num_runs,
            aod_freq_range,
            laser_name,
            axis_ind,  # 0: x, 1: y, 2: z
            uwave_ind,
        )


def do_spin_pol_check(nv_sig):
    num_steps = 16
    num_reps = 10
    num_runs = 40
    aod_min_voltage = 0.01
    aod_max_voltage = 0.05
    uwave_ind = 0

    spin_pol_check.main(
        nv_sig,
        num_steps,
        num_reps,
        num_runs,
        aod_min_voltage,
        aod_max_voltage,
        uwave_ind,
    )


def do_detect_cosmic_rays(nv_list):
    num_reps = 60
    num_runs = 6 * 60
    dark_time = 1e9

    charge_monitor.detect_cosmic_rays(nv_list, num_reps, num_runs, dark_time)


def do_check_readout_fidelity(nv_list):
    num_reps = 200
    num_runs = 20

    charge_monitor.check_readout_fidelity(nv_list, num_reps, num_runs)


def do_charge_quantum_jump(nv_list):
    num_reps = 2000

    charge_monitor.charge_quantum_jump(nv_list, num_reps)


def do_opx_constant_ac():
    cxn = common.labrad_connect()
    opx = cxn.QM_opx

    # num_reps = 1000
    # start = time.time()
    # for ind in range(num_reps):
    #     opx.test("_cache_charge_pol_incomplete", False)
    # stop = time.time()
    # print((stop - start) / num_reps)

    # Microwave test
    # if True:
    #     sig_gen = cxn.sig_gen_STAN_sg394
    #     amp = 10
    #     chan = 10
    # else:
    #     sig_gen = cxn.sig_gen_STAN_sg394_2
    #     amp = 10
    #     chan = 9
    # sig_gen.set_amp(amp)  # 12
    # sig_gen.set_freq(0.1)
    # sig_gen.uwave_on()
    # opx.constant_ac([chan])

    # Camera frame rate test
    # seq_args = [500]
    # seq_args_string = tb.encode_seq_args(seq_args)
    # opx.stream_load("camera_test.py", seq_args_string)
    # opx.stream_start()

    # Yellow
    # opx.constant_ac(
    #     [],  # Digital channels
    #     [7],  # Analog channels
    #     [0.4],  # Analog voltages
    #     [0],  # Analog frequencies
    # )
    # Green
    # opx.constant_ac(
    #     [4],  # Digital channels
    #     # [3, 4],  # Analog channels
    #     # [0.11, 0.11],  # Analog voltages
    #     # [110, 110],  # Analog frequencies
    # )
    # opx.constant_ac([4])  # Just laser
    # Red
    # freqs = [65, 75, 85]
    # # freqs = [73, 75, 77]
    # while not keyboard.is_pressed("q"):
    #     for freq in freqs:
    #         opx.constant_ac(
    #             [1],  # Digital channels
    #             [2, 6],  # Analog channels
    #             [0.17, 0.17],  # Analog voltages
    #             [
    #                 75,
    #                 freq,
    #             ],  # Analog frequencies                                                                                                                                                                              uencies
    #         )
    #         time.sleep(0.5)
    #     opx.halt()
    opx.constant_ac(
        [1],  # Digital channels
        # [2, 6],  # Analog channels
        # [0.19, 0.19],  # Analog voltages
        # [
        #     75,
        #     75,
        # ],  # Analog frequencies                                                                                                                                                                       uencies
    )
    # opx.constant_ac([1])  # Just laser
    # # Green + red
    # opx.constant_ac(
    #     [4, 1],  # Digital channels
    #     [3, 4, 2, 6],  # Analog channels
    #     [0.19, 0.19, 0.17, 0.17],  # Analog voltages
    #     # [108.249, 108.582, 72.85, 73.55],  # Analog frequencies
    #     [113.229, 112.796, 76.6, 76.6],
    # )
    # red
    # opx.constant_ac(
    #     [1],  # Digital channels
    #     [2, 6],  # Analog channels
    #     [0.17, 0.17],  # Analog voltages
    #     [76.7, 76.6],  # Analog frequencies
    # )
    # Green + yellow
    # opx.constant_ac(
    #     [4],  # Digital channels
    #     [3, 4, 7],  # Analog channels
    #     [0.19, 0.19, 1.0],  # Analog voltages
    #     [110.5, 110, 0],  # Analog frequencies
    # )
    # Red + green + Yellow
    # opx.constant_ac(
    #     [4, 1],  # Digital channels
    #     [3, 4, 2, 6, 7],  # Analog channels
    #     [0.19, 0.19, 0.17, 0.17, 1.0],  # Analog voltages
    #     [110, 110, 75, 75, 0],  # Analog frequencies
    # )
    input("Press enter to stop...")
    # sig_gen.uwave_off()


def compile_speed_test(nv_list):
    cxn = common.labrad_connect()
    pulse_gen = cxn.QM_opx

    seq_file = "resonance_ref.py"
    num_reps = 20
    uwave_index = 0

    seq_args = widefield.get_base_scc_seq_args(nv_list)
    seq_args.append(uwave_index)
    seq_args.append([2.1, 2.3, 2.5, 2.7, 2.9])
    seq_args_string = tb.encode_seq_args(seq_args)

    start = time.time()
    pulse_gen.stream_load(seq_file, seq_args_string, num_reps)
    stop = time.time()
    print(stop - start)

    seq_args[-2] = 1
    seq_args_string = tb.encode_seq_args(seq_args)

    start = time.time()
    pulse_gen.stream_load(seq_file, seq_args_string, num_reps)
    stop = time.time()
    print(stop - start)


### Run the file


if __name__ == "__main__":
    # region Shared parameters

    green_coords_key = f"coords-{green_laser}"
    red_coords_key = f"coords-{red_laser}"
    pixel_coords_key = "pixel_coords"

    sample_name = "johnson"
    z_coord = 4.38
    magnet_angle = 90
    date_str = "2024_03_12"
    global_coords = [None, None, z_coord]

    # endregion
    # region Coords (publication set)
    pixel_coords_list = [
        [131.144, 129.272],  #  Smiley
        [161.477, 105.335],  #  Smiley
        [135.139, 104.013],
        [110.023, 87.942],
        [144.169, 163.787],
        [173.93, 78.505],  #  Smiley
        [171.074, 49.877],  #  Smiley
        [170.501, 132.597],
        [137.025, 74.662],
        [58.628, 139.616],
        # Smiley additions
        # [150.34, 119.249],  # Too much crosstalk
        [61.277, 76.387],
        [85.384, 33.935],
    ]
    num_nvs = len(pixel_coords_list)
    green_coords_list = [
        [108.512, 110.201],
        [109.051, 110.872],
        [108.511, 110.927],
        [107.881, 111.232],
        [108.728, 109.478],
        [109.28, 111.491],
        [109.221, 112.171],
        [109.28, 110.262],
        [108.464, 111.583],
        [106.769, 109.962],
        #
        # [108.869, 110.525],
        [106.854, 111.442],
        [107.346, 112.468],
    ]
    red_coords_list = [
        [73.497, 75.563],
        [74.042, 76.036],
        [73.527, 76.016],
        [73.04, 76.28],
        [73.754, 74.915],
        [74.227, 76.542],
        [74.142, 77.09],
        [74.208, 75.515],
        [73.518, 76.561],
        [72.122, 75.258],
        #
        # [73.825, 75.724],
        [72.124, 76.462],
        [72.518, 77.284],
    ]
    threshold_list = [
        26.5,
        27.5,
        25.5,
        27.5,
        23.5,
        23.5,
        21.5,
        23.5,
        24.5,
        18.5,
        #
        # 22.5,
        22.5,
        22.5,
    ]
    scc_duration_list = [
        118,
        106,
        120,
        106,
        123,
        111,
        131,
        132,
        110,
        103,
        #
        # 115,
        120,
        120,
    ]
    scc_duration_list = [4 * round(el / 4) for el in scc_duration_list]
    # scc_duration_list = [None] * num_nvs
    # endregion
    # region NV list construction

    # nv_list[i] will have the ith coordinates from the above lists
    nv_list: list[NVSig] = []
    for ind in range(num_nvs):
        coords = {
            CoordsKey.GLOBAL: global_coords,
            CoordsKey.PIXEL: pixel_coords_list.pop(0),
            green_laser: green_coords_list.pop(0),
            red_laser: red_coords_list.pop(0),
        }
        nv_sig = NVSig(
            name=f"{sample_name}-nv{ind}_{date_str}",
            coords=coords,
            threshold=threshold_list[ind],
            scc_duration=scc_duration_list[ind],
        )
        nv_list.append(nv_sig)

    # Additional properties for the representative NV
    nv_list[0].representative = True
    nv_sig = widefield.get_repr_nv_sig(nv_list)
    nv_sig.expected_counts = 1150
    num_nvs = len(nv_list)

    # nv_inds = [0, 1]
    # nv_list = [nv_list[ind] for ind in range(num_nvs) if ind in nv_inds]
    # num_nvs = len(nv_list)
    # for nv in nv_list[::2]:
    # for nv in nv_list[num_nvs // 2 :]:
    #     nv.spin_flip = True
    # print([nv.spin_flip for nv in nv_list])

    # for nv in nv_list:
    #     nv.init_spin_flipped = True
    # nv_list[1].init_spin_flipped = True
    # nv_list[3].init_spin_flipped = True
    # seq_args = widefield.get_base_scc_seq_args(nv_list[:3], [0, 1])
    # print(seq_args)

    # nv_list = nv_list[::-1]  # flipping the order of NVs

    # endregion

    # region Coordinate printing

    # for nv in nv_list:
    #     pixel_drift = widefield.get_pixel_drift()
    #     pixel_drift = [-el for el in pixel_drift]
    #     coords = widefield.get_nv_pixel_coords(nv, drift=pixel_drift)
    #     r_coords = [round(el, 3) for el in coords]
    #     print(f"{r_coords},")
    # for nv in nv_list:
    #     coords = widefield.set_nv_scanning_coords_from_pixel_coords(
    #         nv, green_laser, drift_adjust=False
    #     )
    #     r_coords = [round(el, 3) for el in coords]
    #     print(f"{r_coords},")
    # for nv in nv_list:
    #     coords = widefield.set_nv_scanning_coords_from_pixel_coords(
    #         nv, red_laser, drift_adjust=False
    #     )
    #     r_coords = [round(el, 3) for el in coords]
    #     print(f"{r_coords},")
    # sys.exit()

    # nv_list = [nv_list[ind] for ind in [0, 1, 5, 6, 10, 10, 11]]  # Smiley
    # nv_list = [nv_list[ind] for ind in [0, 1, 5, 6, 10, 11]]  # Smiley
    # nv_list = [nv_list[0], *nv_list[10:]]

    # endregion

    ### Functions to run

    email_recipient = "mccambria@berkeley.edu"
    do_email = False
    try:
        # pass

        kpl.init_kplotlib()
        # tb.init_safe_stop()

        # widefield.reset_all_drift()
        # pos.reset_drift()  # Reset z drift
        # widefield.set_pixel_drift(
        #     np.array([145.822, 164.672])  # New coords
        #     - np.array([131.144, 129.272])  # Original coords
        # )
        # widefield.set_all_scanning_drift_from_pixel_drift()

        # do_optimize_z(nv_sig)

        # pos.set_xyz_on_nv(nv_sig)

        # for z in np.linspace(4.45, 4.75, 11):
        #     nv_sig.coords[CoordsKey.GLOBAL][2] = z
        #     do_widefield_image_sample(nv_sig, 20)

        # do_scanning_image_sample(nv_sig)
        # do_scanning_image_sample_zoom(nv_sig)
        # do_widefield_image_sample(nv_sig, 20)
        # do_widefield_image_sample(nv_sig, 200)

        # do_image_nv_list(nv_list)
        # do_image_single_nv(nv_sig)

        # for nv_sig in nv_list:
        #     widefield.reset_all_drift()
        #     # do_optimize_pixel(nv_sig)
        #     do_optimize_green(nv_sig)
        # do_optimize_red(nv_sig)
        # do_image_single_nv(nv_sig)

        optimize.optimize_pixel_and_z(nv_sig, do_plot=True)
        # for ind in range(20):
        #     do_optimize_pixel(nv_sig)
        # do_optimize_pixel(nv_sig)
        # do_optimize_z(nv_sig)
        # do_optimize_green(nv_sig)
        # do_optimize_red(nv_sig)

        # widefield.reset_all_drift()
        # coords_key = None  # Pixel coords
        # coords_key = green_laser
        # coords_key = red_laser
        # do_optimize_loop(nv_list, coords_key, scanning_from_pixel=False)

        # nv_list = nv_list[::-1]
        do_charge_state_histograms(nv_list)
        # do_check_readout_fidelity(nv_list)

        # do_resonance(nv_list)
        # do_resonance_zoom(nv_list)
        # do_rabi(nv_list)
        # do_spin_echo(nv_list)
        # do_power_rabi(nv_list)
        # do_correlation_test(nv_list)
        # do_ramsey(nv_list)
        # do_sq_relaxation(nv_list)
        # do_dq_relaxation(nv_list)
        # do_xy8(nv_list)
        # do_detect_cosmic_rays(nv_list)
        # do_check_readout_fidelity(nv_list)
        # do_charge_quantum_jump(nv_list)
        # do_ac_stark(nv_list)

        # do_opx_constant_ac()
        # do_opx_square_wave()

        # nv_list = nv_list[::-1]
<<<<<<< HEAD
        # do_scc_snr_check(nv_list)
=======
        do_scc_snr_check(nv_list)
>>>>>>> f09017af
        # do_optimize_scc(nv_list)
        # do_crosstalk_check(nv_sig)
        # do_spin_pol_check(nv_sig)
        # do_calibrate_green_red_delay()
        # do_simple_correlation_test(nv_list)

        # do_simple_correlation_test(nv_list)

        # for nv in nv_list:
        #     nv.spin_flip = False
        # for nv in nv_list[::2]:
        #     nv.spin_flip = True
        # do_simple_correlation_test(nv_list)

        # for nv in nv_list:
        #     nv.spin_flip = False
        # for nv in nv_list[: num_nvs // 2]:
        #     nv.spin_flip = True
        # do_simple_correlation_test(nv_list)
        # for nv in nv_list:
        #     nv.spin_flip = False
        # for nv in nv_list[num_nvs // 2 :]:
        #     nv.spin_flip = True
        # # do_simple_correlation_test(nv_list)
        # nv_list = nv_list[::-1]
        # spin_flips = [nv.spin_flip for nv in nv_list]
        # print(spin_flips)
        # do_simple_correlation_test(nv_list)

        # Performance testing
        # data = dm.get_raw_data(file_id=1513523816819, load_npz=True)
        # img_array = np.array(data["ref_img_array"])
        # num_nvs = len(nv_list)
        # counts = [
        #     widefield.integrate_counts(
        #         img_array, widefield.get_nv_pixel_coords(nv_list[ind])
        #     )
        #     for ind in range(num_nvs)
        # ]
        # res_thresh = [counts[ind] > nv_list[ind].threshold for ind in range(num_nvs)]
        # res_mle = widefield.charge_state_mle(nv_list, img_array)
        # num_reps = 1000
        # start = time.time()
        # for ind in range(num_reps):
        #     widefield.charge_state_mle(nv_list, img_array)
        # stop = time.time()
        # print(stop - start)
        # print(res_thresh)
        # print(res_mle)
        # print([res_mle[ind] == res_thresh[ind] for ind in range(num_nvs)])

    # region Cleanup

    except Exception as exc:
        if do_email:
            recipient = email_recipient
            tb.send_exception_email(email_to=recipient)
        else:
            print(exc)
        raise exc

    finally:
        if do_email:
            msg = "Experiment complete!"
            recipient = email_recipient
            tb.send_email(msg, email_to=recipient)

        print()
        print("Routine complete")

        # Maybe necessary to make sure we don't interrupt a sequence prematurely
        # tb.poll_safe_stop()

        # Make sure everything is reset
        tb.reset_cfm()
        cxn = common.labrad_connect()
        cxn.disconnect()
        tb.reset_safe_stop()
        plt.show(block=True)

    # endregion<|MERGE_RESOLUTION|>--- conflicted
+++ resolved
@@ -879,11 +879,7 @@
         # do_opx_square_wave()
 
         # nv_list = nv_list[::-1]
-<<<<<<< HEAD
         # do_scc_snr_check(nv_list)
-=======
-        do_scc_snr_check(nv_list)
->>>>>>> f09017af
         # do_optimize_scc(nv_list)
         # do_crosstalk_check(nv_sig)
         # do_spin_pol_check(nv_sig)
