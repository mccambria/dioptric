--- conflicted
+++ resolved
@@ -261,7 +261,6 @@
             "resonance_LOW": 2.7,"rabi_LOW": 146.2, "uwave_power_LOW": 9.0,
             "resonance_HIGH": 2.9774,"rabi_HIGH": 95.2,"uwave_power_HIGH": 10.0}
 
-<<<<<<< HEAD
     # determine_readout_dur(nv_sig, readout_times = [60*10**6, 100*10**6], readout_yellow_powers = [0.1, 0.15, 0.2],
     #                       nd_filter = 'nd_0.5')
 
@@ -272,27 +271,6 @@
     nv_sig = data_in['parameters_sig']
     readout_time = nv_sig['pulsed_SCC_readout_dur']
     calculate_threshold_plot(readout_time/10**6, nv0_list[0],nvm_list[0], '', '')
-=======
-#    determine_readout_dur(nv_sig, readout_times = [60*10**6, 100*10**6], readout_yellow_powers = [0.1, 0.15, 0.2],
-#                          nd_filter = 'nd_0.5')
-    file = '2021_04_13-18_58_20-johnson-nv0_2021_04_13-readout_pulse_dur'
-    folder = 'pc_rabi/branch_Spin_to_charge/SCC_optimize_pulses_wout_uwaves/2021_04'
-    data_f = tool_belt.get_raw_data(folder, file)
-    nv_sig = data_f['nv_sig']
-    readout_time = nv_sig['pulsed_SCC_readout_dur']
-    sig_count_raw = data_f['sig_count_raw']
-    NV0 = np.array(sig_count_raw[3])
-    ref_count_raw = data_f['ref_count_raw']
-    NVm = np.array(ref_count_raw[3])
-    nd_filter = 'nd_1.0'
-    aom_power = 0.18
-#    file_name = 'pc_rabi/branch_Spin_to_charge/collect_charge_counts/2021_04/2021_04_22-16_01_32-goeppert-mayer-nv5_2021_04_15-nv_list'
-#    data_in = tool_belt.get_raw_data('', file_name)
-#    nv0_list = data_in['nv0_list']
-#    nvm_list = data_in['nvm_list']
-#    nv_sig = data_in['parameters_sig']
-#    readout_time = nv_sig['pulsed_SCC_readout_dur']
-    calculate_threshold_plot(readout_time/10**6, NV0,NVm, nd_filter, aom_power)
->>>>>>> a31dcbf3
-
-
+
+
+
