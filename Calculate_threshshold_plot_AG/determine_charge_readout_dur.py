# -*- coding: utf-8 -*-
"""
Created on Thu Apr 22 14:09:39 2021

@author: samli
"""

# import labrad
import scipy.stats
import scipy.special
import numpy
import math  
import copy
import numpy as np
import matplotlib.pyplot as plt
from scipy.optimize import curve_fit
import random
import photonstatistics as model
import labrad

import utils.tool_belt as tool_belt
import majorroutines.optimize_digital as optimize

#%% import your data in the data_file 
import NV_data as data
#%% functions 

#fit the NV- and NV0 counts to the rate model 
def get_photon_dis_curve_fit_plot(readout_time,NV0,NVm, do_plot = True): # NV0, NVm in array
    trail_nv0_30ms = numpy.array(NV0)
    trail_nvm_30ms = numpy.array(NVm)
    tR = readout_time 
    combined_count = trail_nvm_30ms.tolist() + trail_nv0_30ms.tolist()
    random.shuffle(combined_count)
    # fit = [g0,g1,y1,y0]
    
    # if it is the SiV sample, use this guess 
    # guess = [ 0.01 ,0.02, 0.57, 0.08] 
    
    # if it is the E6 sample, use this guess 
    guess = [ 10*10**-4,100*10**-4, 1000*10**-4, 500*10**-4]
    # fit gives g0, g1, y1, y0
    fit,dev = model.get_curve_fit(tR,0,combined_count,guess)
#    print(fit,np.diag(dev))
    
    if do_plot:
        u_value0, freq0 = model.get_Probability_distribution(trail_nv0_30ms.tolist())
        u_valuem, freqm = model.get_Probability_distribution(trail_nvm_30ms.tolist())
        u_value2, freq2 = model.get_Probability_distribution(combined_count)
        curve = model.get_photon_distribution_curve(tR,u_value2, fit[0] ,fit[1], fit[2] ,fit[3])
        
        A1, A1pcov = model.get_curve_fit_to_weight(tR,0,trail_nv0_30ms.tolist(),[0.5],fit)
        A2, A2pcov = model.get_curve_fit_to_weight(tR,0,trail_nvm_30ms.tolist(),[0.5],fit)
    
        nv0_curve = model.get_photon_distribution_curve_weight(u_value0,tR, fit[0] ,fit[1], fit[2] ,fit[3],A1[0])    
        nvm_curve = model.get_photon_distribution_curve_weight(u_valuem,tR, fit[0] ,fit[1], fit[2] ,fit[3],A2[0])
        fig4, ax = plt.subplots()
        ax.plot(u_value0,0.5*np.array(freq0),"-ro")
        ax.plot(u_valuem,0.5*np.array(freqm),"-go")
        ax.plot(u_value2,freq2,"-bo")
        ax.plot(u_value2,curve)
        ax.plot(u_valuem,0.5*np.array(nvm_curve),"green")
        ax.plot(u_value0,0.5*np.array(nv0_curve),"red")
        textstr = '\n'.join((
        r'$g_0(s^{-1}) =%.2f$'% (fit[0]*10**3, ),
        r'$g_1(s^{-1})  =%.2f$'% (fit[1]*10**3, ),
        r'$y_0 =%.2f$'% (fit[3], ),
        r'$y_1 =%.2f$'% (fit[2], )))
        props = dict(boxstyle='round', facecolor='wheat', alpha=0.5)
        ax.text(0.6, 0.95, textstr, transform=ax.transAxes, fontsize=12,
            verticalalignment='top', bbox=props)
        plt.xlabel("Number of counts")
        plt.ylabel("Probability Density")
        plt.show()
    return fit 

# calculate the threshold of given NV0 and NV- data 
# tR in units of ms
def calculate_threshold_plot(readout_time,nv0_array,nvm_array, nd_filter, aom_power):
    tR = readout_time
    fit_rate = get_photon_dis_curve_fit_plot(readout_time,nv0_array,nvm_array)
    x_data = np.linspace(0,500,501)
    thresh_para = model.calculate_threshold(tR,x_data,fit_rate )
    print(thresh_para)
    
    x_data = np.linspace(0,60,61)
    fig3,ax = plt.subplots()
    ax.plot(x_data,model.get_PhotonNV0_list(x_data,tR,fit_rate,0.5),"-o")
    ax.plot(x_data,model.get_PhotonNVm_list(x_data,tR,fit_rate,0.5),"-o")
    plt.axvline(x=thresh_para[0],color = "red")
    textstr = '\n'.join((
        r'$\mu_1=%.2f$' % (fit_rate[3]*tR, ),
        r'$\mu_2=%.2f$'% (fit_rate[2]*tR, ),
        r'$fidelity =%.2f$'% (thresh_para[1] ),
        r'$threshold = %.1f$'% (thresh_para[0], )))
    props = dict(boxstyle='round', facecolor='wheat', alpha=0.5)
    ax.text(0.65, 0.95, textstr, transform=ax.transAxes, fontsize=12,
            verticalalignment='top', bbox=props)
    plt.xlabel("Number of counts")
    plt.ylabel("Probability Density")
    plt.title('{} ms readout, {}, {} V'.format(readout_time, nd_filter, aom_power))
    
    fidelity = thresh_para[1]
    threshold =thresh_para[0]
    mu_1 = fit_rate[3]*tR
    mu_2 = fit_rate[2]*tR
    return threshold, fidelity, mu_1, mu_2, fig3
    
# %%
# Apply a gren or red pulse, then measure the counts under yellow illumination. 
# Repeat num_reps number of times and returns the list of counts after red illumination, then green illumination
# Use with DM on red and green
def measure(nv_sig, opti_nv_sig, apd_indices, num_reps):

    with labrad.connect() as cxn:
        sig_counts, ref_counts = measure_with_cxn(cxn, nv_sig,opti_nv_sig,  apd_indices, num_reps)
        
    return sig_counts, ref_counts
def measure_with_cxn(cxn, nv_sig, opti_nv_sig, apd_indices, num_reps):

    tool_belt.reset_cfm(cxn)
    
    # Optimize
    opti_coords_list = []
    opti_coords = optimize.main_with_cxn(cxn, opti_nv_sig, apd_indices)
    opti_coords_list.append(opti_coords)

    # Initial Calculation and setup
    
    tool_belt.set_filter(cxn, nv_sig, 'charge_readout_laser')
    tool_belt.set_filter(cxn, nv_sig, 'nv-_prep_laser')
    
    readout_laser_power = tool_belt.set_laser_power(cxn, nv_sig, 'charge_readout_laser')
    nvm_laser_power = tool_belt.set_laser_power(cxn, nv_sig, "nv-_prep_laser")
    nv0_laser_power = tool_belt.set_laser_power(cxn,nv_sig,"nv0_prep_laser")
    
    
    readout_pulse_time = nv_sig['charge_readout_dur']
    
    reionization_time = nv_sig['nv-_prep_laser_dur']
    ionization_time = nv_sig['nv0_prep_laser_dur']
      
    # Pulse sequence to do a single pulse followed by readout           
    seq_file = 'simple_readout_two_pulse.py'     
        
        
    ################## Load the measuremnt with green laser ##################
      
    seq_args = [reionization_time, readout_pulse_time, nv_sig["nv-_prep_laser"], 
                nv_sig["charge_readout_laser"], nvm_laser_power, 
                readout_laser_power, 2, apd_indices[0]]
    seq_args_string = tool_belt.encode_seq_args(seq_args)
    cxn.pulse_streamer.stream_load(seq_file, seq_args_string)
    # print(seq_args)

    # Load the APD
    cxn.apd_tagger.start_tag_stream(apd_indices)
    # Clear the buffer
    cxn.apd_tagger.clear_buffer()
    # Run the sequence
    cxn.pulse_streamer.stream_immediate(seq_file, num_reps, seq_args_string)

    nvm = cxn.apd_tagger.read_counter_simple(num_reps)
    
    ################## Load the measuremnt with red laser ##################
    seq_args = [ionization_time, readout_pulse_time, nv_sig["nv0_prep_laser"], 
                nv_sig["charge_readout_laser"], nv0_laser_power, 
                readout_laser_power, 2,apd_indices[0]]
    seq_args_string = tool_belt.encode_seq_args(seq_args)
    cxn.pulse_streamer.stream_load(seq_file, seq_args_string)
    # print(seq_args)

    # Load the APD
    cxn.apd_tagger.start_tag_stream(apd_indices)
    # Clear the buffer
    cxn.apd_tagger.clear_buffer()
    # Run the sequence
    cxn.pulse_streamer.stream_immediate(seq_file, num_reps, seq_args_string)

    nv0 = cxn.apd_tagger.read_counter_simple(num_reps)
    
    
    tool_belt.reset_cfm(cxn)
    
    return nv0, nvm

def determine_readout_dur(nv_sig, opti_nv_sig, apd_indices, 
                          readout_times=None, readout_yellow_powers=None,
                          nd_filter='nd_0.5'):
    num_reps = 500
    
    if readout_times is None:
        readout_times = [50*10**6, 100*10**6, 250*10**6]
    if readout_yellow_powers is None:
        readout_yellow_powers = [0.1, 0.15, 0.2, 0.3, 0.4, 0.5, 0.6]
        
    # first index will be power, second will be time, third wil be individual points
    nv0_master = []
    nvm_master =[]
    
    tool_belt.init_safe_stop()
    
    for p in readout_yellow_powers:
        nv0_power =[]
        nvm_power =[]
        for t in readout_times:
            # Break out of the while if the user says stop
            if tool_belt.safe_stop():
                break
            
            nv_sig_copy = copy.deepcopy(nv_sig)
            if nd_filter is not None:
                nv_sig_copy['charge_readout_laser_filter'] = nd_filter
            nv_sig_copy['charge_readout_dur'] = t
            nv_sig_copy['charge_readout_laser_power'] = p
            
            nv0, nvm = measure(nv_sig_copy, opti_nv_sig, apd_indices, num_reps)
            nv0_power.append(nv0)
            nvm_power.append(nvm)
            timestamp = tool_belt.get_time_stamp()
            raw_data = {'timestamp': timestamp,
                    'nv_sig': nv_sig_copy,
                    'nv_sig-units': tool_belt.get_nv_sig_units(),
                    'num_runs':num_reps,
                    'nv0': nv0.tolist(),
                    'nv0_list-units': 'counts',
                    'nvm': nvm.tolist(),
                    'nvmt-units': 'counts',
                    }
            
            fig_hist, ax = plt.subplots(1, 1)
            max_0 = max(nv0)
            max_m = max(nvm)
            occur_0, x_vals_0 = numpy.histogram(nv0, numpy.linspace(0,max_0, max_0+1))
            occur_m, x_vals_m = numpy.histogram(nvm, numpy.linspace(0,max_m, max_m+1))
            ax.plot(x_vals_0[:-1],occur_0,  'r-o', label = 'Initial red pulse' )
            ax.plot(x_vals_m[:-1],occur_m,  'g-o', label = 'Initial green pulse' )
            ax.set_xlabel('Counts')
            ax.set_ylabel('Occur.')
            ax.set_title('{} ms readout, {}, {} V'.format(t/10**6, nd_filter, p))
            ax.legend()
            
            file_path = tool_belt.get_file_path(__file__, timestamp, nv_sig['name'])
            tool_belt.save_raw_data(raw_data, file_path)
            tool_belt.save_figure(fig_hist, file_path + '_histogram')
            
            print('data collected!')
            # return
            print('{} ms readout, {}, {} V'.format(t/10**6, nd_filter, p))
            # threshold, fidelity, mu_1, mu_2, fig = calculate_threshold_plot(t/10**6, nv0, nvm, nd_filter, p)
            
            # raw_data = {'timestamp': timestamp,
            #         'nv_sig': nv_sig_copy,
            #         'nv_sig-units': tool_belt.get_nv_sig_units(),
            #         'num_runs':num_reps,
            #         'nv0': nv0.tolist(),
            #         'nv0_list-units': 'counts',
            #         'nvm': nvm.tolist(),
            #         'nvmt-units': 'counts',
            #         'mu_1': mu_1,
            #         'mu_2': mu_2,
            #         'fidelity': fidelity,
            #         'threshold': threshold
            #         }
            
            # tool_belt.save_raw_data(raw_data, file_path)
            # tool_belt.save_figure(fig, file_path)
    
            
        nv0_master.append(nv0_power)
        nvm_master.append(nvm_power)
    
    return

def sweep_readout_dur(nv_sig, readout_times = None, readout_yellow_power = 0.4,
                          nd_filter = 'nd_0.5'):
    num_reps = 250
    apd_indices =[0]
    
    if not readout_times:
        readout_times = [10*10**3, 
                           20*10**3, 30*10**3, 40*10**3, 
                                  50*10**3, 100*10**3,500*10**3, 
                                  1*10**6, 2*10**6, 3*10**6, 4*10**6, 5*10**6, 
                                  6*10**6, 7*10**6, 8*10**6, 9*10**6, 1*10**7,
                                 2*10**7,3*10**7,4*10**7,
                                 5*10**7
                               ]
        
    # first index will be power, second will be time, third wil be individual points
    nv0_count_raw = []
    nvm_count_raw = []
    nv0_counts_avg = []
    nvm_counts_avg = []
    snr_list = []
    
    tool_belt.init_safe_stop()
    
    for t in readout_times:
        # Break out of the while if the user says stop
        if tool_belt.safe_stop():
            break
        
        nv_sig_copy = copy.deepcopy(nv_sig)
        nv_sig_copy['charge_readout_laser_filter'] = nd_filter
        nv_sig_copy['charge_readout_dur'] = t
        nv_sig_copy['charge_readout_laser_power'] = readout_yellow_power
        
        nv0, nvm = measure(nv_sig_copy, apd_indices, num_reps)
        nv0 = [int(el) for el in nv0]
        nvm = [int(el) for el in nvm]
        nv0_count_raw.append(nv0)
        nvm_count_raw.append(nvm)
        
        snr = tool_belt.calc_snr(nvm, nv0)
        nv0_counts_avg.append(numpy.average(nv0))
        nvm_counts_avg.append(numpy.average(nvm))
        snr_list.append(snr)
        
        timestamp = tool_belt.get_time_stamp()
        raw_data = {'timestamp': timestamp,
                'nv_sig': nv_sig_copy,
                'nv_sig-units': tool_belt.get_nv_sig_units(),
                'num_runs':num_reps,
                'nv0': nv0,
                'nv0_list-units': 'counts',
                'nvm': nvm,
                'nvm-units': 'counts',
                }
    
        #plot histogram of counts
        fig_hist, ax = plt.subplots(1, 1)
        max_0 = max(nv0)
        max_m = max(nvm)
        occur_0, x_vals_0 = numpy.histogram(nv0, numpy.linspace(0,max_0, max_0+1))
        occur_m, x_vals_m = numpy.histogram(nvm, numpy.linspace(0,max_m, max_m+1))
        ax.plot(x_vals_0[:-1],occur_0,  'r-o', label = 'Initial red pulse' )
        ax.plot(x_vals_m[:-1],occur_m,  'g-o', label = 'Initial green pulse' )
        ax.set_xlabel('Counts')
        ax.set_ylabel('Occur.')
        ax.set_title('{} ms readout, {}, {} V'.format(t/10**6, nd_filter, readout_yellow_power))
        ax.legend()
        
        file_path = tool_belt.get_file_path(__file__, timestamp, nv_sig['name'])
        tool_belt.save_raw_data(raw_data, file_path)
        tool_belt.save_figure(fig_hist, file_path + '_histogram')
        
    title = '{}, {} V'.format( nd_filter, readout_yellow_power)
    # plot average counts
    readout_times = numpy.array(readout_times)
    
    fig, axes = plt.subplots(1,2, figsize = (17, 8.5)) 
    ax = axes[0]
    ax.plot(readout_times / 10**3, nvm_counts_avg, 'ro', 
           label = 'Initial green pulse')
    ax.plot(readout_times / 10**3, nv0_counts_avg, 'ko', 
           label = 'Initial red pulse')
    ax.set_xlabel('Test pulse length (us)')
    ax.set_ylabel('Counts (single shot measurement)')
    ax.set_title(title)
    ax.legend()
    
    ax = axes[1]    
    ax.plot(readout_times / 10**3, snr_list, 'ro')
    ax.set_xlabel('Test pulse length (us)')
    ax.set_ylabel('SNR')
    ax.set_title(title)
    
    # then try to find optimum time based on readout time and SNR
    max_tr = max(readout_times)
    # print(max_tr)
    SNR_tot = numpy.array(snr_list) * numpy.sqrt(max_tr/(readout_times + 6e6))
    fig2, ax = plt.subplots(1,1) 
    ax.plot(readout_times / 10**3, SNR_tot, 'bo')
    ax.set_xlabel('Test pulse length (us)')
    ax.set_ylabel('SNR, scaled with sqrt(readout time/max readout time)')
    
    
    raw_data = {'timestamp': timestamp,
            'nv_sig': nv_sig,
            'nv_sig-units': tool_belt.get_nv_sig_units(),
            'readout_yellow_power': readout_yellow_power,
            'nd_filter': nd_filter,
            'num_runs':num_reps,
            'readout_times': readout_times.tolist(),
            
            'nv0_counts_avg': nv0_counts_avg,
            'nv0_counts_avg-units': 'counts',
            'nvm_counts_avg': nvm_counts_avg,
            'nvm_counts_avg-units': 'counts',
            
            'nv0_count_raw': nv0_count_raw,
            'nv0_count_raw-units': 'counts',
            'nvm_count_raw': nvm_count_raw,
            'nvm_count_raw-units': 'counts',
            'snr_list': snr_list,
            'SNR_tot': SNR_tot.tolist()
            }
    tool_belt.save_raw_data(raw_data, file_path + '-duration_sweep')
    tool_belt.save_figure(fig, file_path + '-snr')
    tool_belt.save_figure(fig2, file_path + '-snr_scaled')
    return

#%%     
if __name__ == '__main__':
<<<<<<< HEAD

    # apd_indices = [0]
    apd_indices = [1]
    # apd_indices = [0,1]
    
    nd = 'nd_0'
    # nd = 'nd_0.5'
    # nd = 'nd_1.0'
    # nd = 'nd_2.0'
    
    sample_name = 'wu'
    
    green_laser = "laserglow_532"
    yellow_laser = "laserglow_589"
    red_laser = "cobolt_638"
    
    nv_sig = { 'coords': [-0.020, -0.033, 0], 'name': '{}-nv3_2021_11_29'.format(sample_name),
            'disable_opt': False, "disable_z_opt": False, 'expected_count_rate': 27,
            
            'imaging_laser': green_laser, 'imaging_laser_filter': nd, 'imaging_readout_dur': 1E7,
            # 'imaging_laser': yellow_laser, 'imaging_laser_power': 1.0, 'imaging_readout_dur': 1e8,
            # 'imaging_laser': red_laser, 'imaging_readout_dur': 1000,
            'spin_laser': green_laser, 'spin_laser_filter': nd, 'spin_pol_dur': 1E5, 'spin_readout_dur': 350,
            
            'nv-_reionization_laser': green_laser, 'nv-_reionization_dur': 1E5,
            'nv-_prep_laser': green_laser, 'nv-_prep_laser_dur': 1E5, 'nv-_prep_laser_filter': 'nd_0',
            
            'nv0_ionization_laser': red_laser, 'nv0_ionization_dur': 1000,
            'nv0_prep_laser': red_laser, 'nv0_prep_laser_dur': 1000,
            
            'spin_shelf_laser': yellow_laser, 'spin_shelf_dur': 0,
            "initialize_laser": green_laser, "initialize_dur": 1e4,
            "CPG_laser": red_laser, "CPG_laser_dur": 3e3,
            "charge_readout_laser": yellow_laser, "charge_readout_dur": 50e6,
            
            'collection_filter': None, 'magnet_angle': None,
            'resonance_LOW': 2.8144, 'rabi_LOW': 131.0, 'uwave_power_LOW': 16.5,
            'resonance_HIGH': 2.9239, 'rabi_HIGH': 183.5, 'uwave_power_HIGH': 16.5}
    
    # readout_times = [10*10**3, 50*10**3, 100*10**3, 500*10**3, 
    #                 1*10**6, 2*10**6, 3*10**6, 4*10**6, 5*10**6, 
    #                 6*10**6, 7*10**6, 8*10**6, 9*10**6, 1*10**7,
    #                 2*10**7, 3*10**7, 4*10**7, 5*10**7]
    # readout_times = numpy.linspace(10e6, 50e6, 5)
    readout_times = [10e6, 25e6, 50e6, 100e6, 200e6, 400e6, 700e6, 1e9]
    # readout_times = numpy.linspace(100e6, 1e9, 10)
    # readout_times = numpy.linspace(700e6, 1e9, 7)
    # readout_times = [50e6, 100e6, 200e6, 400e6, 1e9]
    # readout_times = [2e9]
    readout_times = [int(el) for el in readout_times]
    
    readout_yellow_powers = numpy.linspace(0.6, 1.0, 5)
    # readout_yellow_powers = numpy.linspace(0.7, 0.9, 6)
    # readout_yellow_powers = numpy.linspace(0.76, 0.8, 5)
    # readout_yellow_powers = numpy.linspace(0.2, 1.0, 5)
    # readout_yellow_powers = [0.65]
=======
    # load the data here 
    sample_name = 'johnson'    
    
    green_laser = "cobolt_515"
    yellow_laser = 'laserglow_589'
    red_laser = 'cobolt_638'
    green_power= 8
    
    
    opti_nv_sig = {
        "coords": [-0.20177, 0.12953,  4.09457485],
        "name": "{}-nv0_2021_10_08".format(sample_name,),
        "disable_opt": False,
        "expected_count_rate": 35,
        "imaging_laser":green_laser,
        "imaging_laser_power": green_power,
        "imaging_readout_dur": 1e7,
        "collection_filter": "630_lp",
        "magnet_angle": None,
    }  # 14.5 max
    
    nv_sig = {
        "coords":[250.422, 250.982, 5],
        "name": "{}-nv0_2021_12_22".format(sample_name,),
        "disable_opt": False,
        "ramp_voltages": False,
        "expected_count_rate":35,
            'imaging_laser': green_laser, 'imaging_laser_power': green_power, 'imaging_readout_dur': 1E7,
            'nv-_prep_laser': green_laser, 'nv-_prep_laser_power': green_power, 'nv-_prep_laser_dur': 1E3,
            'nv0_prep_laser': red_laser, 'nv0_prep_laser_value': 120, 'nv0_prep_laser_dur': 1E3,
            'charge_readout_laser': yellow_laser, 'charge_readout_laser_filter': None, 
            'charge_readout_laser_power': None, 'charge_readout_dur':None,
            'collection_filter': '630_lp', 'magnet_angle': None,
            'resonance_LOW': 2.8012, 'rabi_LOW': 141.5, 'uwave_power_LOW': 15.5,  # 15.5 max
            'resonance_HIGH': 2.9445, 'rabi_HIGH': 191.9, 'uwave_power_HIGH': 14.5}   # 14.5 max
>>>>>>> 90083697

    try:
        # sweep_readout_dur(nv_sig, readout_yellow_power = 0.1,
        #                   nd_filter = 'nd_0.5')
<<<<<<< HEAD
        determine_readout_dur(nv_sig, nv_sig, apd_indices,
                              readout_times=readout_times, 
                              readout_yellow_powers=readout_yellow_powers,
                              nd_filter=None)
=======
        determine_readout_dur(nv_sig, nv_sig, readout_times = [75e6,100e6],
                              readout_yellow_powers = [0.15,0.17],
                          nd_filter = 'nd_1.0')
>>>>>>> 90083697
    finally:
        # Reset our hardware - this should be done in each routine, but
        # let's double check here
        tool_belt.reset_cfm()
        # Kill safe stop
        if tool_belt.check_safe_stop_alive():
            print('\n\nRoutine complete. Press enter to exit.')
            tool_belt.poll_safe_stop()


# Replotting

    # file_name = '2021_08_27-14_37_14-johnson-nv1_2021_08_26-duration_sweep'
    # folder = 'pc_rabi/branch_master/determine_charge_readout_dur/2021_08'
    # data_in = tool_belt.get_raw_data(file_name, folder)
    # snr_list = data_in['snr_list']
    # readout_times = numpy.array(data_in['readout_times'])
    # # then try to find optimum time based on readout time and SNR
    # max_tr = max(readout_times)
    # # print(max_tr)
    # SNR_tot = numpy.array(snr_list) * numpy.sqrt(max_tr/(readout_times + 10e6))
    # fig2, ax = plt.subplots(1,1) 
    # ax.plot(readout_times / 10**3, SNR_tot, 'bo')
    # ax.set_xlabel('Test pulse length (us)')
    # ax.set_ylabel('SNR, scaled with sqrt(readout time/max readout time)')

<|MERGE_RESOLUTION|>--- conflicted
+++ resolved
@@ -9,7 +9,7 @@
 import scipy.stats
 import scipy.special
 import numpy
-import math  
+import math
 import copy
 import numpy as np
 import matplotlib.pyplot as plt
@@ -21,38 +21,38 @@
 import utils.tool_belt as tool_belt
 import majorroutines.optimize_digital as optimize
 
-#%% import your data in the data_file 
+#%% import your data in the data_file
 import NV_data as data
-#%% functions 
-
-#fit the NV- and NV0 counts to the rate model 
+#%% functions
+
+#fit the NV- and NV0 counts to the rate model
 def get_photon_dis_curve_fit_plot(readout_time,NV0,NVm, do_plot = True): # NV0, NVm in array
     trail_nv0_30ms = numpy.array(NV0)
     trail_nvm_30ms = numpy.array(NVm)
-    tR = readout_time 
+    tR = readout_time
     combined_count = trail_nvm_30ms.tolist() + trail_nv0_30ms.tolist()
     random.shuffle(combined_count)
     # fit = [g0,g1,y1,y0]
-    
-    # if it is the SiV sample, use this guess 
-    # guess = [ 0.01 ,0.02, 0.57, 0.08] 
-    
-    # if it is the E6 sample, use this guess 
+
+    # if it is the SiV sample, use this guess
+    # guess = [ 0.01 ,0.02, 0.57, 0.08]
+
+    # if it is the E6 sample, use this guess
     guess = [ 10*10**-4,100*10**-4, 1000*10**-4, 500*10**-4]
     # fit gives g0, g1, y1, y0
     fit,dev = model.get_curve_fit(tR,0,combined_count,guess)
 #    print(fit,np.diag(dev))
-    
+
     if do_plot:
         u_value0, freq0 = model.get_Probability_distribution(trail_nv0_30ms.tolist())
         u_valuem, freqm = model.get_Probability_distribution(trail_nvm_30ms.tolist())
         u_value2, freq2 = model.get_Probability_distribution(combined_count)
         curve = model.get_photon_distribution_curve(tR,u_value2, fit[0] ,fit[1], fit[2] ,fit[3])
-        
+
         A1, A1pcov = model.get_curve_fit_to_weight(tR,0,trail_nv0_30ms.tolist(),[0.5],fit)
         A2, A2pcov = model.get_curve_fit_to_weight(tR,0,trail_nvm_30ms.tolist(),[0.5],fit)
-    
-        nv0_curve = model.get_photon_distribution_curve_weight(u_value0,tR, fit[0] ,fit[1], fit[2] ,fit[3],A1[0])    
+
+        nv0_curve = model.get_photon_distribution_curve_weight(u_value0,tR, fit[0] ,fit[1], fit[2] ,fit[3],A1[0])
         nvm_curve = model.get_photon_distribution_curve_weight(u_valuem,tR, fit[0] ,fit[1], fit[2] ,fit[3],A2[0])
         fig4, ax = plt.subplots()
         ax.plot(u_value0,0.5*np.array(freq0),"-ro")
@@ -72,9 +72,9 @@
         plt.xlabel("Number of counts")
         plt.ylabel("Probability Density")
         plt.show()
-    return fit 
-
-# calculate the threshold of given NV0 and NV- data 
+    return fit
+
+# calculate the threshold of given NV0 and NV- data
 # tR in units of ms
 def calculate_threshold_plot(readout_time,nv0_array,nvm_array, nd_filter, aom_power):
     tR = readout_time
@@ -82,7 +82,7 @@
     x_data = np.linspace(0,500,501)
     thresh_para = model.calculate_threshold(tR,x_data,fit_rate )
     print(thresh_para)
-    
+
     x_data = np.linspace(0,60,61)
     fig3,ax = plt.subplots()
     ax.plot(x_data,model.get_PhotonNV0_list(x_data,tR,fit_rate,0.5),"-o")
@@ -99,55 +99,55 @@
     plt.xlabel("Number of counts")
     plt.ylabel("Probability Density")
     plt.title('{} ms readout, {}, {} V'.format(readout_time, nd_filter, aom_power))
-    
+
     fidelity = thresh_para[1]
     threshold =thresh_para[0]
     mu_1 = fit_rate[3]*tR
     mu_2 = fit_rate[2]*tR
     return threshold, fidelity, mu_1, mu_2, fig3
-    
+
 # %%
-# Apply a gren or red pulse, then measure the counts under yellow illumination. 
+# Apply a gren or red pulse, then measure the counts under yellow illumination.
 # Repeat num_reps number of times and returns the list of counts after red illumination, then green illumination
 # Use with DM on red and green
 def measure(nv_sig, opti_nv_sig, apd_indices, num_reps):
 
     with labrad.connect() as cxn:
         sig_counts, ref_counts = measure_with_cxn(cxn, nv_sig,opti_nv_sig,  apd_indices, num_reps)
-        
+
     return sig_counts, ref_counts
 def measure_with_cxn(cxn, nv_sig, opti_nv_sig, apd_indices, num_reps):
 
     tool_belt.reset_cfm(cxn)
-    
+
     # Optimize
     opti_coords_list = []
     opti_coords = optimize.main_with_cxn(cxn, opti_nv_sig, apd_indices)
     opti_coords_list.append(opti_coords)
 
     # Initial Calculation and setup
-    
+
     tool_belt.set_filter(cxn, nv_sig, 'charge_readout_laser')
     tool_belt.set_filter(cxn, nv_sig, 'nv-_prep_laser')
-    
+
     readout_laser_power = tool_belt.set_laser_power(cxn, nv_sig, 'charge_readout_laser')
     nvm_laser_power = tool_belt.set_laser_power(cxn, nv_sig, "nv-_prep_laser")
     nv0_laser_power = tool_belt.set_laser_power(cxn,nv_sig,"nv0_prep_laser")
-    
-    
+
+
     readout_pulse_time = nv_sig['charge_readout_dur']
-    
+
     reionization_time = nv_sig['nv-_prep_laser_dur']
     ionization_time = nv_sig['nv0_prep_laser_dur']
-      
-    # Pulse sequence to do a single pulse followed by readout           
-    seq_file = 'simple_readout_two_pulse.py'     
-        
-        
+
+    # Pulse sequence to do a single pulse followed by readout
+    seq_file = 'simple_readout_two_pulse.py'
+
+
     ################## Load the measuremnt with green laser ##################
-      
-    seq_args = [reionization_time, readout_pulse_time, nv_sig["nv-_prep_laser"], 
-                nv_sig["charge_readout_laser"], nvm_laser_power, 
+
+    seq_args = [reionization_time, readout_pulse_time, nv_sig["nv-_prep_laser"],
+                nv_sig["charge_readout_laser"], nvm_laser_power,
                 readout_laser_power, 2, apd_indices[0]]
     seq_args_string = tool_belt.encode_seq_args(seq_args)
     cxn.pulse_streamer.stream_load(seq_file, seq_args_string)
@@ -161,10 +161,10 @@
     cxn.pulse_streamer.stream_immediate(seq_file, num_reps, seq_args_string)
 
     nvm = cxn.apd_tagger.read_counter_simple(num_reps)
-    
+
     ################## Load the measuremnt with red laser ##################
-    seq_args = [ionization_time, readout_pulse_time, nv_sig["nv0_prep_laser"], 
-                nv_sig["charge_readout_laser"], nv0_laser_power, 
+    seq_args = [ionization_time, readout_pulse_time, nv_sig["nv0_prep_laser"],
+                nv_sig["charge_readout_laser"], nv0_laser_power,
                 readout_laser_power, 2,apd_indices[0]]
     seq_args_string = tool_belt.encode_seq_args(seq_args)
     cxn.pulse_streamer.stream_load(seq_file, seq_args_string)
@@ -178,28 +178,28 @@
     cxn.pulse_streamer.stream_immediate(seq_file, num_reps, seq_args_string)
 
     nv0 = cxn.apd_tagger.read_counter_simple(num_reps)
-    
-    
+
+
     tool_belt.reset_cfm(cxn)
-    
+
     return nv0, nvm
 
-def determine_readout_dur(nv_sig, opti_nv_sig, apd_indices, 
+def determine_readout_dur(nv_sig, opti_nv_sig, apd_indices,
                           readout_times=None, readout_yellow_powers=None,
                           nd_filter='nd_0.5'):
     num_reps = 500
-    
+
     if readout_times is None:
         readout_times = [50*10**6, 100*10**6, 250*10**6]
     if readout_yellow_powers is None:
         readout_yellow_powers = [0.1, 0.15, 0.2, 0.3, 0.4, 0.5, 0.6]
-        
+
     # first index will be power, second will be time, third wil be individual points
     nv0_master = []
     nvm_master =[]
-    
+
     tool_belt.init_safe_stop()
-    
+
     for p in readout_yellow_powers:
         nv0_power =[]
         nvm_power =[]
@@ -207,13 +207,13 @@
             # Break out of the while if the user says stop
             if tool_belt.safe_stop():
                 break
-            
+
             nv_sig_copy = copy.deepcopy(nv_sig)
             if nd_filter is not None:
                 nv_sig_copy['charge_readout_laser_filter'] = nd_filter
             nv_sig_copy['charge_readout_dur'] = t
             nv_sig_copy['charge_readout_laser_power'] = p
-            
+
             nv0, nvm = measure(nv_sig_copy, opti_nv_sig, apd_indices, num_reps)
             nv0_power.append(nv0)
             nvm_power.append(nvm)
@@ -227,7 +227,7 @@
                     'nvm': nvm.tolist(),
                     'nvmt-units': 'counts',
                     }
-            
+
             fig_hist, ax = plt.subplots(1, 1)
             max_0 = max(nv0)
             max_m = max(nvm)
@@ -239,16 +239,16 @@
             ax.set_ylabel('Occur.')
             ax.set_title('{} ms readout, {}, {} V'.format(t/10**6, nd_filter, p))
             ax.legend()
-            
+
             file_path = tool_belt.get_file_path(__file__, timestamp, nv_sig['name'])
             tool_belt.save_raw_data(raw_data, file_path)
             tool_belt.save_figure(fig_hist, file_path + '_histogram')
-            
+
             print('data collected!')
             # return
             print('{} ms readout, {}, {} V'.format(t/10**6, nd_filter, p))
             # threshold, fidelity, mu_1, mu_2, fig = calculate_threshold_plot(t/10**6, nv0, nvm, nd_filter, p)
-            
+
             # raw_data = {'timestamp': timestamp,
             #         'nv_sig': nv_sig_copy,
             #         'nv_sig-units': tool_belt.get_nv_sig_units(),
@@ -262,61 +262,61 @@
             #         'fidelity': fidelity,
             #         'threshold': threshold
             #         }
-            
+
             # tool_belt.save_raw_data(raw_data, file_path)
             # tool_belt.save_figure(fig, file_path)
-    
-            
+
+
         nv0_master.append(nv0_power)
         nvm_master.append(nvm_power)
-    
+
     return
 
 def sweep_readout_dur(nv_sig, readout_times = None, readout_yellow_power = 0.4,
                           nd_filter = 'nd_0.5'):
     num_reps = 250
     apd_indices =[0]
-    
+
     if not readout_times:
-        readout_times = [10*10**3, 
-                           20*10**3, 30*10**3, 40*10**3, 
-                                  50*10**3, 100*10**3,500*10**3, 
-                                  1*10**6, 2*10**6, 3*10**6, 4*10**6, 5*10**6, 
+        readout_times = [10*10**3,
+                           20*10**3, 30*10**3, 40*10**3,
+                                  50*10**3, 100*10**3,500*10**3,
+                                  1*10**6, 2*10**6, 3*10**6, 4*10**6, 5*10**6,
                                   6*10**6, 7*10**6, 8*10**6, 9*10**6, 1*10**7,
                                  2*10**7,3*10**7,4*10**7,
                                  5*10**7
                                ]
-        
+
     # first index will be power, second will be time, third wil be individual points
     nv0_count_raw = []
     nvm_count_raw = []
     nv0_counts_avg = []
     nvm_counts_avg = []
     snr_list = []
-    
+
     tool_belt.init_safe_stop()
-    
+
     for t in readout_times:
         # Break out of the while if the user says stop
         if tool_belt.safe_stop():
             break
-        
+
         nv_sig_copy = copy.deepcopy(nv_sig)
         nv_sig_copy['charge_readout_laser_filter'] = nd_filter
         nv_sig_copy['charge_readout_dur'] = t
         nv_sig_copy['charge_readout_laser_power'] = readout_yellow_power
-        
+
         nv0, nvm = measure(nv_sig_copy, apd_indices, num_reps)
         nv0 = [int(el) for el in nv0]
         nvm = [int(el) for el in nvm]
         nv0_count_raw.append(nv0)
         nvm_count_raw.append(nvm)
-        
+
         snr = tool_belt.calc_snr(nvm, nv0)
         nv0_counts_avg.append(numpy.average(nv0))
         nvm_counts_avg.append(numpy.average(nvm))
         snr_list.append(snr)
-        
+
         timestamp = tool_belt.get_time_stamp()
         raw_data = {'timestamp': timestamp,
                 'nv_sig': nv_sig_copy,
@@ -327,7 +327,7 @@
                 'nvm': nvm,
                 'nvm-units': 'counts',
                 }
-    
+
         #plot histogram of counts
         fig_hist, ax = plt.subplots(1, 1)
         max_0 = max(nv0)
@@ -340,42 +340,42 @@
         ax.set_ylabel('Occur.')
         ax.set_title('{} ms readout, {}, {} V'.format(t/10**6, nd_filter, readout_yellow_power))
         ax.legend()
-        
+
         file_path = tool_belt.get_file_path(__file__, timestamp, nv_sig['name'])
         tool_belt.save_raw_data(raw_data, file_path)
         tool_belt.save_figure(fig_hist, file_path + '_histogram')
-        
+
     title = '{}, {} V'.format( nd_filter, readout_yellow_power)
     # plot average counts
     readout_times = numpy.array(readout_times)
-    
-    fig, axes = plt.subplots(1,2, figsize = (17, 8.5)) 
+
+    fig, axes = plt.subplots(1,2, figsize = (17, 8.5))
     ax = axes[0]
-    ax.plot(readout_times / 10**3, nvm_counts_avg, 'ro', 
+    ax.plot(readout_times / 10**3, nvm_counts_avg, 'ro',
            label = 'Initial green pulse')
-    ax.plot(readout_times / 10**3, nv0_counts_avg, 'ko', 
+    ax.plot(readout_times / 10**3, nv0_counts_avg, 'ko',
            label = 'Initial red pulse')
     ax.set_xlabel('Test pulse length (us)')
     ax.set_ylabel('Counts (single shot measurement)')
     ax.set_title(title)
     ax.legend()
-    
-    ax = axes[1]    
+
+    ax = axes[1]
     ax.plot(readout_times / 10**3, snr_list, 'ro')
     ax.set_xlabel('Test pulse length (us)')
     ax.set_ylabel('SNR')
     ax.set_title(title)
-    
+
     # then try to find optimum time based on readout time and SNR
     max_tr = max(readout_times)
     # print(max_tr)
     SNR_tot = numpy.array(snr_list) * numpy.sqrt(max_tr/(readout_times + 6e6))
-    fig2, ax = plt.subplots(1,1) 
+    fig2, ax = plt.subplots(1,1)
     ax.plot(readout_times / 10**3, SNR_tot, 'bo')
     ax.set_xlabel('Test pulse length (us)')
     ax.set_ylabel('SNR, scaled with sqrt(readout time/max readout time)')
-    
-    
+
+
     raw_data = {'timestamp': timestamp,
             'nv_sig': nv_sig,
             'nv_sig-units': tool_belt.get_nv_sig_units(),
@@ -383,12 +383,12 @@
             'nd_filter': nd_filter,
             'num_runs':num_reps,
             'readout_times': readout_times.tolist(),
-            
+
             'nv0_counts_avg': nv0_counts_avg,
             'nv0_counts_avg-units': 'counts',
             'nvm_counts_avg': nvm_counts_avg,
             'nvm_counts_avg-units': 'counts',
-            
+
             'nv0_count_raw': nv0_count_raw,
             'nv0_count_raw-units': 'counts',
             'nvm_count_raw': nvm_count_raw,
@@ -401,75 +401,17 @@
     tool_belt.save_figure(fig2, file_path + '-snr_scaled')
     return
 
-#%%     
+#%%
 if __name__ == '__main__':
-<<<<<<< HEAD
-
-    # apd_indices = [0]
-    apd_indices = [1]
-    # apd_indices = [0,1]
-    
-    nd = 'nd_0'
-    # nd = 'nd_0.5'
-    # nd = 'nd_1.0'
-    # nd = 'nd_2.0'
-    
-    sample_name = 'wu'
-    
-    green_laser = "laserglow_532"
-    yellow_laser = "laserglow_589"
-    red_laser = "cobolt_638"
-    
-    nv_sig = { 'coords': [-0.020, -0.033, 0], 'name': '{}-nv3_2021_11_29'.format(sample_name),
-            'disable_opt': False, "disable_z_opt": False, 'expected_count_rate': 27,
-            
-            'imaging_laser': green_laser, 'imaging_laser_filter': nd, 'imaging_readout_dur': 1E7,
-            # 'imaging_laser': yellow_laser, 'imaging_laser_power': 1.0, 'imaging_readout_dur': 1e8,
-            # 'imaging_laser': red_laser, 'imaging_readout_dur': 1000,
-            'spin_laser': green_laser, 'spin_laser_filter': nd, 'spin_pol_dur': 1E5, 'spin_readout_dur': 350,
-            
-            'nv-_reionization_laser': green_laser, 'nv-_reionization_dur': 1E5,
-            'nv-_prep_laser': green_laser, 'nv-_prep_laser_dur': 1E5, 'nv-_prep_laser_filter': 'nd_0',
-            
-            'nv0_ionization_laser': red_laser, 'nv0_ionization_dur': 1000,
-            'nv0_prep_laser': red_laser, 'nv0_prep_laser_dur': 1000,
-            
-            'spin_shelf_laser': yellow_laser, 'spin_shelf_dur': 0,
-            "initialize_laser": green_laser, "initialize_dur": 1e4,
-            "CPG_laser": red_laser, "CPG_laser_dur": 3e3,
-            "charge_readout_laser": yellow_laser, "charge_readout_dur": 50e6,
-            
-            'collection_filter': None, 'magnet_angle': None,
-            'resonance_LOW': 2.8144, 'rabi_LOW': 131.0, 'uwave_power_LOW': 16.5,
-            'resonance_HIGH': 2.9239, 'rabi_HIGH': 183.5, 'uwave_power_HIGH': 16.5}
-    
-    # readout_times = [10*10**3, 50*10**3, 100*10**3, 500*10**3, 
-    #                 1*10**6, 2*10**6, 3*10**6, 4*10**6, 5*10**6, 
-    #                 6*10**6, 7*10**6, 8*10**6, 9*10**6, 1*10**7,
-    #                 2*10**7, 3*10**7, 4*10**7, 5*10**7]
-    # readout_times = numpy.linspace(10e6, 50e6, 5)
-    readout_times = [10e6, 25e6, 50e6, 100e6, 200e6, 400e6, 700e6, 1e9]
-    # readout_times = numpy.linspace(100e6, 1e9, 10)
-    # readout_times = numpy.linspace(700e6, 1e9, 7)
-    # readout_times = [50e6, 100e6, 200e6, 400e6, 1e9]
-    # readout_times = [2e9]
-    readout_times = [int(el) for el in readout_times]
-    
-    readout_yellow_powers = numpy.linspace(0.6, 1.0, 5)
-    # readout_yellow_powers = numpy.linspace(0.7, 0.9, 6)
-    # readout_yellow_powers = numpy.linspace(0.76, 0.8, 5)
-    # readout_yellow_powers = numpy.linspace(0.2, 1.0, 5)
-    # readout_yellow_powers = [0.65]
-=======
-    # load the data here 
-    sample_name = 'johnson'    
-    
+    # load the data here
+    sample_name = 'johnson'
+
     green_laser = "cobolt_515"
     yellow_laser = 'laserglow_589'
     red_laser = 'cobolt_638'
     green_power= 8
-    
-    
+
+
     opti_nv_sig = {
         "coords": [-0.20177, 0.12953,  4.09457485],
         "name": "{}-nv0_2021_10_08".format(sample_name,),
@@ -481,7 +423,7 @@
         "collection_filter": "630_lp",
         "magnet_angle": None,
     }  # 14.5 max
-    
+
     nv_sig = {
         "coords":[250.422, 250.982, 5],
         "name": "{}-nv0_2021_12_22".format(sample_name,),
@@ -491,26 +433,18 @@
             'imaging_laser': green_laser, 'imaging_laser_power': green_power, 'imaging_readout_dur': 1E7,
             'nv-_prep_laser': green_laser, 'nv-_prep_laser_power': green_power, 'nv-_prep_laser_dur': 1E3,
             'nv0_prep_laser': red_laser, 'nv0_prep_laser_value': 120, 'nv0_prep_laser_dur': 1E3,
-            'charge_readout_laser': yellow_laser, 'charge_readout_laser_filter': None, 
+            'charge_readout_laser': yellow_laser, 'charge_readout_laser_filter': None,
             'charge_readout_laser_power': None, 'charge_readout_dur':None,
             'collection_filter': '630_lp', 'magnet_angle': None,
             'resonance_LOW': 2.8012, 'rabi_LOW': 141.5, 'uwave_power_LOW': 15.5,  # 15.5 max
             'resonance_HIGH': 2.9445, 'rabi_HIGH': 191.9, 'uwave_power_HIGH': 14.5}   # 14.5 max
->>>>>>> 90083697
 
     try:
         # sweep_readout_dur(nv_sig, readout_yellow_power = 0.1,
         #                   nd_filter = 'nd_0.5')
-<<<<<<< HEAD
-        determine_readout_dur(nv_sig, nv_sig, apd_indices,
-                              readout_times=readout_times, 
-                              readout_yellow_powers=readout_yellow_powers,
-                              nd_filter=None)
-=======
         determine_readout_dur(nv_sig, nv_sig, readout_times = [75e6,100e6],
                               readout_yellow_powers = [0.15,0.17],
                           nd_filter = 'nd_1.0')
->>>>>>> 90083697
     finally:
         # Reset our hardware - this should be done in each routine, but
         # let's double check here
@@ -532,8 +466,7 @@
     # max_tr = max(readout_times)
     # # print(max_tr)
     # SNR_tot = numpy.array(snr_list) * numpy.sqrt(max_tr/(readout_times + 10e6))
-    # fig2, ax = plt.subplots(1,1) 
+    # fig2, ax = plt.subplots(1,1)
     # ax.plot(readout_times / 10**3, SNR_tot, 'bo')
     # ax.set_xlabel('Test pulse length (us)')
-    # ax.set_ylabel('SNR, scaled with sqrt(readout time/max readout time)')
-
+    # ax.set_ylabel('SNR, scaled with sqrt(readout time/max readout time)')