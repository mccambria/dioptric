# -*- coding: utf-8 -*-
"""
Image the temperature of a sample by zfs thermometry in a raster scan.
Only designed for ensemble.

Created on June 19th, 2022

@author: mccambria
"""

from json import tool
from black import diff
import numpy as np
import utils.tool_belt as tool_belt
import time
import labrad
from majorroutines import pulsed_resonance
from utils.tool_belt import States
import copy
import matplotlib.pyplot as plt
import analysis.temp_from_resonances as temp_from_resonances
import glob
import utils.common as common

# region Functions


def process_resonances(ref_resonances, sig_resonances):
    """Deprecated, but still maybe still useful. Use process_res_files instead"""

    ref_zfss = [[(el[1] + el[0]) / 2 for el in row] for row in ref_resonances]
    sig_zfss = [[(el[1] + el[0]) / 2 for el in row] for row in sig_resonances]

    ref_temps = [
        [temp_from_resonances.main(zfs) for zfs in row] for row in ref_zfss
    ]
    sig_temps = [
        [temp_from_resonances.main(zfs) for zfs in row] for row in sig_zfss
    ]

    ref_zfss = np.array(ref_zfss)
    sig_zfss = np.array(sig_zfss)
    ref_temps = np.array(ref_temps)
    sig_temps = np.array(sig_temps)

    diff_temps = sig_temps - ref_temps

    return diff_temps


def process_res_files(ref_files, sig_files):

    ref_temps = [
        [temp_from_resonances.main_files(pair) for pair in row]
        for row in ref_files
    ]
    sig_temps = [
        [temp_from_resonances.main_files(pair) for pair in row]
        for row in sig_files
    ]

    ref_temps = np.array(ref_temps)
    sig_temps = np.array(sig_temps)
    diff_temps = sig_temps - ref_temps

    return diff_temps


def plot_diff_temps(diff_temps, image_extent):

    fig = tool_belt.create_image_figure(
        diff_temps,
        image_extent,
        color_bar_label=r"$\mathrm{\Delta}\mathit{T}$ (K)",
    )
    return fig


# endregion

# region Main


def main(
    nv_sig,
    image_range,
    num_steps,
    apd_indices,
    nir_laser_voltage,
    esr_freq_range,
    esr_num_steps,
    esr_num_reps,
    esr_num_runs,
):

    with labrad.connect() as cxn:
        img_array, x_voltages, y_voltages = main_with_cxn(
            cxn,
            nv_sig,
            image_range,
            num_steps,
            apd_indices,
            nir_laser_voltage,
            esr_freq_range,
            esr_num_steps,
            esr_num_reps,
            esr_num_runs,
        )

    return img_array, x_voltages, y_voltages


def main_with_cxn(
    cxn,
    nv_sig,
    image_range,
    num_steps,
    apd_indices,
    nir_laser_voltage,
    esr_freq_range,
    esr_num_steps,
    esr_num_reps,
    esr_num_runs,
):

    # Some initial setup

    tool_belt.init_matplotlib()

    tool_belt.reset_cfm(cxn)

    drift = tool_belt.get_drift()
    coords = nv_sig["coords"]
    image_center_coords = (np.array(coords) + np.array(drift)).tolist()
    x_center, y_center, z_center = image_center_coords

    gen_blank_square_list = lambda num_steps: [
        [
            None,
        ]
        * num_steps
        for ind in range(num_steps)
    ]

<<<<<<< HEAD
    ref_resonances = gen_blank_square_list()
=======
>>>>>>> 73592630
    ref_files = gen_blank_square_list()
    sig_files = gen_blank_square_list()

    pesr_low_lambda = lambda adj_nv_sig: pulsed_resonance.state(
        adj_nv_sig,
        apd_indices,
        States.LOW,
        esr_freq_range,
        esr_num_steps,
        esr_num_reps,
        esr_num_runs,
        ret_file_name=True,
    )
    pesr_high_lambda = lambda adj_nv_sig: pulsed_resonance.state(
        adj_nv_sig,
        apd_indices,
        States.HIGH,
        esr_freq_range,
        esr_num_steps,
        esr_num_reps,
        esr_num_runs,
        ret_file_name=True,
    )

    cxn_power_supply = cxn.power_supply_mp710087

    # Get the voltages for the raster
<<<<<<< HEAD
=======

>>>>>>> 73592630
    x_voltages_1d, y_voltages_1d = tool_belt.calc_image_scan_vals(
        x_center, y_center, image_range, num_steps
    )
    image_extent = tool_belt.calc_image_extent(
        x_center, y_center, image_range, num_steps
    )

    # Start rasterin'

    parity = +1  # Determines x scan direction

    for y_ind in range(num_steps):

        y_voltage = y_voltages_1d[y_ind]

        # We want the image array to match how it'll be displayed (lowest voltages in lower left corner),
        # so we'll need to fill the array from bottom to top since we're starting with the lowest voltages.
        image_y_ind = -1 - y_ind

        for x_ind in range(num_steps):

            adj_x_ind = x_ind if parity == +1 else -1 - x_ind
            x_voltage = x_voltages_1d[adj_x_ind]

            adjusted_nv_sig = copy.deepcopy(nv_sig)
            adjusted_nv_sig["coords"] = [x_voltage, y_voltage, z_center]

            cxn_power_supply.output_off()

            time.sleep(10)

            _, _, file_name_low = pesr_low_lambda(adjusted_nv_sig)
            _, _, file_name_high = pesr_high_lambda(adjusted_nv_sig)
            ref_files[image_y_ind][adj_x_ind] = (
                file_name_low,
                file_name_high,
            )

            cxn_power_supply.output_on()
            cxn_power_supply.set_voltage(nir_laser_voltage)

            time.sleep(10)

            _, _, file_name_low = pesr_low_lambda(adjusted_nv_sig)
            _, _, file_name_high = pesr_high_lambda(adjusted_nv_sig)
            sig_files[image_y_ind][adj_x_ind] = (
                file_name_low,
                file_name_high,
            )

        parity *= -1

    cxn_power_supply.output_off()

    # Processing

    diff_temps = process_res_files(ref_files, sig_files)
    fig = plot_diff_temps(diff_temps, image_extent)

    # Clean up

    tool_belt.reset_cfm(cxn)
    xy_server = tool_belt.get_xy_server(cxn)
    xy_server.write_xy(x_center, y_center)

    # Save the data

    timestamp = tool_belt.get_time_stamp()
    xy_units = tool_belt.get_registry_entry(
        cxn, "xy_units", ["", "Config", "Positioning"]
    )
    rawData = {
        "timestamp": timestamp,
        "nv_sig": nv_sig,
        "nv_sig-units": tool_belt.get_nv_sig_units(),
        "drift": drift,
        "image_range": image_range,
        "image_center_coords": image_center_coords,
        "image_extent": image_extent,
        "num_steps": num_steps,
        "readout-units": "ns",
        "x_voltages": x_voltages_1d.tolist(),
        "y_voltages": y_voltages_1d.tolist(),
        "xy_units": xy_units,
        "ref_files": ref_files,
        "sig_files": sig_files,
        "diff_temps": diff_temps.astype(float).tolist(),
        "diff_temps-units": "Kelvin",
    }

    filePath = tool_belt.get_file_path(__file__, timestamp, nv_sig["name"])
    tool_belt.save_raw_data(rawData, filePath)
    tool_belt.save_figure(fig, filePath)

    return diff_temps, x_voltages_1d, y_voltages_1d


# endregion

# region Run the file

if __name__ == "__main__":

<<<<<<< HEAD
    # home = common.get_nvdata_dir()
    # path = (
    #     home
    #     / "pc_hahn/branch_master/pulsed_resonance/2022_06/image_sample_temperature-2022_06_30-crashed/"
    # )

    # # absolute path to search all text files inside a specific folder
    # file_glob = str(path) + "/*.txt"
    # files = glob.glob(file_glob)
    # for f in files:
    #     print(f)

    # scan_range = 0.05
    # num_steps = 3

    # main_with_cxn(files, scan_range, scan_range, num_steps)

    file_name = "2022_07_03-13_09_30-hopper-search"
    data = tool_belt.get_raw_data(file_name)

    ref_resonances = data["ref_resonances"]
    signal_resonances = data["signal_resonances"]
=======
    file_name = "2022_07_03-13_09_30-hopper-search"
    data = tool_belt.get_raw_data(file_name)

    ref_files = data["ref_files"]
    sig_files = data["sig_files"]
>>>>>>> 73592630
    nv_sig = data["nv_sig"]
    coords = nv_sig["coords"]
    drift = data["drift"]
    x_center, y_center, z_center = tool_belt.adjust_coords_for_drift(
        coords, drift
    )
    image_range = data["image_range"]
    num_steps = data["num_steps"]
<<<<<<< HEAD
    image_extent = tool_belt.calc_image_extent(
        x_center, y_center, image_range, num_steps
    )

    diff_temps = process_resonances(ref_resonances, signal_resonances)
=======
>>>>>>> 73592630

    diff_temps = process_res_files(ref_files, sig_files)
    image_extent = tool_belt.calc_image_extent(
        x_center, y_center, image_range, num_steps
    )
    plot_diff_temps(diff_temps, image_extent)

    # plt.show(block=True)

# endregion<|MERGE_RESOLUTION|>--- conflicted
+++ resolved
@@ -142,10 +142,6 @@
         for ind in range(num_steps)
     ]
 
-<<<<<<< HEAD
-    ref_resonances = gen_blank_square_list()
-=======
->>>>>>> 73592630
     ref_files = gen_blank_square_list()
     sig_files = gen_blank_square_list()
 
@@ -173,10 +169,6 @@
     cxn_power_supply = cxn.power_supply_mp710087
 
     # Get the voltages for the raster
-<<<<<<< HEAD
-=======
-
->>>>>>> 73592630
     x_voltages_1d, y_voltages_1d = tool_belt.calc_image_scan_vals(
         x_center, y_center, image_range, num_steps
     )
@@ -280,36 +272,11 @@
 
 if __name__ == "__main__":
 
-<<<<<<< HEAD
-    # home = common.get_nvdata_dir()
-    # path = (
-    #     home
-    #     / "pc_hahn/branch_master/pulsed_resonance/2022_06/image_sample_temperature-2022_06_30-crashed/"
-    # )
-
-    # # absolute path to search all text files inside a specific folder
-    # file_glob = str(path) + "/*.txt"
-    # files = glob.glob(file_glob)
-    # for f in files:
-    #     print(f)
-
-    # scan_range = 0.05
-    # num_steps = 3
-
-    # main_with_cxn(files, scan_range, scan_range, num_steps)
-
     file_name = "2022_07_03-13_09_30-hopper-search"
     data = tool_belt.get_raw_data(file_name)
 
-    ref_resonances = data["ref_resonances"]
-    signal_resonances = data["signal_resonances"]
-=======
-    file_name = "2022_07_03-13_09_30-hopper-search"
-    data = tool_belt.get_raw_data(file_name)
-
     ref_files = data["ref_files"]
     sig_files = data["sig_files"]
->>>>>>> 73592630
     nv_sig = data["nv_sig"]
     coords = nv_sig["coords"]
     drift = data["drift"]
@@ -318,14 +285,6 @@
     )
     image_range = data["image_range"]
     num_steps = data["num_steps"]
-<<<<<<< HEAD
-    image_extent = tool_belt.calc_image_extent(
-        x_center, y_center, image_range, num_steps
-    )
-
-    diff_temps = process_resonances(ref_resonances, signal_resonances)
-=======
->>>>>>> 73592630
 
     diff_temps = process_res_files(ref_files, sig_files)
     image_extent = tool_belt.calc_image_extent(
