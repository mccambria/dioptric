# -*- coding: utf-8 -*-
"""
Optimize on an NV

Created on Thu Apr 11 11:19:56 2019

@author: mccambria
"""


# %% Imports


import utils.tool_belt as tool_belt
import numpy
import matplotlib.pyplot as plt
from scipy.optimize import curve_fit
import time
import copy
import labrad


# %% Plotting functions


def create_figure():
    fig, axes_pack = plt.subplots(1, 3, figsize=(17, 8.5))
    axis_titles = ["X Axis", "Y Axis", "Z Axis"]
    for ind in range(3):
        ax = axes_pack[ind]
        ax.set_title(axis_titles[ind])
        ax.set_xlabel("Volts (V)")
        ax.set_ylabel("Count rate (kcps)")
    fig.set_tight_layout(True)
    fig.canvas.draw()
    fig.canvas.flush_events()
    return fig


def update_figure(fig, axis_ind, voltages, count_rates, text=None):
    axes = fig.get_axes()
    ax = axes[axis_ind]
    ax.plot(voltages, count_rates)

    if text is not None:
        props = dict(boxstyle="round", facecolor="wheat", alpha=0.5)
        ax.text(
            0.05,
            0.95,
            text,
            transform=ax.transAxes,
            fontsize=12,
            verticalalignment="top",
            bbox=props,
        )

    fig.canvas.draw()
    fig.canvas.flush_events()


# %% Other functions


def read_timed_counts(cxn, num_steps, period, apd_indices):

    cxn.apd_tagger.start_tag_stream(apd_indices)
    num_read_so_far = 0
    counts = []

    timeout_duration = ((period * (10 ** -9)) * num_steps) + 10
    timeout_inst = time.time() + timeout_duration

    cxn.pulse_streamer.stream_start(num_steps)

    while num_read_so_far < num_steps:

        if time.time() > timeout_inst:
            break

        # Read the samples and update the image
        new_samples = cxn.apd_tagger.read_counter_simple()
        num_new_samples = len(new_samples)
        if num_new_samples > 0:
            counts.extend(new_samples)
            num_read_so_far += num_new_samples

    cxn.apd_tagger.stop_tag_stream()

    return numpy.array(counts, dtype=int)


def read_manual_counts(cxn, period, apd_indices, axis_write_func, scan_vals):

    cxn.apd_tagger.start_tag_stream(apd_indices)
    counts = []

    for ind in range(len(scan_vals)):

        # Write the new value to the axis and run a rep. The delay to account
        # for the time it takes the axis to move is already handled in the
        # sequence loaded on the pulse streamer. Also note that server calls
        # are synchronous so if the write function has a built-in wait until
        # the write completes, then no delay is necessary in the sequence
        axis_write_func(scan_vals[ind])
        cxn.pulse_streamer.stream_start(1)

        # Read the samples and update the image
        new_samples = cxn.apd_tagger.read_counter_simple(1)
        counts.extend(new_samples)

    cxn.apd_tagger.stop_tag_stream()

    return numpy.array(counts, dtype=int)


def stationary_count_lite(cxn, nv_sig, coords, config, apd_indices):

    seq_file_name = "simple_readout.py"

    # Some initial values
    laser_name = nv_sig["imaging_laser"]
    power_key = "imaging_laser_power"
    laser_power = tool_belt.set_laser_power(cxn, nv_sig, "imaging_laser")
    readout = nv_sig["imaging_readout_dur"]
    total_num_samples = 2
    x_center, y_center, z_center = coords
    
<<<<<<< HEAD
    config_positioning = config["Positioning"]
    if "xy_small_response_delay" in config_positioning:
        delay = config["Positioning"]["xy_small_response_delay"]
    else:
        delay = config["Positioning"]["xy_delay"]
=======
    if nv_sig["ramp_voltages"] == True:
        tool_belt.set_xyz_ramp(cxn, [x_center, y_center, z_center])
    else:
        tool_belt.set_xyz(cxn, [x_center, y_center, z_center])
    
    time.sleep(0.01)
    delay = config["Positioning"]["xy_small_response_delay"]
>>>>>>> 90083697
    seq_args = [delay, readout, apd_indices[0], laser_name, laser_power]
    seq_args_string = tool_belt.encode_seq_args(seq_args)
    cxn.pulse_streamer.stream_load(seq_file_name, seq_args_string)

    # Collect the data
    cxn.apd_tagger.start_tag_stream(apd_indices)
    cxn.pulse_streamer.stream_start(total_num_samples)
    new_samples = cxn.apd_tagger.read_counter_simple(total_num_samples)
    new_samples_avg = numpy.average(new_samples)
    cxn.apd_tagger.stop_tag_stream()
    counts_kcps = (new_samples_avg / 1000) / (readout / 10 ** 9)

    return counts_kcps


def optimize_on_axis(cxn, nv_sig, axis_ind, config, apd_indices, fig=None):

    seq_file_name = "simple_readout.py"
    num_steps = 61  # 31
    coords = nv_sig["coords"]
    x_center, y_center, z_center = coords
    readout = nv_sig["imaging_readout_dur"]
    laser_key = "imaging_laser"

    laser_name = nv_sig[laser_key]
    laser_power = tool_belt.set_laser_power(cxn, nv_sig, laser_key)

    # xy
    if axis_ind in [0, 1]:
<<<<<<< HEAD
        
        config_positioning = config["Positioning"]
        scan_range = config_positioning["xy_optimize_range"]
        scan_dtype = eval(config_positioning["xy_dtype"])
        if "xy_small_response_delay" in config_positioning:
            delay = config["Positioning"]["xy_small_response_delay"]
        else:
            delay = config["Positioning"]["xy_delay"]
=======

        scan_range = config["Positioning"]["xy_optimize_range"]
        scan_dtype = eval(config["Positioning"]["xy_dtype"])
        delay = config["Positioning"]["xy_small_response_delay"]


        # Move to first point in scan
        half_scan_range = scan_range / 2
        x_low = x_center - half_scan_range
        y_low = y_center - half_scan_range
        if axis_ind == 0:
            start_coords = [x_low, coords[1], coords[2]]
        elif axis_ind == 1:
            start_coords = [coords[0], y_low, coords[2]]
            
        if nv_sig["ramp_voltages"] == True:
            tool_belt.set_xyz_ramp(cxn, start_coords)
        else:
            tool_belt.set_xyz(cxn, start_coords)
    
        # Get the proper scan function
        xy_server = tool_belt.get_xy_server(cxn)
            
>>>>>>> 90083697
        seq_args = [delay, readout, apd_indices[0], laser_name, laser_power]
        seq_args_string = tool_belt.encode_seq_args(seq_args)
        ret_vals = cxn.pulse_streamer.stream_load(seq_file_name, seq_args_string)
        period = ret_vals[0]
        
        if axis_ind == 0:
            scan_func = xy_server.load_scan_x
        elif axis_ind == 1:
            scan_func = xy_server.load_scan_y

        scan_vals = scan_func(x_center, y_center, scan_range, num_steps, period)
        auto_scan = True

    # z
    elif axis_ind == 2:

        scan_range = config["Positioning"]["z_optimize_range"]
        scan_dtype = eval(config["Positioning"]["z_dtype"])
        delay = config["Positioning"]["z_delay"]
        
        # Move to first point in scan
        half_scan_range = scan_range / 2
        z_low = z_center - half_scan_range
        start_coords = [coords[0], coords[1], z_low]
        if nv_sig["ramp_voltages"] == True:
            tool_belt.set_xyz_ramp(cxn, start_coords)
        else:
            tool_belt.set_xyz(cxn, start_coords)
            

        z_server = tool_belt.get_z_server(cxn)
        
        seq_args = [delay, readout, apd_indices[0], laser_name, laser_power]
        seq_args_string = tool_belt.encode_seq_args(seq_args)
        ret_vals = cxn.pulse_streamer.stream_load(seq_file_name, seq_args_string)
        period = ret_vals[0]
        
        if hasattr(z_server, "load_scan_z"):
            scan_vals = z_server.load_scan_z(z_center, scan_range, num_steps, period)
            auto_scan = True
        else:
            manual_write_func = z_server.write_z

            # Get the scan vals, adjusting fo step size anisotropy if necessary
            # This is necessary to do here as well as on the server since
            # the adjustment on the server end doesn't do anything for small
            # integer steps (ie steps of 1)
            # if ('z_drift_adjust' in shared_params) and (scan_dtype is int):
            #     z_drift_adjust = shared_params['z_drift_adjust']
            #     adj_z_center = round(z_center + 0.5*z_drift_adjust*scan_range)
            # else:
            #     adj_z_center = z_center
            adj_z_center = z_center

            scan_vals = tool_belt.get_scan_vals(
                adj_z_center, scan_range, num_steps, scan_dtype
            )
            auto_scan = False
    if auto_scan:
        counts = read_timed_counts(cxn, num_steps, period, apd_indices)
    else:
        counts = read_manual_counts(
            cxn, period, apd_indices, manual_write_func, scan_vals
        )

    # print(scan_vals)
    # counts = read_timed_counts(cxn, num_steps, period, apd_indices)
    count_rates = (counts / 1000) / (readout / 10 ** 9)

    if fig is not None:
        update_figure(fig, axis_ind, scan_vals, count_rates)

    opti_coord = fit_gaussian(nv_sig, scan_vals, count_rates, axis_ind, fig)

    return opti_coord, scan_vals, counts


def fit_gaussian(nv_sig, scan_vals, count_rates, axis_ind, fig=None):

    fit_func = tool_belt.gaussian

    # The order of parameters is
    # 0: coefficient that defines the peak height
    # 1: mean, defines the center of the Gaussian
    # 2: standard deviation, defines the width of the Gaussian
    # 3: constant y value to account for background
    expected_count_rate = nv_sig["expected_count_rate"]
    if expected_count_rate is None:
        expected_count_rate = 50  # Guess 50
    expected_count_rate = float(expected_count_rate)
    #    background_count_rate = nv_sig[4]
    #    if background_count_rate is None:
    #        background_count_rate = 0  # Guess 0
    #    background_count_rate = float(background_count_rate)
    background_count_rate = 0.0  # Guess 0
    low_voltage = numpy.min(scan_vals)
    high_voltage = numpy.max(scan_vals)
    scan_range = high_voltage - low_voltage
    coords = nv_sig["coords"]
    init_fit = (
        expected_count_rate - background_count_rate,
        coords[axis_ind],
        scan_range / 3,
        background_count_rate,
    )
    opti_params = None
    try:
        inf = numpy.inf
        low_bounds = [0, low_voltage, 0, 0]
        high_bounds = [inf, high_voltage, inf, inf]
        opti_params, cov_arr = curve_fit(
            fit_func,
            scan_vals,
            count_rates,
            p0=init_fit,
            bounds=(low_bounds, high_bounds),
        )
        # Consider it a failure if we railed or somehow got out of bounds
        for ind in range(len(opti_params)):
            param = opti_params[ind]
            if not (low_bounds[ind] < param < high_bounds[ind]):
                opti_params = None
    except Exception as ex:
        print(ex)
        # pass

    if opti_params is None:
        print("Optimization failed for axis {}".format(axis_ind))

    # Plot
    if (fig is not None) and (opti_params is not None):
        # Plot the fit
        linspace_voltages = numpy.linspace(low_voltage, high_voltage, num=1000)
        fit_count_rates = fit_func(linspace_voltages, *opti_params)
        # Add info to the axes
        # a: coefficient that defines the peak height
        # mu: mean, defines the center of the Gaussian
        # sigma: standard deviation, defines the width of the Gaussian
        # offset: constant y value to account for background
        text = "a={:.3f}\n $\mu$={:.3f}\n $\sigma$={:.3f}\n offset={:.3f}".format(
            *opti_params
        )
        update_figure(fig, axis_ind, linspace_voltages, fit_count_rates, text)

    center = None
    if opti_params is not None:
        center = opti_params[1]

    return center


# %% User functions


def optimize_list(nv_sig_list, apd_indices, laser_ind=532, aom_ao_589_pwr=1.0):

    with labrad.connect() as cxn:
        optimize_list_with_cxn(cxn, nv_sig_list, apd_indices, laser_ind, aom_ao_589_pwr)


def optimize_list_with_cxn(cxn, nv_sig_list, apd_indices, laser_ind, aom_ao_589_pwr):

    tool_belt.init_safe_stop()

    opti_coords_list = []
    for ind in range(len(nv_sig_list)):

        print("Optimizing on NV {}...".format(ind))

        if tool_belt.safe_stop():
            break

        nv_sig = nv_sig_list[ind]
        opti_coords = main_with_cxn(
            cxn,
            nv_sig,
            apd_indices,
            laser_ind,
            set_to_opti_coords=False,
            set_drift=False,
        )
        if opti_coords is not None:
            opti_coords_list.append("[{:.3f}, {:.3f}, {:.2f}],".format(*opti_coords))
        else:
            opti_coords_list.append("Optimization failed for NV {}.".format(ind))

    for coords in opti_coords_list:
        print(coords)


def prepare_microscope(cxn, nv_sig, coords=None):
    """
     Prepares the microscope for a measurement. In particular,
     sets up the optics (positioning, collection filter, etc) and magnet.
     The laser set up must be handled by each routine since the same laser
     may be specified for multiple purposes.
     """

    if coords is not None:
        if nv_sig["ramp_voltages"] == True:
            tool_belt.set_xyz_ramp(cxn, coords)
        else:
            tool_belt.set_xyz(cxn, coords)
    
    if "collection_filter" in nv_sig:
        filter_name = nv_sig["collection_filter"]
        if filter_name is not None:
            tool_belt.set_filter(
                cxn, optics_name="collection", filter_name=filter_name
            )

    magnet_angle = nv_sig["magnet_angle"]
    if (magnet_angle is not None) and hasattr(cxn, "rotation_stage_ell18k"):
        cxn.rotation_stage_ell18k.set_angle(magnet_angle)

    time.sleep(0.01)


# %% Main


def main(
    nv_sig, apd_indices, set_to_opti_coords=True, save_data=False, plot_data=False):

    with labrad.connect() as cxn:
        main_with_cxn(
            cxn, nv_sig, apd_indices, set_to_opti_coords, save_data, plot_data
        )


def main_with_cxn(
    cxn,
    nv_sig,
    apd_indices,
    set_to_opti_coords=True,
    save_data=False,
    plot_data=False,
    set_drift=True,
):

    tool_belt.reset_cfm(cxn)
    
    tool_belt.init_safe_stop()

    # Adjust the sig we use for drift
    drift = tool_belt.get_drift()
    passed_coords = nv_sig["coords"]
    adjusted_coords = (numpy.array(passed_coords) + numpy.array(drift)).tolist()
    # If optimize is disabled, just set the filters and magnet in place
    if nv_sig["disable_opt"]:
        prepare_microscope(cxn, nv_sig, adjusted_coords)
        return None
    adjusted_nv_sig = copy.deepcopy(nv_sig)
    adjusted_nv_sig["coords"] = adjusted_coords

    tool_belt.set_filter(cxn, nv_sig, "collection")
    tool_belt.set_filter(cxn, nv_sig, "imaging_laser")

    expected_count_rate = adjusted_nv_sig["expected_count_rate"]

    config = tool_belt.get_config_dict(cxn)

    opti_succeeded = False
    
    # %% Check if we need to optimize
    
    print("Expected count rate: {}".format(expected_count_rate))
    
    if expected_count_rate is not None:
        lower_threshold = expected_count_rate * 9 / 10
        upper_threshold = expected_count_rate * 6 / 5
    
    # Check the count rate
    opti_count_rate = stationary_count_lite(cxn, nv_sig, adjusted_coords, 
                                            config, apd_indices)

    print("Count rate at optimized coordinates: {:.1f}".format(opti_count_rate))

    # If the count rate close to what we expect, we succeeded!
    if (expected_count_rate is not None) and (lower_threshold <= opti_count_rate <= upper_threshold):
        print("No need to optimize.")
        opti_unnecessary = True
        # opti_unnecessary = False
        opti_coords = adjusted_coords
    else:
        print("Count rate at optimized coordinates out of bounds.")
        opti_unnecessary = False


    # %% Try to optimize

    num_attempts = 10

    for ind in range(num_attempts):
        
        # Break out of the loop if optimization succeeded or was unnecessary
        if opti_succeeded or opti_unnecessary:
            break
        
        if tool_belt.safe_stop():
            break

        if ind > 0:
            print("Trying again...")

        # Create 3 plots in the figure, one for each axis
        fig = None
        if plot_data:
            fig = create_figure()

        # Optimize on each axis
        opti_coords = []
        scan_vals_by_axis = []
        counts_by_axis = []

        # xy
        for axis_ind in range(2):
            # print(axis_ind)
            ret_vals = optimize_on_axis(
                cxn, adjusted_nv_sig, axis_ind, config, apd_indices, fig
            )
            opti_coords.append(ret_vals[0])
            scan_vals_by_axis.append(ret_vals[1])
            counts_by_axis.append(ret_vals[2])
            
        # Check the count rate before moving on to z
        if expected_count_rate is not None:
            test_coords = [opti_coords[0], opti_coords[1], adjusted_coords[2]]
            opti_count_rate = stationary_count_lite(
                cxn, nv_sig, test_coords, config, apd_indices
            )
            if lower_threshold <= opti_count_rate <= upper_threshold:
                opti_coords = test_coords
                print("Z optimization unnecessary.")
                print("Count rate at optimized coordinates: {:.1f}".format(opti_count_rate))
                print("Optimization succeeded!")
                opti_succeeded = True
                break

        # z
<<<<<<< HEAD
        if "disable_z_opt" in nv_sig and nv_sig["disable_z_opt"]:
            opti_coords = [opti_coords[0], opti_coords[1], adjusted_coords[2]]
            scan_vals_by_axis.append(numpy.array([]))
            counts_by_axis.append(numpy.array([]))
        else:
            # Help z out by ensuring we're centered in xy first
            if None not in opti_coords:
                int_coords = [opti_coords[0], opti_coords[1], adjusted_coords[2]]
                tool_belt.set_xyz(cxn, int_coords)
            axis_ind = 2
            ret_vals = optimize_on_axis(
                cxn, adjusted_nv_sig, axis_ind, config, apd_indices, fig
            )
            opti_coords.append(ret_vals[0])
            scan_vals_by_axis.append(ret_vals[1])
            counts_by_axis.append(ret_vals[2])
=======
        # Help z out by ensuring we're centered in xy first
        if None not in opti_coords:
            int_coords = [opti_coords[0], opti_coords[1], adjusted_coords[2]]
            adjusted_nv_sig_z = copy.deepcopy(nv_sig)
            adjusted_nv_sig_z["coords"] = int_coords
            
            # if nv_sig["ramp_voltages"] == True:
            #     tool_belt.set_xyz_ramp(cxn, int_coords)
            # else:
            #     tool_belt.set_xyz(cxn, int_coords)
        else:
            adjusted_nv_sig_z = copy.deepcopy(nv_sig)
            adjusted_nv_sig_z["coords"] = adjusted_coords
        axis_ind = 2
        # print(axis_ind)
        ret_vals = optimize_on_axis(
            cxn, adjusted_nv_sig_z, axis_ind, config, apd_indices, fig
        )
        opti_coords.append(ret_vals[0])
        scan_vals_by_axis.append(ret_vals[1])
        counts_by_axis.append(ret_vals[2])
>>>>>>> 90083697


        # return
        # We failed to get optimized coordinates, try again
        if None in opti_coords:
            continue

        # Check the count rate
        opti_count_rate = stationary_count_lite(
            cxn, nv_sig, opti_coords, config, apd_indices
        )

        # Verify that our optimization found a reasonable spot by checking
        # the count rate at the center against the expected count rate
        if expected_count_rate is not None:

            print("Count rate at optimized coordinates: {:.1f}".format(opti_count_rate))

            # If the count rate close to what we expect, we succeeded!
            if lower_threshold <= opti_count_rate <= upper_threshold:
                print("Optimization succeeded!")
                opti_succeeded = True
            else:
                print("Count rate at optimized coordinates out of bounds.")
                # If we failed by expected counts, try again with the
                # coordinates we found. If x/y are off initially, then
                # z will give a false optimized coordinate. x/y will give
                # true optimized coordinates regardless of the other initial
                # coordinates, however. So we might succeed by trying z again
                # at the optimized x/y.
                adjusted_nv_sig["coords"] = opti_coords

        # If the threshold is not set, we succeed based only on optimize
        else:
            print("Count rate at optimized coordinates: {:.0f}".format(opti_count_rate))
            print("Optimization succeeded! (No expected count rate passed.)")
            opti_succeeded = True

    if not opti_unnecessary and not opti_succeeded:
        opti_coords = None

    # %% Calculate the drift relative to the passed coordinates

    if opti_succeeded and set_drift:
        drift = (numpy.array(opti_coords) - numpy.array(passed_coords)).tolist()
        tool_belt.set_drift(drift)

    # %% Set to the optimized coordinates, or just tell the user what they are

    if set_to_opti_coords:
        if opti_succeeded or opti_unnecessary:
            prepare_microscope(cxn, nv_sig, opti_coords)
        else:
            # Let the user know something went wrong
            print(
                "Optimization failed. Resetting to coordinates "
                "about which we attempted to optimize."
            )
            prepare_microscope(cxn, nv_sig, adjusted_coords)
    else:
        if opti_succeeded or opti_unnecessary:
            print("Optimized coordinates: ")
            print("{:.3f}, {:.3f}, {:.2f}".format(*opti_coords))
            print("Drift: ")
            print("{:.3f}, {:.3f}, {:.2f}".format(*drift))
        else:
            print("Optimization failed.")
            prepare_microscope(cxn, nv_sig)

    print("\n")

    # %% Clean up and save the data

    tool_belt.reset_cfm(cxn)

    # Don't bother saving the data if we're just using this to find the
    # optimized coordinates
    if save_data and not opti_unnecessary:

        timestamp = tool_belt.get_time_stamp()

        rawData = {
            "timestamp": timestamp,
            "nv_sig": nv_sig,
            "nv_sig-units": tool_belt.get_nv_sig_units(),
            "opti_coords": opti_coords,
            "x_scan_vals": scan_vals_by_axis[0].tolist(),
            "y_scan_vals": scan_vals_by_axis[1].tolist(),
            "z_scan_vals": scan_vals_by_axis[2].tolist(),
            "x_counts": counts_by_axis[0].tolist(),
            "x_counts-units": "number",
            "y_counts": counts_by_axis[1].tolist(),
            "y_counts-units": "number",
            "z_counts": counts_by_axis[2].tolist(),
            "z_counts-units": "number",
        }

        filePath = tool_belt.get_file_path(__file__, timestamp, nv_sig["name"])
        tool_belt.save_raw_data(rawData, filePath)

        if fig is not None:
            tool_belt.save_figure(fig, filePath)

    # %% Return the optimized coordinates we found

    return opti_coords<|MERGE_RESOLUTION|>--- conflicted
+++ resolved
@@ -124,22 +124,12 @@
     readout = nv_sig["imaging_readout_dur"]
     total_num_samples = 2
     x_center, y_center, z_center = coords
-    
-<<<<<<< HEAD
+
     config_positioning = config["Positioning"]
     if "xy_small_response_delay" in config_positioning:
         delay = config["Positioning"]["xy_small_response_delay"]
     else:
         delay = config["Positioning"]["xy_delay"]
-=======
-    if nv_sig["ramp_voltages"] == True:
-        tool_belt.set_xyz_ramp(cxn, [x_center, y_center, z_center])
-    else:
-        tool_belt.set_xyz(cxn, [x_center, y_center, z_center])
-    
-    time.sleep(0.01)
-    delay = config["Positioning"]["xy_small_response_delay"]
->>>>>>> 90083697
     seq_args = [delay, readout, apd_indices[0], laser_name, laser_power]
     seq_args_string = tool_belt.encode_seq_args(seq_args)
     cxn.pulse_streamer.stream_load(seq_file_name, seq_args_string)
@@ -169,8 +159,7 @@
 
     # xy
     if axis_ind in [0, 1]:
-<<<<<<< HEAD
-        
+
         config_positioning = config["Positioning"]
         scan_range = config_positioning["xy_optimize_range"]
         scan_dtype = eval(config_positioning["xy_dtype"])
@@ -178,36 +167,11 @@
             delay = config["Positioning"]["xy_small_response_delay"]
         else:
             delay = config["Positioning"]["xy_delay"]
-=======
-
-        scan_range = config["Positioning"]["xy_optimize_range"]
-        scan_dtype = eval(config["Positioning"]["xy_dtype"])
-        delay = config["Positioning"]["xy_small_response_delay"]
-
-
-        # Move to first point in scan
-        half_scan_range = scan_range / 2
-        x_low = x_center - half_scan_range
-        y_low = y_center - half_scan_range
-        if axis_ind == 0:
-            start_coords = [x_low, coords[1], coords[2]]
-        elif axis_ind == 1:
-            start_coords = [coords[0], y_low, coords[2]]
-            
-        if nv_sig["ramp_voltages"] == True:
-            tool_belt.set_xyz_ramp(cxn, start_coords)
-        else:
-            tool_belt.set_xyz(cxn, start_coords)
-    
-        # Get the proper scan function
-        xy_server = tool_belt.get_xy_server(cxn)
-            
->>>>>>> 90083697
         seq_args = [delay, readout, apd_indices[0], laser_name, laser_power]
         seq_args_string = tool_belt.encode_seq_args(seq_args)
         ret_vals = cxn.pulse_streamer.stream_load(seq_file_name, seq_args_string)
         period = ret_vals[0]
-        
+
         if axis_ind == 0:
             scan_func = xy_server.load_scan_x
         elif axis_ind == 1:
@@ -222,7 +186,7 @@
         scan_range = config["Positioning"]["z_optimize_range"]
         scan_dtype = eval(config["Positioning"]["z_dtype"])
         delay = config["Positioning"]["z_delay"]
-        
+
         # Move to first point in scan
         half_scan_range = scan_range / 2
         z_low = z_center - half_scan_range
@@ -231,15 +195,15 @@
             tool_belt.set_xyz_ramp(cxn, start_coords)
         else:
             tool_belt.set_xyz(cxn, start_coords)
-            
+
 
         z_server = tool_belt.get_z_server(cxn)
-        
+
         seq_args = [delay, readout, apd_indices[0], laser_name, laser_power]
         seq_args_string = tool_belt.encode_seq_args(seq_args)
         ret_vals = cxn.pulse_streamer.stream_load(seq_file_name, seq_args_string)
         period = ret_vals[0]
-        
+
         if hasattr(z_server, "load_scan_z"):
             scan_vals = z_server.load_scan_z(z_center, scan_range, num_steps, period)
             auto_scan = True
@@ -406,7 +370,7 @@
             tool_belt.set_xyz_ramp(cxn, coords)
         else:
             tool_belt.set_xyz(cxn, coords)
-    
+
     if "collection_filter" in nv_sig:
         filter_name = nv_sig["collection_filter"]
         if filter_name is not None:
@@ -444,7 +408,7 @@
 ):
 
     tool_belt.reset_cfm(cxn)
-    
+
     tool_belt.init_safe_stop()
 
     # Adjust the sig we use for drift
@@ -466,17 +430,17 @@
     config = tool_belt.get_config_dict(cxn)
 
     opti_succeeded = False
-    
+
     # %% Check if we need to optimize
-    
+
     print("Expected count rate: {}".format(expected_count_rate))
-    
+
     if expected_count_rate is not None:
         lower_threshold = expected_count_rate * 9 / 10
         upper_threshold = expected_count_rate * 6 / 5
-    
+
     # Check the count rate
-    opti_count_rate = stationary_count_lite(cxn, nv_sig, adjusted_coords, 
+    opti_count_rate = stationary_count_lite(cxn, nv_sig, adjusted_coords,
                                             config, apd_indices)
 
     print("Count rate at optimized coordinates: {:.1f}".format(opti_count_rate))
@@ -497,11 +461,11 @@
     num_attempts = 10
 
     for ind in range(num_attempts):
-        
+
         # Break out of the loop if optimization succeeded or was unnecessary
         if opti_succeeded or opti_unnecessary:
             break
-        
+
         if tool_belt.safe_stop():
             break
 
@@ -527,7 +491,7 @@
             opti_coords.append(ret_vals[0])
             scan_vals_by_axis.append(ret_vals[1])
             counts_by_axis.append(ret_vals[2])
-            
+
         # Check the count rate before moving on to z
         if expected_count_rate is not None:
             test_coords = [opti_coords[0], opti_coords[1], adjusted_coords[2]]
@@ -543,7 +507,6 @@
                 break
 
         # z
-<<<<<<< HEAD
         if "disable_z_opt" in nv_sig and nv_sig["disable_z_opt"]:
             opti_coords = [opti_coords[0], opti_coords[1], adjusted_coords[2]]
             scan_vals_by_axis.append(numpy.array([]))
@@ -560,29 +523,6 @@
             opti_coords.append(ret_vals[0])
             scan_vals_by_axis.append(ret_vals[1])
             counts_by_axis.append(ret_vals[2])
-=======
-        # Help z out by ensuring we're centered in xy first
-        if None not in opti_coords:
-            int_coords = [opti_coords[0], opti_coords[1], adjusted_coords[2]]
-            adjusted_nv_sig_z = copy.deepcopy(nv_sig)
-            adjusted_nv_sig_z["coords"] = int_coords
-            
-            # if nv_sig["ramp_voltages"] == True:
-            #     tool_belt.set_xyz_ramp(cxn, int_coords)
-            # else:
-            #     tool_belt.set_xyz(cxn, int_coords)
-        else:
-            adjusted_nv_sig_z = copy.deepcopy(nv_sig)
-            adjusted_nv_sig_z["coords"] = adjusted_coords
-        axis_ind = 2
-        # print(axis_ind)
-        ret_vals = optimize_on_axis(
-            cxn, adjusted_nv_sig_z, axis_ind, config, apd_indices, fig
-        )
-        opti_coords.append(ret_vals[0])
-        scan_vals_by_axis.append(ret_vals[1])
-        counts_by_axis.append(ret_vals[2])
->>>>>>> 90083697
 
 
         # return
