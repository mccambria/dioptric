--- conflicted
+++ resolved
@@ -420,7 +420,7 @@
         seq_args_string = tool_belt.encode_seq_args(seq_args)
         ret_vals = pulsegen_server.stream_load(seq_file_name, seq_args_string)
         period = ret_vals[0]
-        
+
         manual_write_func = z_server.write_z
 
         if hasattr(z_server, "load_scan_z"):
@@ -428,7 +428,7 @@
                 sweep_z_center, scan_range, num_steps, period
             )
             auto_scan = True
-            
+
         else:
             scan_vals = tool_belt.get_scan_vals(
                 sweep_z_center, scan_range, num_steps, scan_dtype
@@ -667,11 +667,7 @@
 
     if opti_succeeded and set_drift:
         drift = (numpy.array(opti_coords) - numpy.array(passed_coords)).tolist()
-<<<<<<< HEAD
         positioning.set_drift(cxn, drift)
-=======
-        positioning.set_drift(cxn,drift)
->>>>>>> dbcc0cb7
 
     ### Set to the optimized coordinates, or just tell the user what they are
 
@@ -740,14 +736,8 @@
         filePath = tool_belt.get_file_path(__file__, timestamp, nv_sig["name"])
         if fig is not None:
             tool_belt.save_figure(fig, filePath)
-<<<<<<< HEAD
-                    
         tool_belt.save_raw_data(rawData, filePath)
 
-=======
-        tool_belt.save_raw_data(rawData, filePath)
->>>>>>> dbcc0cb7
-
     # %% Return the optimized coordinates we found
 
     return opti_coords, opti_count_rate