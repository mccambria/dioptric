--- conflicted
+++ resolved
@@ -97,13 +97,13 @@
 #             print(f"FWHM fit failed for NV at ({x0}, {y0}): {e}")
 #             return fitted_x, fitted_y, amplitude, [0, 0]
 #     return fitted_x, fitted_y, amplitude, [0, 0]
-    
+
 # def threshold_counts(nv_list, sig_counts, ref_counts=None, method='otsu', plot=False, **kwargs):
 #     """Threshold counts for NVs using various methods, including GMM for bimodal data."""
-    
+
 #     from skimage.filters import threshold_otsu, threshold_triangle, threshold_li
 #     import numpy as np
-    
+
 #     # Dictionary to map methods to functions
 #     threshold_methods = {
 #         'otsu': threshold_otsu,
@@ -148,31 +148,25 @@
 #     """Fit a Gaussian Mixture Model (GMM) to data and return the GMM and threshold."""
 #     from sklearn.mixture import GaussianMixture
 #     import numpy as np
-    
+
 #     gmm = GaussianMixture(n_components=n_components, random_state=random_state)
 #     data_reshaped = data.reshape(-1, 1)
 #     gmm.fit(data_reshaped)
-    
+
 #     # Calculate threshold as the midpoint between the means of the two components
 #     means = np.sort(gmm.means_.flatten())
 #     threshold = np.mean(means) if len(means) == 2 else means[0]  # Simple logic for two components
-    
+
 #     return gmm, threshold
 
 
-<<<<<<< HEAD
-@author: sbcahnd
-"""
-
-from collections import defaultdict
-=======
 # def plot_gmm_fit(data, gmm, sig_counts=None, title="GMM Fit on Data", plot_components=True):
 #     """Plot data histogram and fitted GMM components using Seaborn for visualization."""
 #     import matplotlib.pyplot as plt
 #     import numpy as np
 #     import seaborn as sns
 #     from scipy.stats import norm
-    
+
 #     sns.set(style="whitegrid")
 #     x = np.linspace(min(data), max(data), 1000).reshape(-1, 1)
 #     log_prob = gmm.score_samples(x)
@@ -206,17 +200,17 @@
 #     """Calculate the area under each Gaussian component for a bimodal GMM."""
 #     import numpy as np
 #     from scipy.stats import norm
-    
+
 #     means = gmm.means_.flatten()
 #     covariances = gmm.covariances_.flatten()
 #     weights = gmm.weights_.flatten()
-    
+
 #     # Sort components for consistency
 #     sorted_indices = np.argsort(means)
 #     means = means[sorted_indices]
 #     covariances = covariances[sorted_indices]
 #     weights = weights[sorted_indices]
-    
+
 #     areas = []
 #     for mean, covariance, weight in zip(means, covariances, weights):
 #         std_dev = np.sqrt(covariance)
@@ -229,14 +223,14 @@
 #     """
 #     Calculate SNR and fidelity for each NV using various methods such as GMM, Otsu, etc.,
 #     with fidelity determined using combined counts from signal and reference data.
-    
+
 #     Parameters:
 #     - nv_list (list): List of NV centers.
 #     - raw_data (dict): Dictionary containing raw data, expected to have 'counts'.
 #     - method (str): Method for fitting/thresholding. Supported: 'gmm', 'otsu', 'triangle', 'entropy'.
 #     - plot (bool): Flag to enable or disable plotting for fits. Default is False.
 #     - kwargs (dict): Additional arguments for thresholding methods.
-    
+
 #     Returns:
 #     - dict: Metrics for each NV, including SNR, fidelity, and state probabilities.
 #     """
@@ -306,7 +300,6 @@
 #     return metrics
 
 
-
 # def save_high_res_figure(path, dpi=300, bbox_inches='tight', **kwargs):
 #     """
 #     Save a Matplotlib figure to the specified path with high resolution.
@@ -319,11 +312,11 @@
 #     """
 #     # Get the directory from the path
 #     directory = os.path.dirname(path)
-    
+
 #     # Create the directory if it does not exist
 #     if not os.path.exists(directory):
 #         os.makedirs(directory)
-    
+
 #     # Save the figure
 #     plt.savefig(path, dpi=dpi, bbox_inches=bbox_inches, **kwargs)
 #     print(f"Figure saved at {path} with resolution {dpi} DPI.")
@@ -343,7 +336,7 @@
 #     snr_data = np.nan_to_num(np.array(snr_data, dtype=float), nan=np.nan)
 #     fidelity_data = np.nan_to_num(np.array(fidelity_data, dtype=float), nan=np.nan)
 #     probability_nv_minus = np.nan_to_num(np.array(probability_nv_minus, dtype=float), nan=np.nan)
-#     probability_nv_zero = np.nan_to_num(np.array(probability_nv_zero, dtype=float), nan=np.nan)    
+#     probability_nv_zero = np.nan_to_num(np.array(probability_nv_zero, dtype=float), nan=np.nan)
 #     # Compact Plotting for SNR, Fidelity, Threshold, and Probability metrics in a single row (4 columns)
 #     plt.figure(figsize=(6, 6))
 
@@ -453,10 +446,10 @@
 #     for dataset_id in dataset_ids:
 #         # Load data from dm
 #         raw_data = dm.get_raw_data(file_id=dataset_id)
-        
+
 #         # Extract nv_list from raw_data
 #         nv_list = raw_data["nv_list"]
-        
+
 #         # Calculate metrics for the loaded dataset
 #         metrics = calculate_metrics(nv_list, raw_data)
 #         all_metrics.append(metrics)
@@ -546,8 +539,8 @@
 
 #     plt.figure(figsize=(10, 8))
 #     scatter = plt.scatter(
-#         [coord[0] for coord in filtered_nv_list], 
-#         [coord[1] for coord in filtered_nv_list], 
+#         [coord[0] for coord in filtered_nv_list],
+#         [coord[1] for coord in filtered_nv_list],
 #         c=filtered_avg_fwhm, cmap='viridis', s=80, alpha=0.7, edgecolor='k'
 #     )
 #     plt.colorbar(scatter, label='Average FWHM (pixels)')
@@ -585,12 +578,12 @@
 #     # Create a scatter plot with color scale for average FWHM
 #     plt.figure(figsize=(8, 6))
 #     scatter = plt.scatter(
-#         filtered_avg_fwhm, 
-#         fidelity_values, 
-#         c=fidelity_values, 
-#         cmap='viridis', 
-#         s=80, 
-#         alpha=0.7, 
+#         filtered_avg_fwhm,
+#         fidelity_values,
+#         c=fidelity_values,
+#         cmap='viridis',
+#         s=80,
+#         alpha=0.7,
 #         edgecolor='k'
 #     )
 #     plt.colorbar(scatter, label='Fidelity')
@@ -602,7 +595,7 @@
 
 # def visualize_nv_minus_probability_vs_fwhm(metrics, fwhm_matrix, nv_list):
 #     """Visualize NV⁻ Probability vs Average FWHM for each NV."""
-    
+
 #     avg_fwhm = np.mean(fwhm_matrix, axis=1)  # Calculate average FWHM (mean of FWHM_x and FWHM_y)
 #     mask = remove_outliers(avg_fwhm)
 #     filtered_avg_fwhm = avg_fwhm[mask]
@@ -615,12 +608,12 @@
 #     # Create a scatter plot with color scale for NV⁻ Probability
 #     plt.figure(figsize=(8, 6))
 #     scatter = plt.scatter(
-#         filtered_avg_fwhm, 
-#         probability_nv_minus, 
-#         c=probability_nv_minus, 
-#         cmap='plasma', 
-#         s=80, 
-#         alpha=0.7, 
+#         filtered_avg_fwhm,
+#         probability_nv_minus,
+#         c=probability_nv_minus,
+#         cmap='plasma',
+#         s=80,
+#         alpha=0.7,
 #         edgecolor='k'
 #     )
 #     plt.colorbar(scatter, label='NV⁻ Probability')
@@ -629,7 +622,6 @@
 #     plt.title('NV⁻ Probability vs Average FWHM', fontsize=14)
 #     plt.grid(True, linestyle='--', alpha=0.6)
 #     plt.show()
-
 
 
 # # data = dm.get_raw_data(file_id=1694279622270, load_npz=True)
@@ -655,36 +647,30 @@
 # # print(f"Proceed with Dataset {best_dataset}")
 
 
-
-
-
-
-
-
 # # # Create a figure for displaying equations only
 # # plt.figure(figsize=(8, 6))
 
 # # # Adding equations for SNR and Fidelity with definitions of ε₀ and ε₁
 # # plt.text(
-# #     0.5, 0.8, r"$\text{SNR} = \frac{p_{\text{NV}^- | \text{NV}^-} - p_{\text{NV}^- | \text{NV}^0}}{\sqrt{p_{\text{NV}^- | \text{NV}^-}(1 - p_{\text{NV}^- | \text{NV}^-}) + p_{\text{NV}^- | \text{NV}^0}(1 - p_{\text{NV}^- | \text{NV}^0})}}$", 
+# #     0.5, 0.8, r"$\text{SNR} = \frac{p_{\text{NV}^- | \text{NV}^-} - p_{\text{NV}^- | \text{NV}^0}}{\sqrt{p_{\text{NV}^- | \text{NV}^-}(1 - p_{\text{NV}^- | \text{NV}^-}) + p_{\text{NV}^- | \text{NV}^0}(1 - p_{\text{NV}^- | \text{NV}^0})}}$",
 # #     ha="center", color="black", fontsize=14,
 # #     bbox=dict(facecolor="white", edgecolor="grey", boxstyle="round,pad=0.3")
 # # )
 
 # # plt.text(
-# #     0.5, 0.6, r"$\text{If } \epsilon_{\text{NV}^-} = \epsilon_{\text{NV}^0}, \text{ SNR} = \frac{2\mathcal{F} - 1}{\sqrt{2\mathcal{F}(1 - \mathcal{F})}}$", 
+# #     0.5, 0.6, r"$\text{If } \epsilon_{\text{NV}^-} = \epsilon_{\text{NV}^0}, \text{ SNR} = \frac{2\mathcal{F} - 1}{\sqrt{2\mathcal{F}(1 - \mathcal{F})}}$",
 # #     ha="center", color="black", fontsize=14,
 # #     bbox=dict(facecolor="white", edgecolor="grey", boxstyle="round,pad=0.3")
 # # )
 
 # # plt.text(
-# #     0.5, 0.4, r"$\text{Fidelity } \mathcal{F} = 1 - \frac{1}{2} (\epsilon_{\text{NV}^-} + \epsilon_{\text{NV}^0})$", 
+# #     0.5, 0.4, r"$\text{Fidelity } \mathcal{F} = 1 - \frac{1}{2} (\epsilon_{\text{NV}^-} + \epsilon_{\text{NV}^0})$",
 # #     ha="center", color="black", fontsize=14,
 # #     bbox=dict(facecolor="white", edgecolor="grey", boxstyle="round,pad=0.3")
 # # )
 
 # # plt.text(
-# #     0.5, 0.2, r"$\text{where } \epsilon_{\text{NV}^-} = 1 - p_{\text{NV}^- | \text{NV}^-}, \; \epsilon_{\text{NV}^0} = p_{\text{NV}^- | \text{NV}^0}$", 
+# #     0.5, 0.2, r"$\text{where } \epsilon_{\text{NV}^-} = 1 - p_{\text{NV}^- | \text{NV}^-}, \; \epsilon_{\text{NV}^0} = p_{\text{NV}^- | \text{NV}^0}$",
 # #     ha="center", color="black", fontsize=14,
 # #     bbox=dict(facecolor="white", edgecolor="grey", boxstyle="round,pad=0.3")
 # # )
@@ -705,7 +691,6 @@
 # # )
 # # nv_coordinates = nv_coordinates.tolist()
 # # integrated_intensities = integrated_intensities.tolist()
->>>>>>> 3d8770c2
 
 import matplotlib.pyplot as plt
 import numpy as np
@@ -758,24 +743,10 @@
 
     return sig_thresholds, ref_thresholds if ref_counts is not None else None
 
-<<<<<<< HEAD
 
 def calculate_metrics(nv_list, raw_data, method="otsu"):
-    """Calculate SNR and fidelity for each NV across multiple datasets."""
-    metrics = defaultdict(
-        lambda: {
-            "snr": [],
-            "fidelity": [],
-            "threshold": [],
-            "probability_nv_minus": [],
-            "probability_nv_zero": [],
-        }
-    )
-=======
-def calculate_metrics(nv_list, raw_data, method='otsu'):
     """Calculate SNR, fidelity, and ETX for each NV across multiple datasets."""
     metrics = defaultdict(lambda: {"snr": [], "fidelity": [], "etx": []})
->>>>>>> 3d8770c2
     num_nvs = len(nv_list)
     counts = np.array(raw_data["counts"])
 
@@ -786,35 +757,6 @@
         sig_counts_list = counts[0, nv_ind].flatten()
         ref_counts_list = counts[1, nv_ind].flatten()
 
-<<<<<<< HEAD
-        # Calculate probabilities for NV- (|0>) and NV0 (|1>) states based on the threshold
-        threshold = sig_thresholds[nv_ind]
-        p_nv_minus = np.sum(ref_counts_list >= threshold) / len(
-            ref_counts_list
-        )  # Probability for NV- (|0>)
-        p_nv_zero = np.sum(sig_counts_list >= threshold) / len(
-            sig_counts_list
-        )  # Probability for NV0 (|1>)
-
-        # Calculate error rates
-        epsilon_0 = 1 - p_nv_minus  # False negative rate
-        epsilon_1 = p_nv_zero  # False positive rate
-
-        # Calculate Fidelity
-        fidelity = 1 - 0.5 * (epsilon_0 + epsilon_1)
-
-        # Calculate SNR
-        if epsilon_0 == epsilon_1:
-            snr = (
-                (2 * fidelity - 1) / np.sqrt(2 * fidelity * (1 - fidelity))
-                if fidelity < 1
-                else np.inf
-            )
-        else:
-            snr = (p_nv_minus - p_nv_zero) / np.sqrt(
-                p_nv_minus * (1 - p_nv_minus) + p_nv_zero * (1 - p_nv_zero)
-            )
-=======
         # Calculate SNR
         noise = np.sqrt(np.var(ref_counts_list) + np.var(sig_counts_list))
         signal = np.mean(ref_counts_list) - np.mean(sig_counts_list)
@@ -823,7 +765,6 @@
         # Calculate fidelity using the combined threshold
         threshold = sig_thresholds[nv_ind]
         fidelity = np.sum(sig_counts_list < threshold) / len(sig_counts_list)
->>>>>>> 3d8770c2
 
         # Append metrics
         metrics[nv_ind]["snr"].append(snr)
@@ -832,66 +773,32 @@
 
     return metrics
 
-<<<<<<< HEAD
-
-import os
-
-import matplotlib.pyplot as plt
-
-
-def save_high_res_figure(path, dpi=300, bbox_inches="tight", **kwargs):
-    """
-    Save a Matplotlib figure to the specified path with high resolution.
-
-    Parameters:
-    - path (str): Full file path to save the figure, including the file name and extension.
-    - dpi (int, optional): Dots per inch for the figure resolution. Default is 300.
-    - bbox_inches (str, optional): Bounding box option for tight layout. Default is 'tight'.
-    - **kwargs: Additional keyword arguments to pass to plt.savefig().
-    """
-    # Get the directory from the path
-    directory = os.path.dirname(path)
-
-    # Create the directory if it does not exist
-    if not os.path.exists(directory):
-        os.makedirs(directory)
-
-    # Save the figure
-    plt.savefig(path, dpi=dpi, bbox_inches=bbox_inches, **kwargs)
-    print(f"Figure saved at {path} with resolution {dpi} DPI.")
-=======
->>>>>>> 3d8770c2
-
 
 def visualize_metrics(metrics, datasets):
     """Visualize SNR, fidelity, threshold, and probabilities for NV⁻ and NV⁰ for each NV across datasets."""
     num_nvs = len(metrics)
 
-<<<<<<< HEAD
-    # Convert metrics to arrays for easier plotting
-    snr_data = np.array([metrics[i]["snr"] for i in range(num_nvs)])
-    fidelity_data = np.array([metrics[i]["fidelity"] for i in range(num_nvs)])
-    threshold_data = np.array([metrics[i]["threshold"] for i in range(num_nvs)])
+    # Convert metrics to arrays, ensuring data consistency
+    snr_data = np.array([metrics[i].get("snr", [None]) for i in range(num_nvs)])
+    fidelity_data = np.array(
+        [metrics[i].get("fidelity", [None]) for i in range(num_nvs)]
+    )
     probability_nv_minus = np.array(
-        [metrics[i]["probability_nv_minus"] for i in range(num_nvs)]
+        [metrics[i].get("probability_nv_minus", [None]) for i in range(num_nvs)]
     )
     probability_nv_zero = np.array(
-        [metrics[i]["probability_nv_zero"] for i in range(num_nvs)]
+        [metrics[i].get("probability_nv_zero", [None]) for i in range(num_nvs)]
     )
-=======
->>>>>>> 3d8770c2
-
-    # Convert metrics to arrays, ensuring data consistency
-    snr_data = np.array([metrics[i].get("snr", [None]) for i in range(num_nvs)])
-    fidelity_data = np.array([metrics[i].get("fidelity", [None]) for i in range(num_nvs)])
-    probability_nv_minus = np.array([metrics[i].get("probability_nv_minus", [None]) for i in range(num_nvs)])
-    probability_nv_zero = np.array([metrics[i].get("probability_nv_zero", [None]) for i in range(num_nvs)])
 
     # Ensure arrays are not empty or filled with None values
     snr_data = np.nan_to_num(np.array(snr_data, dtype=float), nan=np.nan)
     fidelity_data = np.nan_to_num(np.array(fidelity_data, dtype=float), nan=np.nan)
-    probability_nv_minus = np.nan_to_num(np.array(probability_nv_minus, dtype=float), nan=np.nan)
-    probability_nv_zero = np.nan_to_num(np.array(probability_nv_zero, dtype=float), nan=np.nan)    
+    probability_nv_minus = np.nan_to_num(
+        np.array(probability_nv_minus, dtype=float), nan=np.nan
+    )
+    probability_nv_zero = np.nan_to_num(
+        np.array(probability_nv_zero, dtype=float), nan=np.nan
+    )
     # Compact Plotting for SNR, Fidelity, Threshold, and Probability metrics in a single row (4 columns)
     plt.figure(figsize=(6, 6))
 
@@ -938,27 +845,6 @@
     plt.gca().set_aspect(0.2)
 
     # Threshold Heatmap
-<<<<<<< HEAD
-    plt.subplot(1, 4, 4)
-    sns.heatmap(
-        threshold_data,
-        cmap="YlGnBu",
-        annot=False,
-        cbar_kws={"label": "Threshold"},
-        square=True,
-    )
-    plt.title("Threshold", fontsize=10)
-    # plt.xlabel("Datasets", fontsize=9)
-    plt.xticks([], fontsize=8)
-    plt.yticks([], fontsize=8)  # Hide y-ticks for compactness
-    plt.gca().set_aspect(0.2)
-    # Save the current figure with high resolution
-    path = r"C:\Users\Saroj Chand\OneDrive\Documents\charge_state.png"
-    save_high_res_figure(path)
-    # Tight layout adjustment for compact fit
-    plt.tight_layout(pad=0.01)
-    plt.show()
-=======
     # plt.subplot(1, 4, 4)
     # sns.heatmap(threshold_data, cmap="YlGnBu", annot=False, cbar_kws={"label": "Threshold"}, square=True)
     # plt.title("Threshold", fontsize=10)
@@ -972,7 +858,6 @@
     # # Tight layout adjustment for compact fit
     # plt.tight_layout(pad=0.01)
     # plt.show()
->>>>>>> 3d8770c2
 
     # import matplotlib.pyplot as plt
     # Scatter plot of SNR vs Fidelity with NV index labels
@@ -996,65 +881,11 @@
     plt.ylabel("Fidelity", fontsize=12)
     plt.title("SNR vs Fidelity Across Datasets", fontsize=14)
 
-<<<<<<< HEAD
-    # Adding equations for SNR and Fidelity with definitions of ε₀ and ε₁
-    plt.text(
-        0.95,
-        0.4,
-        r"$\text{SNR} = \frac{p_{0|0} - p_{0|1}}{\sqrt{p_{0|0}(1 - p_{0|0}) + p_{0|1}(1 - p_{0|1})}}$",
-        transform=plt.gca().transAxes,
-        fontsize=12,
-        ha="right",
-        color="black",
-        bbox=dict(facecolor="white", edgecolor="grey", boxstyle="round,pad=0.3"),
-    )
-
-    plt.text(
-        0.95,
-        0.28,
-        r"$\text{If } \epsilon_0 = \epsilon_1, \text{ SNR} = \frac{2\mathcal{F} - 1}{\sqrt{2\mathcal{F}(1 - \mathcal{F})}}$",
-        transform=plt.gca().transAxes,
-        fontsize=12,
-        ha="right",
-        color="black",
-        bbox=dict(facecolor="white", edgecolor="grey", boxstyle="round,pad=0.3"),
-    )
-
-    plt.text(
-        0.95,
-        0.17,
-        r"$\text{Fidelity } \mathcal{F} = 1 - \frac{1}{2} (\epsilon_0 + \epsilon_1)$",
-        transform=plt.gca().transAxes,
-        fontsize=12,
-        ha="right",
-        color="black",
-        bbox=dict(facecolor="white", edgecolor="grey", boxstyle="round,pad=0.3"),
-    )
-
-    plt.text(
-        0.95,
-        0.07,
-        r"$\text{where } \epsilon_0 = 1 - p_{0|0}, \; \epsilon_1 = p_{0|1}$",
-        transform=plt.gca().transAxes,
-        fontsize=12,
-        ha="right",
-        color="black",
-        bbox=dict(facecolor="white", edgecolor="grey", boxstyle="round,pad=0.3"),
-    )
-
-    # Save the SNR vs Fidelity plot
-    path_fidelity = r"C:\Users\Saroj Chand\OneDrive\Documents\snr_vs_fidelity.png"
-    save_high_res_figure(path_fidelity)
-    plt.grid(True, linestyle="--", alpha=0.6)
-    plt.show()
-=======
-
     # Save the SNR vs Fidelity plot
     # path_fidelity = r"C:\Users\Saroj Chand\OneDrive\Documents\snr_vs_fidelity.png"
     # save_high_res_figure(path_fidelity)
     # plt.grid(True, linestyle='--', alpha=0.6)
     # plt.show()
->>>>>>> 3d8770c2
 
     # Scatter plot of Probability (NV⁻) vs SNR
     plt.figure(figsize=(6, 5))
@@ -1076,17 +907,10 @@
     plt.title("Probability (NV⁻) vs SNR Across Datasets", fontsize=14)
 
     # Save the Probability vs SNR plot
-<<<<<<< HEAD
-    path_prob = r"C:\Users\Saroj Chand\OneDrive\Documents\prob_vs_snr.png"
-    save_high_res_figure(path_prob)
-    plt.grid(True, linestyle="--", alpha=0.6)
-    plt.show()
-=======
     # path_prob = r"C:\Users\Saroj Chand\OneDrive\Documents\prob_vs_snr.png"
     # save_high_res_figure(path_prob)
     # plt.grid(True, linestyle='--', alpha=0.6)
     # plt.show()
->>>>>>> 3d8770c2
 
     # Scatter plot of Probability (NV⁻) vs Fidelity
     plt.figure(figsize=(6, 5))
@@ -1108,55 +932,12 @@
     plt.title("Probability (NV⁻) vs Fidelity Across Datasets", fontsize=14)
 
     # Save the Probability vs Fidelity plot
-<<<<<<< HEAD
-    path_prob_fidelity = r"C:\Users\Saroj Chand\OneDrive\Documents\prob_vs_fidelity.png"
-    save_high_res_figure(path_prob_fidelity)
-    plt.grid(True, linestyle="--", alpha=0.6)
-    plt.show()
-
-    # # Scatter plot of SNR vs Fidelity with NV index labels
-    # cmap = plt.cm.get_cmap('viridis', snr_data.shape[1])
-    # plt.figure(figsize=(6, 5))
-    # for i in range(snr_data.shape[1]):
-    #     color = cmap(i)  # Assign a color from the colormap
-    #     plt.scatter(snr_data[:, i], fidelity_data[:, i], label=f"Dataset {i+1}", alpha=0.8, color=color, s=60, edgecolors="k")
-
-    # # Set labels and title with elegant styling
-    # plt.xlabel("SNR", fontsize=12)
-    # plt.ylabel("Fidelity", fontsize=12)
-    # plt.title("SNR vs Fidelity Across Datasets", fontsize=14)
-
-    # # Adding equations for SNR and Fidelity
-    # plt.text(
-    #     0.95, 0.33, r"$\text{SNR} = \frac{p_{0|0} - p_{0|1}}{\sqrt{p_{0|0}(1 - p_{0|0}) + p_{0|1}(1 - p_{0|1})}}$",
-    #     transform=plt.gca().transAxes, fontsize=12, ha="right", color="black",
-    #     bbox=dict(facecolor="white", edgecolor="grey", boxstyle="round,pad=0.3")
-    # )
-
-    # plt.text(
-    #     0.95, 0.21, r"$\text{If } \epsilon_0 = \epsilon_1, \text{ SNR} = \frac{2\mathcal{F} - 1}{\sqrt{2\mathcal{F}(1 - \mathcal{F})}}$",
-    #     transform=plt.gca().transAxes, fontsize=12, ha="right", color="black",
-    #     bbox=dict(facecolor="white", edgecolor="grey", boxstyle="round,pad=0.3")
-    # )
-
-    # plt.text(
-    #     0.95, 0.1, r"$\text{Fidelity } \mathcal{F} = 1 - \frac{1}{2} (\epsilon_0 + \epsilon_1)$",
-    #     transform=plt.gca().transAxes, fontsize=12, ha="right", color="black",
-    #     bbox=dict(facecolor="white", edgecolor="grey", boxstyle="round,pad=0.3")
-    # )
-    # path = r"C:\Users\Saroj Chand\OneDrive\Documents\snrvsfidality.png"
-    # save_high_res_figure(path)
-    # plt.grid(True, linestyle='--', alpha=0.6)
-    # plt.show()
-
-
-def select_best_dataset(metrics, snr_threshold=1.0, fidelity_threshold=0.8):
-=======
     # path_prob_fidelity = r"C:\Users\Saroj Chand\OneDrive\Documents\prob_vs_fidelity.png"
     # save_high_res_figure(path_prob_fidelity)
     # plt.grid(True, linestyle='--', alpha=0.6)
     # plt.show()
 
+
 # def visualize_metrics(metrics, datasets):
 #     """Visualize SNR, fidelity, and ETX for each NV across datasets."""
 #     num_nvs = len(metrics)
@@ -1168,7 +949,7 @@
 
 #     # Plotting SNR and Fidelity across NVs and datasets
 #     plt.figure(figsize=(14, 5))
-    
+
 #     # SNR Heatmap
 #     plt.subplot(1, 3, 1)
 #     sns.heatmap(snr_data, cmap="coolwarm", annot=False, cbar_kws={"label": "SNR"})
@@ -1203,7 +984,6 @@
 
 
 def select_best_dataset(metrics, snr_threshold=1.0, fidelity_threshold=0.9):
->>>>>>> 3d8770c2
     """Selects the best dataset based on SNR and fidelity thresholds."""
     best_dataset = None
     max_valid_nvs = 0
@@ -1242,34 +1022,12 @@
         all_metrics.append(metrics)
 
     # Combine metrics across datasets
-<<<<<<< HEAD
-    combined_metrics = defaultdict(
-        lambda: {
-            "snr": [],
-            "fidelity": [],
-            "threshold": [],
-            "probability_nv_minus": [],
-            "probability_nv_zero": [],
-        }
-    )
-=======
     combined_metrics = defaultdict(lambda: {"snr": [], "fidelity": [], "etx": []})
->>>>>>> 3d8770c2
     for dataset_metrics in all_metrics:
         for nv_ind, nv_metrics in dataset_metrics.items():
             combined_metrics[nv_ind]["snr"].extend(nv_metrics["snr"])
             combined_metrics[nv_ind]["fidelity"].extend(nv_metrics["fidelity"])
-<<<<<<< HEAD
-            combined_metrics[nv_ind]["threshold"].extend(nv_metrics["threshold"])
-            combined_metrics[nv_ind]["probability_nv_minus"].extend(
-                nv_metrics["probability_nv_minus"]
-            )
-            combined_metrics[nv_ind]["probability_nv_zero"].extend(
-                nv_metrics["probability_nv_zero"]
-            )
-=======
             combined_metrics[nv_ind]["etx"].extend(nv_metrics["etx"])
->>>>>>> 3d8770c2
 
     # Visualize metrics
     visualize_metrics(combined_metrics, dataset_ids)
@@ -1287,50 +1045,6 @@
     # Add more dataset IDs as needed
 ]
 
-<<<<<<< HEAD
-
-# # Create a figure for displaying equations only
-# plt.figure(figsize=(8, 6))
-
-# # Adding equations for SNR and Fidelity with definitions of ε₀ and ε₁
-# plt.text(
-#     0.5, 0.8, r"$\text{SNR} = \frac{p_{\text{NV}^- | \text{NV}^-} - p_{\text{NV}^- | \text{NV}^0}}{\sqrt{p_{\text{NV}^- | \text{NV}^-}(1 - p_{\text{NV}^- | \text{NV}^-}) + p_{\text{NV}^- | \text{NV}^0}(1 - p_{\text{NV}^- | \text{NV}^0})}}$",
-#     ha="center", color="black", fontsize=14,
-#     bbox=dict(facecolor="white", edgecolor="grey", boxstyle="round,pad=0.3")
-# )
-
-# plt.text(
-#     0.5, 0.6, r"$\text{If } \epsilon_{\text{NV}^-} = \epsilon_{\text{NV}^0}, \text{ SNR} = \frac{2\mathcal{F} - 1}{\sqrt{2\mathcal{F}(1 - \mathcal{F})}}$",
-#     ha="center", color="black", fontsize=14,
-#     bbox=dict(facecolor="white", edgecolor="grey", boxstyle="round,pad=0.3")
-# )
-
-# plt.text(
-#     0.5, 0.4, r"$\text{Fidelity } \mathcal{F} = 1 - \frac{1}{2} (\epsilon_{\text{NV}^-} + \epsilon_{\text{NV}^0})$",
-#     ha="center", color="black", fontsize=14,
-#     bbox=dict(facecolor="white", edgecolor="grey", boxstyle="round,pad=0.3")
-# )
-
-# plt.text(
-#     0.5, 0.2, r"$\text{where } \epsilon_{\text{NV}^-} = 1 - p_{\text{NV}^- | \text{NV}^-}, \; \epsilon_{\text{NV}^0} = p_{\text{NV}^- | \text{NV}^0}$",
-#     ha="center", color="black", fontsize=14,
-#     bbox=dict(facecolor="white", edgecolor="grey", boxstyle="round,pad=0.3")
-# )
-
-# # Remove axis
-# plt.axis('off')
-
-# # Save the figure with equations
-# path_equations = r"C:\Users\Saroj Chand\OneDrive\Documents\equations_only.png"
-# plt.savefig(path_equations, dpi=300, bbox_inches='tight')
-# plt.show()
-
-
 # Process the datasets
 best_dataset = process_multiple_datasets(dataset_ids)
-print(f"Proceed with Dataset {best_dataset}")
-=======
-# Process the datasets
-best_dataset = process_multiple_datasets(dataset_ids)
-print(f"Proceed with Dataset {best_dataset + 1}")
->>>>>>> 3d8770c2
+print(f"Proceed with Dataset {best_dataset + 1}")