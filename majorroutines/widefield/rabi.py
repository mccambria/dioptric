--- conflicted
+++ resolved
@@ -158,12 +158,7 @@
     sig_gen = tb.get_server_sig_gen(cxn, state)
     sig_gen_name = sig_gen.name
 
-<<<<<<< HEAD
-    taus = np.linspace(0, max_tau, num_steps)
-=======
     taus = np.linspace(min_tau, max_tau, num_steps)
-    print(taus)
->>>>>>> 5452dc69
 
     uwave_dict = repr_nv_sig[state]
     uwave_power = uwave_dict["uwave_power"]
@@ -176,9 +171,9 @@
     seq_args.extend([sig_gen_name, 0])
     seq_file = "resonance.py"
 
-    print(seq_args)
-    print(seq_file)
-    return
+    # print(seq_args)
+    # print(seq_file)
+    # return
 
     ### Data tracking
 
