# -*- coding: utf-8 -*-
"""
Illuminate an area, collecting onto the camera. Interleave a signal and control sequence
and plot the difference

Created on Fall 2023

@author: mccambria
"""

import os
import sys
import time
import traceback

import matplotlib.pyplot as plt
import numpy as np
from scipy import ndimage
from scipy.optimize import curve_fit
from scipy.special import factorial

from analysis import bimodal_histogram
from analysis.bimodal_histogram import (
    ProbDist,
    determine_threshold,
    fit_bimodal_histogram,
)
from majorroutines.widefield import base_routine
from utils import common, widefield
from utils import data_manager as dm
from utils import kplotlib as kpl
from utils import positioning as pos
from utils import tool_belt as tb
from utils.constants import NVSig, VirtualLaserKey


# region Process and plotting functions
def plot_histograms(
    sig_counts_list, ref_counts_list, no_title=True, ax=None, density=False
):
    laser_key = VirtualLaserKey.WIDEFIELD_CHARGE_READOUT
    # laser_dict = tb.get_virtual_laser_dict(laser_key)
    # readout = laser_dict["duration"]
    # readout_ms = int(readout / 1e6)
    # readout_s = readout / 1e9

    ### Histograms
    num_reps = len(ref_counts_list)
    labels = ["With ionization pulse", "Without ionization pulse"]
    colors = [kpl.KplColors.RED, kpl.KplColors.GREEN]
    counts_lists = [sig_counts_list, ref_counts_list]

    if ax is None:
        fig, ax = plt.subplots()
    else:
        fig = None
    if not no_title:
        ax.set_title(f"Charge prep hist, {num_reps} reps")
    ax.set_xlabel("Integrated counts")
    if density:
        ax.set_ylabel("Probability")
    else:
        ax.set_ylabel("Number of occurrences")

    for ind in range(2):
        counts_list = counts_lists[ind]
        label = labels[ind]
        color = colors[ind]
        kpl.histogram(ax, counts_list, label=label, color=color, density=density)

    ax.legend()

    if fig is not None:
        return fig


def process_and_plot(
    raw_data, do_plot_histograms=False, prob_dist: ProbDist = ProbDist.COMPOUND_POISSON
):
    ### Setup

    nv_list = raw_data["nv_list"]
    num_nvs = len(nv_list)
    counts = np.array(raw_data["counts"])
    sig_counts_lists = [counts[0, nv_ind].flatten() for nv_ind in range(num_nvs)]
    ref_counts_lists = [counts[1, nv_ind].flatten() for nv_ind in range(num_nvs)]
    num_reps = raw_data["num_reps"]
    num_runs = raw_data["num_runs"]
    num_shots = num_reps * num_runs

    ### Histograms and thresholding

    threshold_list = []
    readout_fidelity_list = []
    prep_fidelity_list = []
    red_chi_sq_list = []
    hist_figs = []

    for ind in range(num_nvs):
        sig_counts_list = sig_counts_lists[ind]
        ref_counts_list = ref_counts_lists[ind]

        # Only use ref counts for threshold determination
        popt, _, red_chi_sq = fit_bimodal_histogram(
            ref_counts_list, prob_dist, no_print=True
        )
        threshold, readout_fidelity = determine_threshold(
            popt, prob_dist, dark_mode_weight=0.5, do_print=True, ret_fidelity=True
        )
        threshold_list.append(threshold)
        readout_fidelity_list.append(readout_fidelity)
        if popt is not None:
            prep_fidelity = 1 - popt[0]
        else:
            prep_fidelity = np.nan
        prep_fidelity_list.append(prep_fidelity)
        red_chi_sq_list.append(red_chi_sq)

        # Plot histograms with NV index and SNR included
        if do_plot_histograms:
            fig = plot_histograms(sig_counts_list, ref_counts_list, density=True)
            ax = fig.gca()

            # Ref counts fit line
            if popt is not None:
                single_mode_num_params = bimodal_histogram.get_single_mode_num_params(
                    prob_dist
                )
                single_mode_pdf = bimodal_histogram.get_single_mode_pdf(prob_dist)
                bimodal_pdf = bimodal_histogram.get_bimodal_pdf(prob_dist)

                x_vals = np.linspace(0, np.max(ref_counts_list), 1000)
                line = popt[0] * single_mode_pdf(
                    x_vals, *popt[1 : 1 + single_mode_num_params]
                )
                kpl.plot_line(ax, x_vals, line, color=kpl.KplColors.RED)
                line = (1 - popt[0]) * single_mode_pdf(
                    x_vals, *popt[1 + single_mode_num_params :]
                )
                kpl.plot_line(ax, x_vals, line, color=kpl.KplColors.GREEN)
                line = bimodal_pdf(x_vals, *popt)
                kpl.plot_line(ax, x_vals, line, color=kpl.KplColors.BLUE)

            # Threshold line
            if threshold is not None:
                ax.axvline(threshold, color=kpl.KplColors.GRAY, ls="dashed")

            # Add text of the fidelities
            nv_num = widefield.get_nv_num(nv_list[ind])
            snr_str = (
                f"NV{nv_num}\n"
                f"Readout fidelity: {round(readout_fidelity, 3)}\n"
                f"Charge prep. fidelity {round(prep_fidelity, 3)}"
            )
            kpl.anchored_text(ax, snr_str, kpl.Loc.CENTER_RIGHT, size=kpl.Size.SMALL)

            if readout_fidelity < 0.8:
                kpl.show(block=True)
            plt.close(fig)
            fig = None

            if fig is not None:
                hist_figs.append(fig)

    # Prep fidelity
    print(f"readout_fidelity_list:{readout_fidelity_list}")
    print(f"prep_fidelity_list:{prep_fidelity_list}")
    print(f"red_chi_sq_list:{red_chi_sq_list}")

    # Report out the results
    threshold_list = np.array(threshold_list)
    readout_fidelity_list = np.array(readout_fidelity_list)
    prep_fidelity_list = np.array(prep_fidelity_list)

    # Scatter readout vs prep fidelity
    fig, ax = plt.subplots()
    kpl.plot_points(ax, readout_fidelity_list, prep_fidelity_list)
    ax.set_xlabel("Readout fidelity")
    ax.set_ylabel("NV- preparation fidelity")

    # Plot prep fidelity vs distance from center
    coords_key = "laser_INTE_520_aod"
    distances = []
    for nv in nv_list:
        coords = pos.get_nv_coords(nv, coords_key, drift_adjust=False)
        dist = np.sqrt((110 - coords[0]) ** 2 + (110 - coords[1]) ** 2)
        distances.append(dist)
    fig, ax = plt.subplots()
    kpl.plot_points(ax, distances, prep_fidelity_list)
    ax.set_xlabel("Distance from center frequencies (MHz)")
    ax.set_ylabel("NV- preparation fidelity")

    # Report averages
    avg_readout_fidelity = np.nanmean(readout_fidelity_list)
    std_readout_fidelity = np.nanstd(readout_fidelity_list)
    avg_prep_fidelity = np.nanmean(prep_fidelity_list)
    std_prep_fidelity = np.nanstd(prep_fidelity_list)
    str_readout_fidelity = tb.round_for_print(
        avg_readout_fidelity, std_readout_fidelity
    )
    str_prep_fidelity = tb.round_for_print(avg_prep_fidelity, std_prep_fidelity)
    print(f"Average readout fidelity: {str_readout_fidelity}")
    print(f"Average NV- preparation fidelity: {str_prep_fidelity}")

    return hist_figs


def plot_avg_images(raw_data):
    laser_key = VirtualLaserKey.WIDEFIELD_CHARGE_READOUT
    laser_dict = tb.get_virtual_laser_dict(laser_key)
    readout_laser = laser_dict["physical_name"]
    readout = laser_dict["duration"]
    readout_ms = readout / 10**6

    img_arrays = raw_data["img_arrays"]
    mean_img_arrays = np.mean(img_arrays, axis=(1, 2, 3))
    sig_img_array = mean_img_arrays[0]
    ref_img_array = mean_img_arrays[1]
    diff_img_array = sig_img_array - ref_img_array
    img_arrays_to_save = [sig_img_array, ref_img_array, diff_img_array]
    title_suffixes = ["sig", "ref", "diff"]

    img_figs = []

    for ind in range(3):
        img_array = img_arrays_to_save[ind]
        title_suffix = title_suffixes[ind]
        fig, ax = plt.subplots()
        title = f"{readout_laser}, {readout_ms} ms, {title_suffix}"
        kpl.imshow(ax, img_array, title=title, cbar_label="Photons")
        img_figs.append(fig)

    return img_arrays_to_save, img_figs


# def process_and_plot(
#     raw_data, do_plot_histograms=False, prob_dist: ProbDist = ProbDist.COMPOUND_POISSON
# ):
#     """
#     Processes NV histogram data, calculates thresholds and fidelities, and optionally generates plots.

#     Parameters
#     ----------
#     raw_data : dict
#         Raw data containing NV counts and metadata.
#     do_plot_histograms : bool, optional
#         Whether to generate histogram plots, by default False.
#     prob_dist : ProbDist, optional
#         Probability distribution to use for fitting, by default ProbDist.COMPOUND_POISSON.

#     Returns
#     -------
#     list, list, list, list
#         Thresholds, readout fidelities, preparation fidelities, and histogram figures.
#     """
#     nv_list = raw_data["nv_list"]
#     num_nvs = len(nv_list)
#     counts = np.array(raw_data["counts"])
#     sig_counts_lists = [counts[0, nv_ind].flatten() for nv_ind in range(num_nvs)]
#     ref_counts_lists = [counts[1, nv_ind].flatten() for nv_ind in range(num_nvs)]

#     def process_nv_histogram(ind, sig_counts_list, ref_counts_list, prob_dist):
#         """
#         Processes a single NV histogram and calculates thresholds and fidelities.

#         Parameters
#         ----------
#         ind : int
#             Index of the NV.
#         sig_counts_list : np.ndarray
#             Signal counts for the NV.
#         ref_counts_list : np.ndarray
#             Reference counts for the NV.
#         prob_dist : ProbDist
#             Probability distribution for histogram fitting.

#         Returns
#         -------
#         tuple
#             Index, threshold, readout fidelity, preparation fidelity, and plot data.
#         """
#         popt, _ = fit_bimodal_histogram(ref_counts_list, prob_dist, no_print=True)
#         threshold, readout_fidelity, prep_fidelity = np.nan, np.nan, np.nan

#         if popt is not None:
#             threshold, readout_fidelity = determine_threshold(
#                 popt, prob_dist, dark_mode_weight=0.5, ret_fidelity=True
#             )
#             prep_fidelity = 1 - popt[0]

#         # Collect plot data instead of creating figures in worker threads
#         plot_data = None
#         if do_plot_histograms:
#             x_vals = np.linspace(0, np.max(ref_counts_list), 1000)
#             plot_data = {
#                 "sig_counts": sig_counts_list,
#                 "ref_counts": ref_counts_list,
#                 "x_vals": x_vals,
#                 "popt": popt,
#                 "threshold": threshold,
#                 "readout_fidelity": readout_fidelity,
#                 "prep_fidelity": prep_fidelity,
#             }

#         return ind, threshold, readout_fidelity, prep_fidelity, plot_data

#     # Parallel processing for computation
#     results = Parallel(n_jobs=-1)(
#         delayed(process_nv_histogram)(
#             ind, sig_counts_lists[ind], ref_counts_lists[ind], prob_dist
#         )
#         for ind in range(num_nvs)
#     )

#     # Collect results
#     threshold_list, readout_fidelity_list, prep_fidelity_list = [], [], []
#     plot_data_list = []

#     for ind, threshold, readout_fidelity, prep_fidelity, plot_data in results:
#         threshold_list.append(threshold)
#         readout_fidelity_list.append(readout_fidelity)
#         prep_fidelity_list.append(prep_fidelity)
#         if plot_data is not None:
#             plot_data_list.append((ind, plot_data))

#     # Create plots in the main thread
#     hist_figs = []
#     if do_plot_histograms:
#         for ind, plot_data in plot_data_list:
#             fig = plot_histogram_from_data(ind, plot_data)
#             hist_figs.append(fig)

#     return threshold_list, readout_fidelity_list, prep_fidelity_list, hist_figs


# def plot_histogram_from_data(ind, plot_data):
#     """
#     Creates a histogram plot from preprocessed data.

#     Parameters
#     ----------
#     ind : int
#         Index of the NV.
#     plot_data : dict
#         Data for plotting the histogram.

#     Returns
#     -------
#     matplotlib.figure.Figure
#         The created histogram figure.
#     """
#     sig_counts = plot_data["sig_counts"]
#     ref_counts = plot_data["ref_counts"]
#     x_vals = plot_data["x_vals"]
#     popt = plot_data["popt"]
#     threshold = plot_data["threshold"]
#     readout_fidelity = plot_data["readout_fidelity"]
#     prep_fidelity = plot_data["prep_fidelity"]

#     fig, ax = plt.subplots()
#     kpl.histogram(ax, sig_counts, label="Signal", color=kpl.KplColors.RED, density=True)
#     kpl.histogram(
#         ax, ref_counts, label="Reference", color=kpl.KplColors.GREEN, density=True
#     )

#     if popt is not None:
#         single_mode_num_params = bimodal_histogram.get_single_mode_num_params(
#             ProbDist.COMPOUND_POISSON
#         )
#         single_mode_pdf = bimodal_histogram.get_single_mode_pdf(
#             ProbDist.COMPOUND_POISSON
#         )
#         bimodal_pdf = bimodal_histogram.get_bimodal_pdf(ProbDist.COMPOUND_POISSON)

#         line = popt[0] * single_mode_pdf(x_vals, *popt[1 : 1 + single_mode_num_params])
#         kpl.plot_line(ax, x_vals, line, color=kpl.KplColors.RED)

#         line = (1 - popt[0]) * single_mode_pdf(
#             x_vals, *popt[1 + single_mode_num_params :]
#         )
#         kpl.plot_line(ax, x_vals, line, color=kpl.KplColors.GREEN)

#         line = bimodal_pdf(x_vals, *popt)
#         kpl.plot_line(ax, x_vals, line, color=kpl.KplColors.BLUE)

#     if threshold is not None:
#         ax.axvline(threshold, color=kpl.KplColors.GRAY, ls="dashed")

#     snr_str = (
#         f"NV{ind}\n"
#         f"Readout fidelity: {round(readout_fidelity, 3)}\n"
#         f"Charge prep. fidelity: {round(prep_fidelity, 3)}"
#     )
#     kpl.anchored_text(ax, snr_str, kpl.Loc.CENTER_RIGHT, size=kpl.Size.SMALL)

#     return fig

# endregion


def main(
    nv_list,
    num_reps,
    num_runs,
    ion_do_target_inds=None,
    verify_charge_states=False,
    do_plot_histograms=False,
):
    ### Initial setup
    seq_file = "charge_state_histograms.py"
    num_steps = 1

    # Turn the list of NV indices to ionize into a list of True/False for
    # each NV according to whether it should be targeted
    if ion_do_target_inds is None:
        ion_do_target_list = None
    else:
        num_nvs = len(nv_list)
        ion_do_target_list = [ind in ion_do_target_inds for ind in range(num_nvs)]

    if verify_charge_states:
        charge_prep_fn = base_routine.charge_prep_loop
    else:
        charge_prep_fn = None

    pulse_gen = tb.get_server_pulse_gen()

    ### Collect the data

    def run_fn(shuffled_step_inds):
        pol_coords_list, pol_duration_list, pol_amp_list = (
            widefield.get_pulse_parameter_lists(nv_list, VirtualLaserKey.CHARGE_POL)
        )
        # print("pol_coords_list:", pol_coords_list)
        # print("pol_duration_list:", pol_duration_list)
        # print("pol_amp_list_list:", pol_amp_list)

        ion_coords_list = widefield.get_coords_list(nv_list, VirtualLaserKey.ION)
        seq_args = [
            pol_coords_list,
            pol_duration_list,
            pol_amp_list,
            ion_coords_list,
            ion_do_target_list,
            verify_charge_states,
        ]
        seq_args_string = tb.encode_seq_args(seq_args)
        pulse_gen.stream_load(seq_file, seq_args_string, num_reps)

    raw_data = base_routine.main(
        nv_list,
        num_steps,
        num_reps,
        num_runs,
        run_fn=run_fn,
        save_images=True,
        save_images_avg_reps=False,
        charge_prep_fn=charge_prep_fn,
    )

    ### Processing

    timestamp = dm.get_time_stamp()
    repr_nv_sig = widefield.get_repr_nv_sig(nv_list)
    repr_nv_name = repr_nv_sig.name

    # Images
    try:
        imgs, img_figs = plot_avg_images(raw_data)
        # Save
        sig_img_array, ref_img_array, diff_img_array = imgs
        keys_to_compress = ["sig_img_array", "ref_img_array", "diff_img_array"]
        title_suffixes = ["sig", "ref", "diff"]
        num_figs = len(img_figs)
        for ind in range(num_figs):
            fig = img_figs[ind]
            title = title_suffixes[ind]
            file_path = dm.get_file_path(__file__, timestamp, f"{repr_nv_name}-{title}")
            dm.save_figure(fig, file_path)
    except Exception:
        print(traceback.format_exc())
        sig_img_array = None
        ref_img_array = None
        diff_img_array = None
        keys_to_compress = None

    # Histograms
    try:
        hist_figs = process_and_plot(raw_data, do_plot_histograms=do_plot_histograms)
        # Save
        if hist_figs is not None:
            num_nvs = len(nv_list)
            for nv_ind in range(num_nvs):
                fig = hist_figs[nv_ind]
                nv_sig = nv_list[nv_ind]
                nv_name = nv_sig.name
                file_path = dm.get_file_path(__file__, timestamp, nv_name)
                dm.save_figure(fig, file_path)
    except Exception:
        print(traceback.format_exc())

    try:
        del raw_data["img_arrays"]
    except Exception:
        pass

    ### Save raw data

    file_path = dm.get_file_path(__file__, timestamp, repr_nv_name)
    raw_data |= {
        "timestamp": timestamp,
        "sig_img_array": sig_img_array,
        "ref_img_array": ref_img_array,
        "diff_img_array": diff_img_array,
        "img_array-units": "photons",
    }
    dm.save_raw_data(raw_data, file_path, keys_to_compress)

    tb.reset_cfm()

    return raw_data


if __name__ == "__main__":
    kpl.init_kplotlib()
<<<<<<< HEAD
    # data = dm.get_raw_data(file_id=1732420670067, load_npz=True)  # 117 NVs
    # data = dm.get_raw_data(file_id=1733432867671, load_npz=True)  # 117 NVs New phase
    data = dm.get_raw_data(file_id=1733525139654, load_npz=True)  # 106 NVs New phase
=======
    data = dm.get_raw_data(file_id=1733485430264, load_npz=True)
>>>>>>> f9355666
    process_and_plot(data, do_plot_histograms=True)
    kpl.show(block=True)<|MERGE_RESOLUTION|>--- conflicted
+++ resolved
@@ -523,12 +523,6 @@
 
 if __name__ == "__main__":
     kpl.init_kplotlib()
-<<<<<<< HEAD
-    # data = dm.get_raw_data(file_id=1732420670067, load_npz=True)  # 117 NVs
-    # data = dm.get_raw_data(file_id=1733432867671, load_npz=True)  # 117 NVs New phase
-    data = dm.get_raw_data(file_id=1733525139654, load_npz=True)  # 106 NVs New phase
-=======
     data = dm.get_raw_data(file_id=1733485430264, load_npz=True)
->>>>>>> f9355666
     process_and_plot(data, do_plot_histograms=True)
     kpl.show(block=True)