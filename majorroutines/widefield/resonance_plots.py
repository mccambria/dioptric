# -*- coding: utf-8 -*-
"""
Created on October 17th, 2024
@author: Saroj Chand
"""
import os
import sys
import time
import traceback
from datetime import datetime
from random import shuffle

import matplotlib.pyplot as plt
import numpy as np
import seaborn as sns
from matplotlib.patches import Circle

# from pykrige.ok import OrdinaryKriging
from scipy.interpolate import Rbf
from scipy.optimize import curve_fit, least_squares

from majorroutines.pulsed_resonance import fit_resonance, norm_voigt, voigt, voigt_split
from majorroutines.widefield import base_routine, optimize
from utils import common
from utils import data_manager as dm
from utils import kplotlib as kpl
from utils import positioning as pos
from utils import tool_belt as tb
from utils import widefield as widefield
from utils.constants import NVSig, NVSpinState
from utils.positioning import get_scan_1d as calculate_freqs


def process_data(data):
    """
    Process the raw data for NV centers, including averaging counts, normalization, and
    setting up the parameters for fitting and visualization.

    Args:
        data: The raw data dictionary containing NVs, counts, frequencies, and other metadata.

    Returns:
        avg_counts: Averaged counts for NVs.
        avg_counts_ste: Standard error of averaged counts.
        norms: Normalization data for NVs.
        freqs: Frequency data.
        nv_list: List of NV signatures.
    """
    nv_list = data["nv_list"]
    freqs = data["freqs"]
    counts = np.array(data["counts"])

    # Process the counts using the widefield utilities
    avg_counts, avg_counts_ste, norms = widefield.process_counts(
        nv_list, counts, threshold=False
    )

    return avg_counts, avg_counts_ste, norms, freqs, nv_list


def plot_data(nv_list, freqs, avg_counts, avg_counts_ste):
    """
    Plot the raw data for NV centers.

    Args:
        nv_list: List of NV signatures.
        freqs: Frequency data.
        avg_counts: Averaged counts for NVs.
        avg_counts_ste: Standard error of averaged counts.

    Returns:
        fig: The matplotlib figure object containing the raw data plot.
    """
    fig, ax = plt.subplots(figsize=(8, 6))

    for nv_idx, nv_sig in enumerate(nv_list):
        ax.errorbar(
            freqs,
            avg_counts[nv_idx],
            yerr=avg_counts_ste[nv_idx],
            label=f"NV {nv_idx+1}",
        )

    ax.set_xlabel("Frequency (GHz)")
    ax.set_ylabel("Normalized NV$^{-}$ Population")
    ax.legend(loc="best", ncol=2, fontsize=8)  # Add legend with NV labels

    plt.title("Raw Data for NV Centers")

    # Manually adjust the layout
    plt.subplots_adjust(left=0.1, right=0.95, top=0.9, bottom=0.1)

    return fig


def plot_fit_data(nv_list, freqs, avg_counts, avg_counts_ste, norms):
    """
    Plot the fitted data for NV centers.

    Args:
        nv_list: List of NV signatures.
        freqs: Frequency data.
        avg_counts: Averaged counts for NVs.
        avg_counts_ste: Standard error of averaged counts.
        norms: Normalization data.

    Returns:
        fig: The matplotlib figure object containing the fitted data plot.
    """
    fig, axes_pack = plt.subplots(
        len(nv_list), 1, figsize=(10, len(nv_list) * 2), sharex=True
    )

    for nv_idx, ax in enumerate(axes_pack):
        ax.errorbar(
            freqs,
            avg_counts[nv_idx],
            yerr=avg_counts_ste[nv_idx],
            fmt="o",
            label=f"NV {nv_idx+1}",
        )
        # Plot fitted function (placeholder, you can replace with actual fitting code)
        ax.plot(freqs, avg_counts[nv_idx], label="Fit")
        ax.set_ylabel("Norm. NV$^{-}$ Pop.")
        ax.legend(loc="best", fontsize=8)

    ax.set_xlabel("Frequency (GHz)")

    # Adjust the layout manually
    plt.subplots_adjust(left=0.1, right=0.95, top=0.95, bottom=0.05, hspace=0.4)

    return fig


def visualize_large_nv_data(
    nv_list, freqs, avg_counts, avg_counts_ste, norms, batch_size=25
):
    """
    Visualize large NV datasets by batching NVs and plotting them in separate figures or subplots.

    Args:
        nv_list: List of NV signatures.
        freqs: Frequency data.
        avg_counts: Averaged counts for NVs.
        avg_counts_ste: Standard error of averaged counts.
        norms: Normalization data.
        batch_size: Number of NVs to plot in each batch.

    Returns:
        fig_list: List of figure objects for each batch.
    """
    num_nvs = len(nv_list)
    fig_list = []

    for i in range(0, num_nvs, batch_size):
        batch_nv_list = nv_list[i : i + batch_size]
        batch_avg_counts = avg_counts[i : i + batch_size]
        batch_avg_counts_ste = avg_counts_ste[i : i + batch_size]

        fig = plot_fit_data(
            batch_nv_list, freqs, batch_avg_counts, batch_avg_counts_ste, norms
        )
        fig_list.append(fig)

    return fig_list


def plot_nv_resonance_data(
    nv_list, freqs, avg_counts, avg_counts_ste, file_path, num_cols=4
):
    """
    Plot the NV resonance data in multiple panels (grid) in the same figure and save the figure.

    Args:
        nv_list: List of NV signatures.
        freqs: Frequency data.
        avg_counts: Averaged counts for NVs.
        avg_counts_ste: Standard error of averaged counts.
        file_path: Path where the figure will be saved.
        num_cols: Number of columns for the grid layout.
    """
    # Number of NVs and rows/columns
    num_nvs = len(nv_list)
    num_rows = int(np.ceil(num_nvs / num_cols))  # Calculate the number of rows needed

    # Create a figure with a grid of subplots (num_rows x num_cols)
    fig, axes_pack = plt.subplots(
        num_rows,
        num_cols,
        figsize=(num_cols * 3, num_rows * 1.0),  # Increase height slightly
        sharex=True,
    )
    axes_pack = axes_pack.flatten()  # Flatten the axes array for easy indexing

    # Plot each NV in the corresponding subplot
    for nv_idx, ax in enumerate(axes_pack):
        if nv_idx < num_nvs:
            ax.errorbar(
                freqs,
                avg_counts[nv_idx],
                yerr=avg_counts_ste[nv_idx],
                fmt="o",
                label=f"NV {nv_idx+1}",
                markersize=4,
                color="blue",
            )
            # Auto-scaling of y-axis to fit data better
            ax.set_ylim([min(avg_counts[nv_idx]) - 0.05, max(avg_counts[nv_idx]) + 0.3])

            # Only label the y-axis for the leftmost column
            if nv_idx % num_cols == 0:
                ax.set_ylabel("Norm. NV$^{-}$ Pop.")
            else:
                ax.set_yticklabels([])  # Remove y-axis ticks for non-leftmost subplots

            # Only label the x-axis for the bottom row
            if nv_idx >= (num_rows - 1) * num_cols:
                ax.set_xlabel("Frequency (GHz)")
            else:
                ax.set_xticklabels([])  # Remove x-axis ticks for non-bottom subplots
        else:
            # Hide any unused subplots if the number of NVs is less than the grid size
            ax.axis("off")

    # Adjust layout to ensure nothing overlaps and reduce vertical gaps
    plt.subplots_adjust(
        left=0.1, right=0.95, top=0.95, bottom=0.03, hspace=0.03, wspace=0.03
    )

    # Save the figure to the specified file path
    plt.savefig(file_path, bbox_inches="tight")

    # Close the figure to free up memory
    plt.close(fig)


def plot_nv_resonance_data_sns_with_freq_labels(
    nv_list,
    freqs,
    avg_counts,
    avg_counts_ste,
    file_id,
    file_path,
    num_cols=3,
    threshold_method=None,
):
    """
    Plot the NV resonance data using Seaborn aesthetics in multiple panels (grid) in the same figure,
    add frequency values at the bottom of each column, and save the figure.

    Args:
        nv_list: List of NV signatures.
        freqs: Frequency data.
        avg_counts: Averaged counts for NVs.
        avg_counts_ste: Standard error of averaged counts.
        file_path: Path where the figure will be saved.
        num_cols: Number of columns for the grid layout.
    """
    # Use Seaborn style
    sns.set(style="whitegrid", palette="muted")

    # Number of NVs and rows/columns
    num_nvs = len(nv_list)
    num_rows = int(np.ceil(num_nvs / num_cols))  # Calculate the number of rows needed

    # Create a figure with a grid of subplots (num_rows x num_cols)
    fig, axes_pack = plt.subplots(
        num_rows,
        num_cols,
        figsize=(
            num_cols * 3,
            num_rows * 1,
        ),  # Adjust the figure size for better visibility
        sharex=True,
        sharey=False,  # Allow y-axis to scale individually for each subplot
    )
    axes_pack = axes_pack.flatten()  # Flatten the axes array for easy indexing

    # Set a color palette
    colors = sns.color_palette("deep", num_nvs)

    # Plot each NV in the corresponding subplot
    for nv_idx, ax in enumerate(axes_pack):
        if nv_idx < num_nvs:
            # Use Seaborn's smooth lines with matplotlib markers
            sns.lineplot(
                x=freqs,
                y=avg_counts[nv_idx],
                ax=ax,
                color=colors[nv_idx % len(colors)],
                lw=2,
                marker="o",
                markersize=5,
                label=f"NV {nv_idx+1}",
            )
            # Add error bars manually using matplotlib
            ax.errorbar(
                freqs,
                avg_counts[nv_idx],
                yerr=avg_counts_ste[nv_idx],
                fmt="none",
                ecolor="gray",
                alpha=0.6,
            )

            # Auto-scale y-axis for better view of resonance
            ax.set_ylim([min(avg_counts[nv_idx]), max(avg_counts[nv_idx]) + 0.03])

            # Only set y-tick labels for the leftmost column
            if nv_idx % num_cols == 0:
                ax.set_yticks(
                    ax.get_yticks()
                )  # Keep the default y-tick labels for the leftmost column
            else:
                ax.set_yticklabels([])
            #  Add a single y-axis label for the entire figure
            fig.text(
                0.04,
                0.5,
                "Norm. NV$^{-}$ Pop.",
                va="center",
                rotation="vertical",
                fontsize=12,
            )
            # Only label the x-axis for the bottom row
            if nv_idx >= (num_rows - 1) * num_cols:
                ax.set_xlabel("Frequency (GHz)")
            else:
                ax.set_xticklabels([])  # Remove x-axis ticks for non-bottom subplots

            # Add grid for better visualization
            ax.grid(True, which="both", linestyle="--", linewidth=0.5)
        else:
            # Hide any unused subplots if the number of NVs is less than the grid size
            ax.axis("off")

    # Add frequency values at the bottom of each column
    for col in range(num_cols):
        bottom_row_idx = (
            num_rows * num_cols - num_cols + col
        )  # Index of the bottom row in each column

        if bottom_row_idx < len(axes_pack):  # Ensure the index is within bounds
            ax = axes_pack[bottom_row_idx]
            # Set fewer x-ticks (num_ticks) using np.linspace
            tick_positions = np.linspace(min(freqs), max(freqs), 5)
            ax.set_xticks(tick_positions)
            ax.set_xticklabels(
                [f"{tick:.2f}" for tick in tick_positions], rotation=45, fontsize=9
            )
            # Set the x-ticks to the frequencies for the bottom row of each column
            # ax.set_xticks(freqs)
            # ax.set_xticklabels([f"{f:.2f}" for f in freqs], rotation=45, fontsize=9)
        # Set title for the entire figure
    if threshold_method is not None:
        title = f"NV Resonance Data (Threshold: {threshold_method}, data_id = {file_id}"
        fig.suptitle(title, fontsize=16, y=0.97)
    # Adjust layout to ensure nothing overlaps and reduce vertical gaps
    plt.subplots_adjust(
        left=0.1, right=0.95, top=0.95, bottom=0.1, hspace=0.01, wspace=0.01
    )

    # Save the figure to the specified file path
    # plt.savefig(file_path, bbox_inches="tight")
    if fig is not None:
        dm.save_figure(fig, file_path)
    # Automatically save the plot using the same approach for file paths
    # dm.save_figure(fig, file_path)
    # Close the figure to free up memory
    plt.close(fig)


def plot_nv_resonance_data_sns_with_fit(
    nv_list,
    freqs,
    avg_counts,
    avg_counts_ste,
    file_id,
    file_path,
    num_cols=3,
    threshold_method=None,
):
    """
    Plot the NV resonance data using Seaborn aesthetics in multiple panels (grid) in the same figure,
    add frequency values at the bottom of each column, and generate a separate figure with fit lines.

    Args:
        nv_list: List of NV signatures.
        freqs: Frequency data.
        avg_counts: Averaged counts for NVs.
        avg_counts_ste: Standard error of averaged counts.
        file_path: Path where the figure will be saved.
        num_cols: Number of columns for the grid layout.
    """
    # Normalize counts from 0 to 1
    avg_counts = [(ac - min(ac)) / (max(ac) - min(ac)) for ac in avg_counts]

    # Use Seaborn style
    sns.set(style="whitegrid", palette="muted")

    # Number of NVs and rows/columns
    num_nvs = len(nv_list)
    num_rows = int(np.ceil(num_nvs / num_cols))  # Calculate the number of rows needed

    # Create a figure with a grid of subplots (num_rows x num_cols)
    fig, axes_pack = plt.subplots(
        num_rows,
        num_cols,
        figsize=(
            num_cols * 3,
            num_rows * 1,
        ),  # Adjust the figure size for better visibility
        sharex=True,
        sharey=False,  # Allow y-axis to scale individually for each subplot
    )
    axes_pack = axes_pack.flatten()  # Flatten the axes array for easy indexing

    # Set a color palette
    colors = sns.color_palette("deep", num_nvs)

    fit_fns = []
    popts = []
    center_freqs = []

    # Plot each NV in the corresponding subplot
    for nv_idx, ax in enumerate(axes_pack):
        if nv_idx < num_nvs:
            # Use Seaborn's smooth lines with matplotlib markers
            sns.lineplot(
                x=freqs,
                y=avg_counts[nv_idx],
                ax=ax,
                color=colors[nv_idx % len(colors)],
                lw=2,
                marker="o",
                markersize=5,
                label=f"NV {nv_idx+1}",
            )
            # Add error bars manually using matplotlib
            ax.errorbar(
                freqs,
                avg_counts[nv_idx],
                yerr=avg_counts_ste[nv_idx],
                fmt="none",
                ecolor="gray",
                alpha=0.6,
            )

            # Smart way to set ylim
            ymin = min(avg_counts[nv_idx]) - 0.05 * (
                max(avg_counts[nv_idx]) - min(avg_counts[nv_idx])
            )
            ymax = max(avg_counts[nv_idx]) + 0.05 * (
                max(avg_counts[nv_idx]) - min(avg_counts[nv_idx])
            )
            ax.set_ylim([ymin, ymax])
            ax.set_ylim([0, 1])
            # Fitting part
            num_resonances = 2  # Assuming 2 resonances
            low_freq_guess = freqs[np.argmax(avg_counts[nv_idx][: len(freqs) // 2])]
            high_freq_guess = freqs[
                np.argmax(avg_counts[nv_idx][len(freqs) // 2 :]) + len(freqs) // 2
            ]
            guess_params = [5, 5, low_freq_guess, 5, 5, high_freq_guess]
            bounds = [[0] * len(guess_params), [np.inf] * len(guess_params)]
            for ind in [0, 1, 3, 4]:
                bounds[1][ind] = 10

            def fit_fn(freq, *args):
                return norm_voigt(freq, *args[:3]) + norm_voigt(freq, *args[3:])

            _, popt, _ = fit_resonance(
                freqs,
                avg_counts[nv_idx],
                avg_counts_ste[nv_idx],
                fit_func=fit_fn,
                guess_params=guess_params,
                bounds=bounds,
            )

            # Save fit function and parameters for the fit figure
            fit_fns.append(fit_fn)
            popts.append(popt)
            center_freqs.append((popt[2], popt[5]))

            # Plot fitted data on the same subplot
            # fit_data = fit_fn(freqs, *popt)
            # ax.plot(freqs, fit_data, "--", color="black", label="Fit", lw=1.5)
            fit_data = fit_fn(freqs, *popt)
            ax.plot(
                freqs,
                fit_data,
                "-",
                color=colors[nv_idx % len(colors)],
                label="Fit",
                lw=2,
            )
            # Only set y-tick labels for the leftmost column
            if nv_idx % num_cols == 0:
                ax.set_yticks(
                    ax.get_yticks()
                )  # Keep the default y-tick labels for the leftmost column
            else:
                ax.set_yticklabels([])

            # Add a single y-axis label for the entire figure
            fig.text(
                0.04,
                0.5,
                "Norm. NV$^{-}$ Pop.",
                va="center",
                rotation="vertical",
                fontsize=12,
            )

            # Only label the x-axis for the bottom row
            if nv_idx >= (num_rows - 1) * num_cols:
                ax.set_xlabel("Frequency (GHz)")
            else:
                ax.set_xticklabels([])  # Remove x-axis ticks for non-bottom subplots

            # Add grid for better visualization
            ax.grid(True, which="both", linestyle="--", linewidth=0.5)
        else:
            # Hide any unused subplots if the number of NVs is less than the grid size
            ax.axis("off")

    # Add frequency values at the bottom of each column
    for col in range(num_cols):
        bottom_row_idx = (
            num_rows * num_cols - num_cols + col
        )  # Index of the bottom row in each column
        if bottom_row_idx < len(axes_pack):  # Ensure the index is within bounds
            ax = axes_pack[bottom_row_idx]
            tick_positions = np.linspace(min(freqs), max(freqs), 5)
            ax.set_xticks(tick_positions)
            ax.set_xticklabels(
                [f"{tick:.2f}" for tick in tick_positions], rotation=45, fontsize=9
            )

    # Set title for the entire figure
    if threshold_method is not None:
        title = (
            f"NV Resonance Data (Threshold: {threshold_method}, data_id = {file_id})"
        )
        fig.suptitle(title, fontsize=16, y=0.97)

    # Adjust layout to ensure nothing overlaps and reduce vertical gaps
    plt.subplots_adjust(
        left=0.1, right=0.95, top=0.95, bottom=0.1, hspace=0.01, wspace=0.01
    )

    # Save the figure to the specified file path
    if fig is not None:
        dm.save_figure(fig, file_path)

    # Close the figure to free up memory
    plt.close(fig)


def plot_nv_resonance_fits_and_residuals(
    nv_list,
    freqs,
    avg_counts,
    avg_counts_ste,
    file_id,
    num_cols=3,
    threshold_method=None,
):
    """
    Plot NV resonance data with fitted Voigt profiles (including background), with residuals and contrast values.

    Args:
        nv_list: List of NV signatures.
        freqs: Frequency data.
        avg_counts: Averaged counts for NVs.
        avg_counts_ste: Standard error of averaged counts.
        file_id: ID for saving the file.
        num_cols: Number of columns for the grid layout.
        threshold_method: Optional method for thresholding.
    """
    # Use Seaborn style
    sns.set(style="whitegrid", palette="muted")

    # Number of NVs and rows/columns
    num_nvs = len(nv_list)
    num_rows = int(np.ceil(num_nvs / num_cols))  # Calculate the number of rows needed

    # Set up colors
    colors = sns.color_palette("deep", num_nvs)

    fit_fns = []
    popts = []
    pcovs = []
    residuals_list = []
    chi_squared_list = []
    center_freqs = []
    center_freq_errs = []

    ### 1. Fitting and Contrast Figure ###
    fig_fitting, axes_fitting = plt.subplots(
        num_rows,
        num_cols,
        figsize=(num_cols * 3, num_rows * 1),
        sharex=True,
        sharey=False,
    )
    axes_fitting = axes_fitting.flatten()  # Flatten the axes array for easy indexing

    # # Define the Voigt function with a background and shared width for both peaks
    # def voigt_with_background(freq, amp1, amp2, center1, center2, width, bg_offset, bg_slope):
    #     """Voigt profile for two peaks with a linear background."""
    #     return (amp1 * norm_voigt(freq, width, width, center1) +
    #             amp2 * norm_voigt(freq, width, width, center2) +
    #             bg_offset + bg_slope * freq)

    def voigt_with_background(
        freq, amp1, amp2, center1, center2, width, bg_offset, bg_slope
    ):
        """Voigt profile for two peaks with a linear background."""
        freq = np.array(
            freq
        )  # Ensure freq is a NumPy array for element-wise operations
        return (
            amp1 * norm_voigt(freq, width, width, center1)
            + amp2 * norm_voigt(freq, width, width, center2)
            + bg_offset
            + bg_slope * freq
        )

    # Perform the fitting and plot the contrast
    for nv_idx, ax in enumerate(axes_fitting):
        if nv_idx < num_nvs:
            # Plot raw data
            sns.lineplot(
                x=freqs,
                y=avg_counts[nv_idx],
                ax=ax,
                color=colors[nv_idx % len(colors)],
                lw=2,
                marker="o",
                markersize=5,
                label=f"NV {nv_idx+1}",
            )
            # Add error bars manually using matplotlib
            ax.errorbar(
                freqs,
                avg_counts[nv_idx],
                yerr=avg_counts_ste[nv_idx],
                fmt="none",
                ecolor="gray",
                alpha=0.6,
            )

            # Get NV data and guess initial parameters for fitting
            nv_counts = avg_counts[nv_idx]
            nv_counts_ste = avg_counts_ste[nv_idx]

            # # Initial guess: amplitudes, centers, shared width, and background (linear)
            # low_freq_guess = freqs[np.argmax(avg_counts[nv_idx][:len(freqs) // 2])]
            # high_freq_guess = freqs[np.argmax(avg_counts[nv_idx][len(freqs) // 2:]) + len(freqs) // 2]
            # guess_params = [np.max(nv_counts), np.max(nv_counts), low_freq_guess, high_freq_guess, 5, np.min(nv_counts), 0]

            # # Bounds for fitting: amplitudes and widths are positive, centers within range
            # bounds = (
            #     [0, 0, min(freqs), min(freqs), 0, -np.inf, -np.inf],  # Lower bounds
            #     [np.inf, np.inf, max(freqs), max(freqs), np.inf, np.inf, np.inf]  # Upper bounds
            # )

            # # Fit the Voigt profile with background
            # popt, pcov = curve_fit(
            #     voigt_with_background, freqs, nv_counts, p0=guess_params, sigma=nv_counts_ste, bounds=bounds
            # )

            # Improved initial guess and relaxed bounds
            low_freq_guess = freqs[np.argmax(avg_counts[nv_idx][: len(freqs) // 2])]
            high_freq_guess = freqs[
                np.argmax(avg_counts[nv_idx][len(freqs) // 2 :]) + len(freqs) // 2
            ]
            max_amp = np.max(nv_counts)

            guess_params = [
                max_amp,
                max_amp,
                low_freq_guess,
                high_freq_guess,
                5,
                np.min(nv_counts),
                0,
            ]
            bounds = (
                [0, 0, min(freqs), min(freqs), 0, -np.inf, -np.inf],  # Lower bounds
                [
                    np.inf,
                    np.inf,
                    max(freqs),
                    max(freqs),
                    np.inf,
                    np.inf,
                    np.inf,
                ],  # Upper bounds
            )

            # Increased maxfev for more iterations
            popt, pcov = curve_fit(
                voigt_with_background,
                freqs,
                nv_counts,
                p0=guess_params,
                sigma=nv_counts_ste,
                bounds=bounds,
                maxfev=10000,
            )

            # Track parameters for plotting and residuals
            fit_fns.append(voigt_with_background)
            popts.append(popt)
            pcovs.append(pcov)

            # Extract center frequencies for the two peaks
            center_freqs.append((popt[2], popt[3]))

            # Plot fitted data on the same subplot
            fit_data = voigt_with_background(freqs, *popt)
            ax.plot(
                freqs,
                fit_data,
                "-",
                color=colors[nv_idx % len(colors)],
                label="Fit",
                lw=2,
            )

            # Calculate residuals
            residuals = nv_counts - fit_data
            residuals_list.append(residuals)

            # Compute chi-squared value
            chi_squared = np.sum((residuals / nv_counts_ste) ** 2)
            chi_squared_list.append(chi_squared)

            # Add text annotation for chi-squared value
            ax.text(
                0.05,
                0.85,
                f"Chi-sq: {chi_squared:.2f}",
                transform=ax.transAxes,
                fontsize=10,
                bbox=dict(facecolor="white", alpha=0.6),
            )

            # Y-tick labels for the leftmost column
            if nv_idx % num_cols == 0:
                ax.set_yticks(
                    ax.get_yticks()
                )  # Keep default y-tick labels for leftmost column
            else:
                ax.set_yticklabels([])

            # Add a single y-axis label for the entire figure
            fig_fitting.text(
                0.04,
                0.5,
                "NV$^{-}$ Population",
                va="center",
                rotation="vertical",
                fontsize=12,
            )

            # Label x-axis for the bottom row
            if nv_idx >= (num_rows - 1) * num_cols:
                ax.set_xlabel("Frequency (GHz)")
            else:
                ax.set_xticklabels([])

            # Add grid for better visualization
            ax.grid(True, which="both", linestyle="--", linewidth=0.5)
        else:
            ax.axis("off")

    # Set title for the fitting figure
    if threshold_method is not None:
        title = f"NV Resonance Fitting and Contrast (data_id = {file_id})"
        fig_fitting.suptitle(title, fontsize=16, y=0.97)

    # Adjust layout for the fitting figure
    plt.subplots_adjust(
        left=0.1, right=0.95, top=0.95, bottom=0.1, hspace=0.01, wspace=0.01
    )
    now = datetime.now()
    date_time_str = now.strftime("%Y%m%d_%H%M%S")
    file_name = dm.get_file_name(file_id=file_id)
    file_path = dm.get_file_path(__file__, file_name, f"{file_id}_{date_time_str}")
    # Save the fitting and contrast figure
    dm.save_figure(fig_fitting, file_path)

    # Close the fitting figure to free up memory
    plt.close(fig_fitting)

    ### 2. Residuals and Contrast Figure ###
    fig_residuals, axes_residuals = plt.subplots(
        num_rows,
        num_cols,
        figsize=(num_cols * 3, num_rows * 1),
        sharex=True,
        sharey=False,
    )
    axes_residuals = axes_residuals.flatten()

    # Plot the residuals and contrast
    for nv_idx, ax in enumerate(axes_residuals):
        if nv_idx < num_nvs:
            # Plot residuals for each NV
            sns.lineplot(
                x=freqs,
                y=residuals_list[nv_idx],
                ax=ax,
                color=colors[nv_idx % len(colors)],
                lw=2,
                marker="o",
                markersize=5,
                label=f"NV {nv_idx+1} Residuals",
            )

            # Add grid for better visualization
            ax.grid(True, which="both", linestyle="--", linewidth=0.5)

            # Add a single y-axis label for the entire figure
            fig_residuals.text(
                0.04,
                0.5,
                "Residuals",
                va="center",
                rotation="vertical",
                fontsize=12,
            )

            # Only label the x-axis for the bottom row
            if nv_idx >= (num_rows - 1) * num_cols:
                ax.set_xlabel("Frequency (GHz)")
            else:
                ax.set_xticklabels([])

            # Add y-tick labels for the leftmost column only
            if nv_idx % num_cols == 0:
                ax.set_yticks(ax.get_yticks())
            else:
                ax.set_yticklabels([])

        else:
            # Hide any unused subplots if there are fewer NVs than grid size
            ax.axis("off")

    # Set title for the residuals figure
    fig_residuals.suptitle(
        f"NV Resonance Residuals and Contrast (data_id = {file_id})",
        fontsize=16,
        y=0.97,
    )

    # Adjust layout for the residuals figure
    plt.subplots_adjust(
        left=0.1, right=0.95, top=0.95, bottom=0.1, hspace=0.01, wspace=0.01
    )
    file_path = dm.get_file_path(
        __file__, file_name, f"{file_id}_{date_time_str}_residuals"
    )
    # Save the residuals and contrast figure
    dm.save_figure(fig_residuals, file_path)

    # Close the residuals figure to free up memory
    plt.close(fig_residuals)


def voigt_with_background(
    freq, amp1, amp2, center1, center2, width, bg_offset, bg_slope
):
    """Voigt profile for two peaks with a linear background."""
    freq = np.array(freq)  # Ensure freq is a NumPy array for element-wise operations
    return (
        amp1 * norm_voigt(freq, width, width, center1)
        + amp2 * norm_voigt(freq, width, width, center2)
        + bg_offset
        + bg_slope * freq
    )


def residuals_fn(params, freq, nv_counts, nv_counts_ste):
    """Compute residuals for least_squares optimization."""
    amp1, amp2, center1, center2, width, bg_offset, bg_slope = params
    fit_vals = voigt_with_background(
        freq, amp1, amp2, center1, center2, width, bg_offset, bg_slope
    )
    return (nv_counts - fit_vals) / nv_counts_ste  # Weighted residuals

<<<<<<< HEAD
def calculate_contrast(amp1, amp2, bg_offset, chi_squared):
    """
    Calculate contrast for an NV center signal.
    
    Args:
        amp1: Amplitude of the first peak.
        amp2: Amplitude of the second peak.
        bg_offset: Fitted background level (offset).
    
    Returns:
        Contrast value between 0 and 1.
    """
    alpha0 = (amp1 + amp2) / 2  # Average peak amplitude (bright state)
    alpha1 = bg_offset           # Background level (dark state)
    
    # Ensure contrast lies between 0 and 1
    # Set contrast to 0 if it exceeds 1
    contrast = max(0, (alpha0 + alpha1)/ (alpha1) - 1) if alpha0 > 0 else 0
    if contrast > 0.4:
        contrast = 0
    if chi_squared < 39.0:
        contrast = 0
    # if snr < 1.0:
    #     contrast = 0  
    return contrast

def calculate_snr(sig_counts, ref_counts):
    """Calculate the signal-to-noise ratio (SNR)."""
    avg_sig = np.mean(sig_counts)
    avg_ref = np.mean(ref_counts)
    noise = np.sqrt(np.std(sig_counts) ** 2 + np.std(ref_counts) ** 2)
    return (avg_sig - avg_ref) / noise if noise != 0 else 0


def plot_nv_resonance_fits_and_residuals(
    nv_list, freqs, sig_counts, ref_counts, file_id, num_cols=3, threshold_method=None
=======

def calculate_contrast(amp1, amp2, bg_offset):
    """Calculate contrast based on the fitted amplitudes and background average."""
    alpha0 = (amp1 + amp2) / 2  # Average of the two peak amplitudes
    alpha1 = bg_offset  # Fitted background level

    # Print fitted values to diagnose negative contrast issues
    # print(f"Fitted Amp1: {amp1}, Fitted Amp2: {amp2}, Fitted Background: {bg_offset}")

    # Calculate contrast
    contrast = 1 - (alpha1 / (alpha0 + alpha1))
    # contrast = (alpha1 - alpha0)
    return contrast


def plot_nv_resonance_fits_and_residuals(
    nv_list,
    freqs,
    avg_counts,
    avg_counts_ste,
    file_id,
    num_cols=3,
    threshold_method=None,
>>>>>>> d370f1f3
):
    """
    Plot NV resonance data with fitted Voigt profiles (including background), with residuals and contrast values.

    Args:
        nv_list: List of NV signatures.
        freqs: Frequency data.
        avg_counts: Averaged counts for NVs.
        avg_counts_ste: Standard error of averaged counts.
        file_id: ID for saving the file.
        num_cols: Number of columns for the grid layout.
        threshold_method: Optional method for thresholding.
    """
    avg_counts, avg_counts_ste, norms = widefield.process_counts(
        nv_list, sig_counts, ref_counts, threshold=True, method= thresh_method
    )
    # Normalize counts from 0 to 1
    # avg_counts = [(ac) / (max(ac)) for ac in avg_counts]
    from sklearn.cluster import KMeans

    # List to store NV orientations based on fitted peak centers
    orientation_clusters = []
    center_freqs_all = []  # Store center frequencies for clustering
    # Indices to remove
    indices_to_remove = {9, 26, 33, 35, 36, 45, 47, 53, 56, 58, 59, 60, 61, 62, 63}

    # Filter nv_list, avg_counts, and avg_counts_ste based on indices to keep
    nv_list = [nv for idx, nv in enumerate(nv_list) if idx not in indices_to_remove]
    avg_counts = [ac for idx, ac in enumerate(avg_counts) if idx not in indices_to_remove]
    avg_counts_ste = [ste for idx, ste in enumerate(avg_counts_ste) if idx not in indices_to_remove]

    # num_nvs = len(nv_list)
    # num_rows = int(np.ceil(num_nvs / num_cols))  # Calculate the number of rows needed

    # Update num_nvs and re-calculate number of rows
    num_nvs = len(nv_list)
    num_rows = int(np.ceil(num_nvs / num_cols))  # Recalculate rows
    sns.set(style="whitegrid", palette="muted")

    colors = sns.color_palette("deep", num_nvs)
    fit_fns = []
    popts = []
    pcovs = []
    residuals_list = []
    chi_squared_list = []
    center_freqs = []
    center_freq_errs = []
    ### 1. Fitting and Contrast Figure ###
    fig_fitting, axes_fitting = plt.subplots(
        num_rows,
        num_cols,
        figsize=(num_cols * 3, num_rows * 1),
        sharex=True,
        sharey=False,
    )
    axes_fitting = axes_fitting.flatten()

    for nv_idx, ax in enumerate(axes_fitting):
        if nv_idx < num_nvs:

            sns.lineplot(
                x=freqs,
                y=avg_counts[nv_idx],
                ax=ax,
                color=colors[nv_idx % len(colors)],
                lw=2,
                marker="o",
                markersize=5,
                label=f"NV {nv_idx+1}",
            )
            ax.errorbar(
                freqs,
                avg_counts[nv_idx],
                yerr=avg_counts_ste[nv_idx],
                fmt="none",
                ecolor="gray",
                alpha=0.6,
            )

            nv_counts = avg_counts[nv_idx]
            nv_counts_ste = avg_counts_ste[nv_idx]

            # Initial guess: amplitudes, centers, shared width, and background (linear)
            low_freq_guess = freqs[np.argmax(avg_counts[nv_idx][: len(freqs) // 2])]
            high_freq_guess = freqs[
                np.argmax(avg_counts[nv_idx][len(freqs) // 2 :]) + len(freqs) // 2
            ]
            max_amp = np.max(nv_counts)

            guess_params = [
                max_amp,
                max_amp,
                low_freq_guess,
                high_freq_guess,
                5,
                np.min(nv_counts),
                0,
            ]
            bounds = (
                [0, 0, min(freqs), min(freqs), 0, -np.inf, -np.inf],  # Lower bounds
                [
                    np.inf,
                    np.inf,
                    max(freqs),
                    max(freqs),
                    np.inf,
                    np.inf,
                    np.inf,
                ],  # Upper bounds
            )

            # Visualize initial guess
            # fit_guess = voigt_with_background(freqs, *guess_params)
            # ax.plot(freqs, fit_guess, '--', label="Initial Guess", color='gray')

            # Perform the least_squares fitting
            result = least_squares(
                residuals_fn,
                guess_params,
                args=(freqs, nv_counts, nv_counts_ste),
                bounds=bounds,
                max_nfev=20000,
            )
            popt = result.x

            # Store center frequencies (two peaks for each NV)
            center_freqs_all.append([popt[2], popt[3]])

            # Track parameters for plotting and residuals
            fit_fns.append(voigt_with_background)
            popts.append(popt)

            center_freqs.append((popt[2], popt[3]))

            # Plot fitted data on the same subplot
            fit_data = voigt_with_background(freqs, *popt)
            ax.plot(
                freqs,
                fit_data,
                "-",
                color=colors[nv_idx % len(colors)],
                label="Fit",
                lw=2,
            )

            residuals = nv_counts - fit_data
            residuals_list.append(residuals)

            # Compute chi-squared value
            chi_squared = np.sum((residuals / nv_counts_ste) ** 2)
            chi_squared_list.append(chi_squared)

            # Calculate contrast
            amp1 = popt[0]  # First peak amplitude
            amp2 = popt[1]  # Second peak amplitude
            bg_offset = popt[5]  # Background level (constant offset)
            # contrast = calculate_contrast(amp1, amp2, bg_offset)
            contrast = calculate_contrast(amp1, amp2, bg_offset, chi_squared)
            # snr = calculate_snr(sig_counts, ref_counts)
            # contrast,_ = widefield.calc_contrast(sig_counts, ref_counts)
            # contrast, contrast_ste = widefield.calc_contrast(
            # sig_counts[nv_idx][np.newaxis, ...], 
            # ref_counts[nv_idx][np.newaxis, ...]
            # )
            # snr, snr_ste = widefield.calc_snr(
            # sig_counts[nv_idx][np.newaxis, ...], 
            # ref_counts[nv_idx][np.newaxis, ...]
            # )
            # Ensure contrast is a scalar value
            # if isinstance(contrast, np.ndarray):
            #     contrast = np.mean(contrast)

            # contrast, contrast_ste = widefield.calc_contrast(sig_counts[nv_idx], ref_counts[nv_idx])
            # Add contrast to the plot
            ax.text(
                0.05,
                0.85,
                f"Contrast: {contrast:.2f}",
                transform=ax.transAxes,
                fontsize=10,
                bbox=dict(facecolor="white", alpha=0.6),
            )

            # Y-tick labels for the leftmost column
            if nv_idx % num_cols == 0:
                ax.set_yticks(ax.get_yticks())
            else:
                ax.set_yticklabels([])

            fig_fitting.text(
                0.04,
                0.5,
                "NV$^{-}$ Population",
                va="center",
                rotation="vertical",
                fontsize=12,
            )

            # if nv_idx >= (num_rows - 1) * num_cols:  # Bottom row
            #     ax.set_xlabel("Frequency (GHz)")
            #     ax.set_xticks(np.linspace(min(freqs), max(freqs), 5))  # Set custom tick locations
            # Add frequency values at the bottom of each column
            for col in range(num_cols):
                bottom_row_idx = (
                    num_rows * num_cols - num_cols + col
                )  # Index of the bottom row in each column
                if bottom_row_idx < len(
                    axes_fitting
                ):  # Ensure the index is within bounds
                    ax = axes_fitting[bottom_row_idx]
                    tick_positions = np.linspace(min(freqs), max(freqs), 5)
                    ax.set_xticks(tick_positions)
                    ax.set_xticklabels(
                        [f"{tick:.2f}" for tick in tick_positions],
                        rotation=45,
                        fontsize=9,
                    )
                    ax.set_xlabel("Frequency (GHz)")
                else:
                    ax.set_xticklabels([])

            ax.grid(True, which="both", linestyle="--", linewidth=0.5)
        else:
            ax.axis("off")

    if threshold_method is not None:
        title = f"NV Resonance Fitting and Contrast (data_id = {file_id})"
        fig_fitting.suptitle(title, fontsize=16, y=0.97)

    plt.subplots_adjust(
        left=0.1, right=0.95, top=0.95, bottom=0.1, hspace=0.01, wspace=0.01
    )

    now = datetime.now()
    date_time_str = now.strftime("%Y%m%d_%H%M%S")
    file_name = dm.get_file_name(file_id=file_id)
    file_path = dm.get_file_path(__file__, file_name, f"{file_id}_{date_time_str}")
    dm.save_figure(fig_fitting, file_path)
    plt.close(fig_fitting)

    ### 2. Residuals and Contrast Figure ###
    fig_residuals, axes_residuals = plt.subplots(
        num_rows,
        num_cols,
        figsize=(num_cols * 3, num_rows * 1),
        sharex=True,
        sharey=False,
    )
    axes_residuals = axes_residuals.flatten()

    for nv_idx, ax in enumerate(axes_residuals):
        if nv_idx < num_nvs:
            sns.lineplot(
                x=freqs,
                y=residuals_list[nv_idx],
                ax=ax,
                color=colors[nv_idx % len(colors)],
                lw=2,
                marker="o",
                markersize=5,
                label=f"NV {nv_idx+1} Residuals",
            )

            ax.grid(True, which="both", linestyle="--", linewidth=0.5)

            fig_residuals.text(
                0.04, 0.5, "Residuals", va="center", rotation="vertical", fontsize=12
            )

            ax.text(
                0.05,
                0.85,
                f"Chi-sq: {chi_squared_list[nv_idx]:.2f}",
                transform=ax.transAxes,
                fontsize=10,
                bbox=dict(facecolor="white", alpha=0.6),
            )

            for col in range(num_cols):
                bottom_row_idx = (
                    num_rows * num_cols - num_cols + col
                )  # Index of the bottom row in each column
                if bottom_row_idx < len(
                    axes_residuals
                ):  # Ensure the index is within bounds
                    ax = axes_residuals[bottom_row_idx]
                    tick_positions = np.linspace(min(freqs), max(freqs), 5)
                    ax.set_xticks(tick_positions)
                    ax.set_xticklabels(
                        [f"{tick:.2f}" for tick in tick_positions],
                        rotation=45,
                        fontsize=9,
                    )
                    ax.set_xlabel("Frequency (GHz)")
                else:
                    ax.set_xticklabels([])
            # if nv_idx >= (num_rows - 1) * num_cols:
            #     ax.set_xlabel("Frequency (GHz)")
            #     ax.set_xticks(np.linspace(min(freqs), max(freqs), 5))  # Set custom tick locations
            else:
                ax.set_xticklabels([])

            if nv_idx % num_cols == 0:
                ax.set_yticks(ax.get_yticks())
            else:
                ax.set_yticklabels([])

        else:
            ax.axis("off")

    fig_residuals.suptitle(
        f"NV Resonance Residuals and Chi-Square (data_id = {file_id})",
        fontsize=16,
        y=0.97,
    )

    plt.subplots_adjust(
        left=0.1, right=0.95, top=0.95, bottom=0.1, hspace=0.01, wspace=0.01
    )
    file_path = dm.get_file_path(
        __file__, file_name, f"{file_id}_{date_time_str}_residuals"
    )
    dm.save_figure(fig_residuals, file_path)
    plt.close(fig_residuals)


<<<<<<< HEAD
    ### 3. Residuals and Contrast Figure ###
    # Use K-means clustering to group NVs by orientation (assuming 3 orientations)
    kmeans = KMeans(n_clusters=4, random_state=0).fit(center_freqs_all)
    cluster_labels = kmeans.labels_  # Cluster labels indicating orientation

    # Organize NVs by their orientations
    nv_orientations = {0: [], 1: [], 2: [], 3: []}
    for nv_idx, orientation in enumerate(cluster_labels):
        nv_orientations[orientation].append(nv_idx)

    # Plotting the NVs grouped by orientation
    fig, axes = plt.subplots(4, 1, figsize=(8, 10), sharex=True)
    colors = sns.color_palette("deep", len(nv_orientations[0]))

    for orientation, ax in enumerate(axes):
        for nv_idx in nv_orientations[orientation]:
            ax.plot(
                freqs, avg_counts[nv_idx], label=f"NV {nv_idx}", lw=2,
                color=colors[nv_idx % len(colors)], marker="o", markersize=5
            )
            ax.errorbar(
                freqs, avg_counts[nv_idx], yerr=avg_counts_ste[nv_idx], fmt="none",
                ecolor="gray", alpha=0.6
            )
            ax.set_title(f"Orientation {orientation + 1}")
            ax.grid(True, which="both", linestyle="--", linewidth=0.5)
            ax.legend()

    fig.suptitle("NV Resonance Data Grouped by Orientation", fontsize=16)
    plt.xlabel("Frequency (GHz)")
    fig.text(0.04, 0.5, "NV$^{-}$ Population", va="center", rotation="vertical", fontsize=12)

    plt.subplots_adjust(left=0.1, right=0.95, top=0.95, bottom=0.1, hspace=0.4)
    now = datetime.now()
    date_time_str = now.strftime("%Y%m%d_%H%M%S")
    file_name = dm.get_file_name(file_id=file_id)
    file_path = dm.get_file_path(__file__, file_name, f"{file_id}_{date_time_str}_grouped_by_orientation")
    dm.save_figure(fig, file_path)
    plt.close(fig)


def nv_resonance_splitting(nv_list, freqs, avg_counts, avg_counts_ste, threshold=0.06, bins=30):
=======
def nv_resonance_splitting(
    nv_list, freqs, avg_counts, avg_counts_ste, threshold=0.06, bins=30
):
>>>>>>> d370f1f3
    """
    Calculate the frequency splitting between two NV resonances by fitting a Voigt profile to two resonance peaks,
    and plot the histogram of frequency splitting values with the given threshold.

    Args:
        nv_list: List of NV signatures.
        freqs: Frequency data.
        avg_counts: Averaged counts for NVs.
        avg_counts_ste: Standard error of averaged counts.
        threshold: Threshold for classifying splitting (default: 0.06 GHz).
        bins: Number of bins for the histogram (default: 30).

    Returns:
        freq_splitting: Frequency splitting values for all NVs.
        fitted_peaks: List of tuples with the two fitted resonance frequencies for each NV.
    """
    # Normalize counts from 0 to 1
    avg_counts = [(ac - min(ac)) / (max(ac) - min(ac)) for ac in avg_counts]

    # Initialize lists to store fit functions, fit parameters, and center frequencies
    fit_fns = []
    popts = []
    center_freqs = []

    for nv_idx in range(len(nv_list)):
        # Fitting part using the provided method
        num_resonances = 2  # Assuming 2 resonances
        low_freq_guess = freqs[np.argmax(avg_counts[nv_idx][: len(freqs) // 2])]
        high_freq_guess = freqs[
            np.argmax(avg_counts[nv_idx][len(freqs) // 2 :]) + len(freqs) // 2
        ]

        # Guess parameters and bounds
        guess_params = [5, 5, low_freq_guess, 5, 5, high_freq_guess]
        bounds = [[0] * len(guess_params), [np.inf] * len(guess_params)]
        for ind in [0, 1, 3, 4]:
            bounds[1][ind] = 10

        def fit_fn(freq, *args):
            return norm_voigt(freq, *args[:3]) + norm_voigt(freq, *args[3:])

        # Fit the resonance frequencies using the Voigt profile
        _, popt, _ = fit_resonance(
            freqs,
            avg_counts[nv_idx],
            avg_counts_ste[nv_idx],
            fit_func=fit_fn,
            guess_params=guess_params,
            bounds=bounds,
        )

        # Save fit function and parameters for the fit figure
        fit_fns.append(fit_fn)
        popts.append(popt)
        center_freqs.append(
            (popt[2], popt[5])
        )  # Extract the two center frequencies for each NV

    # Calculate frequency splitting for each NV
    freq_splitting = [abs(f[1] - f[0]) for f in center_freqs]
    # plot_histogram_with_threshold(freq_splitting, threshold, bins)
    return freq_splitting


def plot_histogram_with_threshold(freq_splitting, threshold, bins=30):
    """
    Plot a histogram of frequency splitting values with a vertical line indicating the threshold.

    Args:
        freq_splitting: List of frequency splitting values for NVs.
        threshold: Threshold value for classification.
        bins: Number of bins for the histogram (default: 30).
    """
    # Create a histogram of the frequency splitting values
    plt.figure(figsize=(8, 6))
    plt.hist(freq_splitting, bins=bins, color="blue", alpha=0.7, edgecolor="black")

    # Plot a vertical line at the threshold
    plt.axvline(
        x=threshold,
        color="red",
        linestyle="--",
        linewidth=2,
        label=f"Threshold = {threshold}",
    )

    # Add labels and title
    plt.title("Histogram of Frequency Splitting with Threshold", fontsize=14)
    plt.xlabel("Frequency Splitting (GHz)", fontsize=12)
    plt.ylabel("Count", fontsize=12)

    # Add a legend
    plt.legend()

    # Display the plot
    plt.show()


def estimate_magnetic_field_direction(
    field_splitting, gyromagnetic_ratio=28.0, threshold=0.06
):
    """
    Estimate the direction of the magnetic field based on resonance frequency splitting in NV centers,
    and return the relative magnetic field direction in degrees for small, medium, and large splitting cases.

    Args:
        field_splitting: List of frequency splitting values.
        threshold1: First threshold to classify small splitting (default: 0.12 GHz).
        threshold2: Second threshold to classify medium splitting (default: 0.6 GHz).

    Returns:
        result: A dictionary containing the magnetic field directions in degrees for small, medium, and large splitting cases.
    """
    # Separate small, medium, and large splitting cases
    small_splitting_nv = [split for split in field_splitting if split <= threshold]
    # medium_splitting_nv = [split for split in field_splitting if threshold1 < split <= threshold2]
    large_splitting_nv = [split for split in field_splitting if split > threshold]

    # Compute average splittings for small, medium, and large splitting cases
    avg_small_split = np.mean(small_splitting_nv) if small_splitting_nv else 0
    # avg_medium_split = np.mean(medium_splitting_nv) if medium_splitting_nv else 0
    avg_large_split = np.mean(large_splitting_nv) if large_splitting_nv else 0

    # Known NV orientation vectors in the diamond lattice (for 3 NV orientations)
    # nv_orientations = np.array([[-1, 1, 1],[1, 1, 1]]) / np.sqrt(3) #no good
    # nv_orientations = np.array([[1, -1, 1], [1, 1, 1]]) / np.sqrt(3) #no good
    # nv_orientations = np.array([[1, 1, -1],[1, 1, 1]]) / np.sqrt(3) #no good
    # nv_orientations = np.array([[1, -1, 1],[-1, 1, 1]]) / np.sqrt(3) #good
    # nv_orientations = np.array([[-1, 1, 1], [1, 1, -1]]) / np.sqrt(3) #good
    nv_orientations = np.array([[1, -1, 1], [1, 1, -1]]) / np.sqrt(3)
    # Initialize a result dictionary
    avg_splitting = np.array([avg_small_split, avg_large_split])
    # Convert splitting into an array and scale by gyromagnetic ratio
    B_proj = avg_splitting / gyromagnetic_ratio  # Magnetic field projections in Tesla

    # Solve the system of linear equations to estimate the magnetic field components
    B_components, _, _, _ = np.linalg.lstsq(nv_orientations, B_proj, rcond=None)

    # Calculate the magnitude of the magnetic field
    B_magnitude = np.linalg.norm(B_components)

    # Compute the angle between the magnetic field vector and each NV orientation
    B_direction_deg = []
    for nv_orientation in nv_orientations:
        cos_theta = np.dot(B_components, nv_orientation) / B_magnitude
        theta_deg = np.degrees(np.arccos(cos_theta))
        B_direction_deg.append(theta_deg)

    # Return the magnetic field direction in degrees and the magnitude of the magnetic field
    print(B_direction_deg)
    return B_direction_deg


def calculate_magnetic_fields(
    nv_list,
    field_splitting,
    zero_field_splitting=0.0,
    gyromagnetic_ratio=28.0,
    threshold=0.09,
):
    """
    Calculate magnetic fields for each NV center based on frequency splitting and adjust based on the magnetic field direction.

    Args:
        nv_list: List of NV center identifiers.
        field_splitting: List of frequency splitting values corresponding to the NV centers.
        zero_field_splitting: Zero-field splitting (D) in GHz.
        gyromagnetic_ratio: Gyromagnetic ratio (28 GHz/T).
        threshold1: First threshold to classify small splitting (default: 0.06 GHz).
        threshold2: Second threshold to classify medium splitting (default: 0.12 GHz).

    Returns:
        result: A list of magnetic field values for each NV center, in the same order as nv_list.
    """
    # Initialize a list to store the magnetic field values, maintaining order
    magnetic_fields = []

    # Get magnetic field directions for small, medium, and large splitting cases
    magnetic_field_directions = estimate_magnetic_field_direction(
        field_splitting, threshold
    )
    # Extract angles for each category
    theta_deg_small = magnetic_field_directions[0]
    # theta_deg_medium = magnetic_field_directions[1]
    theta_deg_large = magnetic_field_directions[1]
    # Iterate over each NV center and its corresponding frequency splitting, maintaining the order
    for split in field_splitting:
        if split > threshold:
            # Large splitting (orientation 3)
            B_3 = (split - zero_field_splitting) / gyromagnetic_ratio
            B_3 = abs(
                B_3 / np.cos(np.deg2rad(theta_deg_large))
            )  # Adjust by direction angle for large splitting
            magnetic_fields.append(B_3)
        # elif threshold1 < split <= threshold2:
        #     # Medium splitting (orientation 2)
        #     B_2 = (split - zero_field_splitting) / gyromagnetic_ratio
        #     B_2 = abs(B_2 / np.cos(np.deg2rad(theta_deg_medium)))  # Adjust by direction angle for medium splitting
        #     magnetic_fields.append(B_2)
        else:
            # Small splitting (orientation 1)
            B_1 = (split - zero_field_splitting) / gyromagnetic_ratio
            B_1 = abs(
                B_1 / np.cos(np.deg2rad(theta_deg_small))
            )  # Adjust by direction angle for small splitting
            magnetic_fields.append(B_1)

    # Return the magnetic fields in the same order as the input NV list
    return magnetic_fields


def estimate_magnetic_field_from_fitting(
    nv_list,
    field_splitting,
    zero_field_splitting=2.87,
    gyromagnetic_ratio=28.0,
    threshold=0.05,
):
    """
    Estimate magnetic fields at each NV based on resonance frequency splitting.

    Args:
        nv_list: List of NV signatures.
        field_splitting: Frequency splitting values.
        zero_field_splitting: Zero-field splitting (D) in GHz.
        gyromagnetic_ratio: Gyromagnetic ratio (28 GHz/T).
        threshold: Threshold to classify splitting into orientations.

    Returns:
        magnetic_fields: Magnetic fields for each NV, reordered by NV index.
    """
    # Initialize a list to store magnetic fields
    magnetic_fields = []

    # Iterate over each NV and its frequency splitting
    for nv_idx, split in enumerate(field_splitting):
        if split > threshold:
            # Large splitting (orientation 2)
            B_2 = (split - zero_field_splitting) / gyromagnetic_ratio
            # B_2 = abs(B_2 * np.cos(np.deg2rad(109.47)))
            magnetic_fields.append(abs(B_2))
        else:
            # Small splitting (orientation 1)
            B_1 = (split - zero_field_splitting) / gyromagnetic_ratio
            B_1 = abs(B_1 / np.cos(np.deg2rad(109.47)))  # Adjust by angle if needed
            magnetic_fields.append(B_1)

    return magnetic_fields


def remove_outliers(B_values, nv_list):
    """
    Remove outliers using the IQR (Interquartile Range) method and corresponding NV centers.

    Args:
        B_values: Array of magnetic field values.
        nv_list: List of NV centers.

    Returns:
        Cleaned B_values, cleaned nv_list with outliers removed.
    """
    # Calculate Q1 (25th percentile) and Q3 (75th percentile)
    Q1 = np.percentile(B_values, 25)
    Q3 = np.percentile(B_values, 75)

    # Calculate IQR
    IQR = Q3 - Q1

    # Define outlier bounds
    lower_bound = Q1 - 1.5 * IQR
    upper_bound = Q3 + 1.5 * IQR

    # Filter out the outliers in B_values and corresponding nv_list
    mask = (B_values >= lower_bound) & (B_values <= upper_bound)

    # Return cleaned data
    return B_values[mask], [nv for i, nv in enumerate(nv_list) if mask[i]]


def generate_2d_magnetic_field_map_kriging(
    nv_list, magnetic_fields, dist_conversion_factor, grid_size=100
):
    """
    Generate a 2D map of the magnetic field using Kriging interpolation.

    Args:
        nv_list: List of NV centers, each having 'pixel_coords' attributes.
        magnetic_fields: Calculated magnetic fields for each NV.
        dist_conversion_factor: Conversion factor from pixels to real-world distance (e.g., micrometers per pixel).
        grid_size: Size of the output grid (resolution of the 2D map).

    Returns:
        X, Y: Coordinates of the grid.
        Z: Interpolated magnetic field values over the grid.
    """
    # Convert magnetic fields from Tesla to Gauss
    B_values = (
        np.array(magnetic_fields) * 1e4
    )  # Convert Tesla to Gauss (1 Tesla = 10,000 Gauss)
    # Remove outliers and corresponding NV centers
    B_values, nv_list = remove_outliers(B_values, nv_list)
    # Extract NV positions (convert pixel coordinates to real-world distance)
    x_coords = (
        np.array([nv.coords["pixel"][0] for nv in nv_list]) * dist_conversion_factor
    )
    y_coords = (
        np.array([nv.coords["pixel"][1] for nv in nv_list]) * dist_conversion_factor
    )

    # Create a grid for interpolation
    x_min, x_max = min(x_coords), max(x_coords)
    y_min, y_max = min(y_coords), max(y_coords)
    X_grid, Y_grid = np.meshgrid(
        np.linspace(x_min, x_max, grid_size), np.linspace(y_min, y_max, grid_size)
    )

    # Perform Kriging interpolation
    kriging_interpolator = OrdinaryKriging(
        x_coords, y_coords, B_values, variogram_model="linear"
    )
    Z_grid, _ = kriging_interpolator.execute(
        "grid",
        np.linspace(x_min, x_max, grid_size),
        np.linspace(y_min, y_max, grid_size),
    )
    # Plot the 2D magnetic field map using matplotlib
    plt.figure(figsize=(8, 6))
    contour = plt.contourf(X_grid, Y_grid, Z_grid, levels=100, cmap="plasma")
    plt.colorbar(contour, label="Magnetic Field (G)")

    # for x, y in zip(x_coords, y_coords):
    #     circle = Circle((x, y), radius=3, facecolor=None, edgecolor="lightblue")
    #     ax.add_patch(circle)
    # Scatter the NV positions and label their magnetic field values
    # plt.scatter(x_coords, y_coords, edgecolor='lightblue', s=50)
    plt.scatter(
        x_coords, y_coords, facecolor="none", edgecolor="lightblue", s=30, linewidth=1.0
    )
    # plt.colorbar(scatter, label='Magnetic Field (G)')

    # for i, (x, y, b) in enumerate(zip(x_coords, y_coords, B_values)):
    #     plt.text(x, y, f'{b:.2f} G', fontsize=8, color='white', ha='center', va='center')

    plt.title("2D Magnetic Field Map (Kriging Interpolation)")
    plt.xlabel("X Position (µm)")
    plt.ylabel("Y Position (µm)")
    plt.xticks(np.linspace(x_min, x_max, 5))
    plt.yticks(np.linspace(y_min, y_max, 5))
    plt.show()

    return X_grid, Y_grid, Z_grid


if __name__ == "__main__":
    file_id = 1663484946120
<<<<<<< HEAD
    # file_id = 1669079684844
    data = dm.get_raw_data(file_id=file_id , load_npz=False, use_cache=True)
=======
    # file_id = 1682139880704
    data = dm.get_raw_data(file_id=file_id, load_npz=False, use_cache=True)
>>>>>>> d370f1f3
    nv_list = data["nv_list"]
    num_nvs = len(nv_list)
    counts = np.array(data["counts"])[0]
    num_nvs = len(nv_list)
    num_steps = data["num_steps"]
    num_runs = data["num_runs"]
    num_reps = data["num_reps"]
    freqs = data["freqs"]
    adj_num_steps = num_steps // 4
    sig_counts_0 = counts[:, :, 0:adj_num_steps, :]
    sig_counts_1 = counts[:, :, adj_num_steps : 2 * adj_num_steps, :]
    sig_counts = np.append(sig_counts_0, sig_counts_1, axis=3)
    ref_counts_0 = counts[:, :, 2 * adj_num_steps : 3 * adj_num_steps, :]
    ref_counts_1 = counts[:, :, 3 * adj_num_steps :, :]
    ref_counts = np.empty((num_nvs, num_runs, adj_num_steps, 2 * num_reps))
    ref_counts[:, :, :, 0::2] = ref_counts_0
    ref_counts[:, :, :, 1::2] = ref_counts_1
<<<<<<< HEAD
    # 
=======

    thresh_method = "otsu"
    avg_counts, avg_counts_ste, norms = widefield.process_counts(
        nv_list, sig_counts, ref_counts, threshold=True, method=thresh_method
    )
>>>>>>> d370f1f3
    now = datetime.now()
    date_time_str = now.strftime("%Y%m%d_%H%M%S")
    file_name = dm.get_file_name(file_id=file_id)
    file_path = dm.get_file_path(__file__, file_name, f"{file_id}_{date_time_str}")

    # fig = plot_nv_resonance_data_sns_with_freq_labels(
    #     nv_list, freqs, avg_counts, avg_counts_ste, file_id, file_path, num_cols=5,threshold_method=thresh_method)
    # fig = plot_nv_resonance_data_sns_with_fit(
    #     nv_list, freqs, avg_counts, avg_counts_ste, file_id, file_path, num_cols=5,threshold_method=thresh_method
    #     )
<<<<<<< HEAD
    thresh_method= "otsu"
    plot_nv_resonance_fits_and_residuals(
    nv_list, freqs, sig_counts, ref_counts, file_id, num_cols=4, threshold_method=thresh_method
=======

    plot_nv_resonance_fits_and_residuals(
        nv_list,
        freqs,
        avg_counts,
        avg_counts_ste,
        file_id,
        num_cols=6,
        threshold_method=thresh_method,
>>>>>>> d370f1f3
    )
    print(f"Plot saved to {file_path}")
    # plt.show()
    # freq_splitting = nv_resonance_splitting(nv_list, freqs, avg_counts, avg_counts_ste)
    # magnetic_fields = calculate_magnetic_fields(
    #     nv_list, field_splitting=freq_splitting, zero_field_splitting=0.0,
    #     gyromagnetic_ratio=28.0, threshold=0.09
    # )

    # # Print or visualize the magnetic fields
    # for i, B in enumerate(magnetic_fields):
    #     print(f"NV {i+1}: Magnetic Field: {B:.4f} T")

    # Generate a 2D magnetic field map
    dist_conversion_factor = 0.072
    # generate_2d_magnetic_field_map_rbf(nv_list, magnetic_fields, dist_conversion_factor, grid_size=100)
    # generate_2d_magnetic_field_map_kriging(nv_list, magnetic_fields, dist_conversion_factor, grid_size=100)

    # # List of file IDs to process
    # file_ids = [1647377018086,
    #             1651762931005,
    #             1652859661831,
    #             1654734385295]  # Add more file IDs as needed

    # # Iterate over each file_id
    # for file_id in file_ids:
    #     # Load raw data
    #     data = dm.get_raw_data(file_id=file_id, load_npz=False, use_cache=True)

    #     nv_list = data["nv_list"]
    #     num_nvs = len(nv_list)
    #     counts = np.array(data["counts"])[0]
    #     num_steps = data["num_steps"]
    #     num_runs = data["num_runs"]
    #     num_reps = data["num_reps"]
    #     freqs = data["freqs"]

    #     adj_num_steps = num_steps // 4
    #     sig_counts_0 = counts[:, :, 0:adj_num_steps, :]
    #     sig_counts_1 = counts[:, :, adj_num_steps : 2 * adj_num_steps, :]
    #     sig_counts = np.append(sig_counts_0, sig_counts_1, axis=3)

    #     ref_counts_0 = counts[:, :, 2 * adj_num_steps : 3 * adj_num_steps, :]
    #     ref_counts_1 = counts[:, :, 3 * adj_num_steps :, :]
    #     ref_counts = np.empty((num_nvs, num_runs, adj_num_steps, 2 * num_reps))
    #     ref_counts[:, :, :, 0::2] = ref_counts_0
    #     ref_counts[:, :, :, 1::2] = ref_counts_1

    #     # Assuming avg_counts and avg_counts_ste are calculated or loaded elsewhere
    #     avg_counts = np.mean(sig_counts, axis=1)
    #     avg_counts_ste = np.std(sig_counts, axis=1) / np.sqrt(num_runs)<|MERGE_RESOLUTION|>--- conflicted
+++ resolved
@@ -893,7 +893,6 @@
     )
     return (nv_counts - fit_vals) / nv_counts_ste  # Weighted residuals
 
-<<<<<<< HEAD
 def calculate_contrast(amp1, amp2, bg_offset, chi_squared):
     """
     Calculate contrast for an NV center signal.
@@ -930,31 +929,6 @@
 
 def plot_nv_resonance_fits_and_residuals(
     nv_list, freqs, sig_counts, ref_counts, file_id, num_cols=3, threshold_method=None
-=======
-
-def calculate_contrast(amp1, amp2, bg_offset):
-    """Calculate contrast based on the fitted amplitudes and background average."""
-    alpha0 = (amp1 + amp2) / 2  # Average of the two peak amplitudes
-    alpha1 = bg_offset  # Fitted background level
-
-    # Print fitted values to diagnose negative contrast issues
-    # print(f"Fitted Amp1: {amp1}, Fitted Amp2: {amp2}, Fitted Background: {bg_offset}")
-
-    # Calculate contrast
-    contrast = 1 - (alpha1 / (alpha0 + alpha1))
-    # contrast = (alpha1 - alpha0)
-    return contrast
-
-
-def plot_nv_resonance_fits_and_residuals(
-    nv_list,
-    freqs,
-    avg_counts,
-    avg_counts_ste,
-    file_id,
-    num_cols=3,
-    threshold_method=None,
->>>>>>> d370f1f3
 ):
     """
     Plot NV resonance data with fitted Voigt profiles (including background), with residuals and contrast values.
@@ -1281,7 +1255,6 @@
     plt.close(fig_residuals)
 
 
-<<<<<<< HEAD
     ### 3. Residuals and Contrast Figure ###
     # Use K-means clustering to group NVs by orientation (assuming 3 orientations)
     kmeans = KMeans(n_clusters=4, random_state=0).fit(center_freqs_all)
@@ -1324,11 +1297,6 @@
 
 
 def nv_resonance_splitting(nv_list, freqs, avg_counts, avg_counts_ste, threshold=0.06, bins=30):
-=======
-def nv_resonance_splitting(
-    nv_list, freqs, avg_counts, avg_counts_ste, threshold=0.06, bins=30
-):
->>>>>>> d370f1f3
     """
     Calculate the frequency splitting between two NV resonances by fitting a Voigt profile to two resonance peaks,
     and plot the histogram of frequency splitting values with the given threshold.
@@ -1684,13 +1652,8 @@
 
 if __name__ == "__main__":
     file_id = 1663484946120
-<<<<<<< HEAD
     # file_id = 1669079684844
     data = dm.get_raw_data(file_id=file_id , load_npz=False, use_cache=True)
-=======
-    # file_id = 1682139880704
-    data = dm.get_raw_data(file_id=file_id, load_npz=False, use_cache=True)
->>>>>>> d370f1f3
     nv_list = data["nv_list"]
     num_nvs = len(nv_list)
     counts = np.array(data["counts"])[0]
@@ -1708,15 +1671,7 @@
     ref_counts = np.empty((num_nvs, num_runs, adj_num_steps, 2 * num_reps))
     ref_counts[:, :, :, 0::2] = ref_counts_0
     ref_counts[:, :, :, 1::2] = ref_counts_1
-<<<<<<< HEAD
     # 
-=======
-
-    thresh_method = "otsu"
-    avg_counts, avg_counts_ste, norms = widefield.process_counts(
-        nv_list, sig_counts, ref_counts, threshold=True, method=thresh_method
-    )
->>>>>>> d370f1f3
     now = datetime.now()
     date_time_str = now.strftime("%Y%m%d_%H%M%S")
     file_name = dm.get_file_name(file_id=file_id)
@@ -1727,21 +1682,9 @@
     # fig = plot_nv_resonance_data_sns_with_fit(
     #     nv_list, freqs, avg_counts, avg_counts_ste, file_id, file_path, num_cols=5,threshold_method=thresh_method
     #     )
-<<<<<<< HEAD
     thresh_method= "otsu"
     plot_nv_resonance_fits_and_residuals(
     nv_list, freqs, sig_counts, ref_counts, file_id, num_cols=4, threshold_method=thresh_method
-=======
-
-    plot_nv_resonance_fits_and_residuals(
-        nv_list,
-        freqs,
-        avg_counts,
-        avg_counts_ste,
-        file_id,
-        num_cols=6,
-        threshold_method=thresh_method,
->>>>>>> d370f1f3
     )
     print(f"Plot saved to {file_path}")
     # plt.show()
