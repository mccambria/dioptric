--- conflicted
+++ resolved
@@ -25,11 +25,7 @@
     counts = np.array(data["counts"])
     # counts = data["states"]
     num_nvs = len(nv_list)
-<<<<<<< HEAD
-    exclude_inds = (6, 9, 13)
-=======
     # exclude_inds = (6, 9, 13)
->>>>>>> 52b50321
     exclude_inds = ()
     nv_list = [nv_list[ind] for ind in range(num_nvs) if ind not in exclude_inds]
     num_nvs = len(nv_list)
@@ -149,11 +145,7 @@
 if __name__ == "__main__":
     kpl.init_kplotlib()
 
-<<<<<<< HEAD
     data = dm.get_raw_data(file_id=1520104346137)
-=======
-    data = dm.get_raw_data(file_id=1519615059736)
->>>>>>> 52b50321
 
     nv_list = data["nv_list"]
     counts = np.array(data["counts"])
