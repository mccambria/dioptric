--- conflicted
+++ resolved
@@ -362,19 +362,12 @@
         ideal_ref_corr_coeffs = np.array(data["ideal_ref_corr_coeffs"])
 
     ### Print analysis
-<<<<<<< HEAD
-    print(np.mean(ref_corr_coeffs[np.triu_indices_from(ref_corr_coeffs, 1)]))
-    print(np.std(ref_corr_coeffs[np.triu_indices_from(ref_corr_coeffs, 1)]))
-    print(np.mean(np.abs(sig_corr_coeffs[np.triu_indices_from(sig_corr_coeffs, 1)])))
-    print(np.std(np.abs(sig_corr_coeffs[np.triu_indices_from(sig_corr_coeffs, 1)])))
-=======
     upper_ref_corr_coeffs = ref_corr_coeffs[np.triu_indices_from(ref_corr_coeffs, 1)]
     print(np.mean(upper_ref_corr_coeffs))
     print(np.std(upper_ref_corr_coeffs, ddof=1))
     upper_sig_corr_coeffs = sig_corr_coeffs[np.triu_indices_from(sig_corr_coeffs, 1)]
     print(np.mean(np.abs(upper_sig_corr_coeffs)))
     print(np.std(np.abs(upper_sig_corr_coeffs), ddof=1))
->>>>>>> de6f518b
 
     ### Plot
 
