# -*- coding: utf-8 -*-
"""
Widefield continuous wave electron spin resonance (CWESR) routine

Created on August 21st, 2023

@author: mccambria
"""


import matplotlib.pyplot as plt
import numpy as np
import time
import labrad
import majorroutines.optimize as optimize
from utils.constants import ControlStyle
from utils import tool_belt as tb
from utils import common
from utils import widefield
from utils.constants import LaserKey, NVSpinState, CountFormat
from utils import kplotlib as kpl
from utils import positioning as pos
from utils.positioning import get_scan_1d as calculate_freqs
from random import shuffle
from cProfile import Profile
from pathos.multiprocessing import ProcessingPool


def process_counts(sig_counts):
    run_ax = 1
    avg_counts = np.mean(sig_counts, axis=run_ax)
    num_runs = sig_counts.shape[run_ax]
    avg_counts_ste = np.std(sig_counts, axis=run_ax, ddof=1) / np.sqrt(num_runs)
    return avg_counts, avg_counts_ste


def process_img_arrays(img_arrays, nv_list, pixel_drifts, radius=None):
    num_nvs = len(nv_list)
    num_runs = img_arrays.shape[0]
    num_steps = img_arrays.shape[1]
    sig_counts = [
        [[None] * num_steps for ind in range(num_runs)] for jnd in range(num_nvs)
    ]
    # steps_linspace = list(range(20))

    def process_img_arrays_sub(nv_ind, freq_ind, run_ind):
        pixel_coords = nv_list[nv_ind]["pixel_coords"]
        img_array = img_arrays[run_ind, freq_ind]
        pixel_drift = pixel_drifts[run_ind, freq_ind]
        opt_pixel_coords = optimize.optimize_pixel(
            img_array,
            pixel_coords,
            set_scanning_drift=False,
            set_pixel_drift=False,
            pixel_drift=pixel_drift,
        )
        counts = widefield.counts_from_img_array(
            img_array, opt_pixel_coords, radius=radius, drift_adjust=False
        )
        return counts

    for nv_ind in range(num_nvs):
        for run_ind in range(num_runs):
            # Multi threaded (too much memory)
            # def process_img_arrays_sub_wrapper(freq_ind):
            #     return process_img_arrays_sub(nv_ind, freq_ind, run_ind)
            # with ProcessingPool(nodes=1, maxtasksperchild=1) as p:
            #     line = p.map(process_img_arrays_sub_wrapper, steps_linspace)
            # sig_counts[nv_ind][run_ind] = line

            # Single threaded
            for freq_ind in range(num_steps):
                counts = process_img_arrays_sub(nv_ind, freq_ind, run_ind)
                sig_counts[nv_ind][run_ind][freq_ind] = counts

    sig_counts = np.array(sig_counts)
    return sig_counts


def create_figure(freqs, counts, counts_ste):
    kpl.init_kplotlib()
    num_nvs = sig_counts.shape[0]
    fig, ax = plt.subplots()
    for ind in range(num_nvs):
        # kpl.plot_line(ax, freqs, counts[ind])
        kpl.plot_points(ax, freqs, counts[ind], yerr=counts_ste[ind])
    ax.set_xlabel("Frequency (GHz)")
    ax.set_ylabel("Counts")
    return fig


def main(
    nv_list,
    freq_center,
    freq_range,
    num_steps,
    num_reps,
    num_runs,
    uwave_power,
    state=NVSpinState.LOW,
    laser_filter=None,
):
    with common.labrad_connect() as cxn:
        main_with_cxn(
            cxn,
            nv_list,
            freq_center,
            freq_range,
            num_steps,
            num_reps,
            num_runs,
            uwave_power,
            state,
            laser_filter,
        )


def main_with_cxn(
    cxn,
    nv_list,
    freq_center,
    freq_range,
    num_steps,
    num_reps,
    num_runs,
    uwave_power,
    state=NVSpinState.LOW,
    laser_filter=None,
):
    ### Some initial setup

    tb.reset_cfm(cxn)

    # Config stuff
    config = common.get_config_dict()
    config_positioning = config["Positioning"]
    delay = config_positioning["xy_delay"]
    control_style = pos.get_xy_control_style()
    count_format = config["count_format"]

    # Servers
    pos_server = pos.get_server_pos_xy(cxn)
    camera = tb.get_server_camera(cxn)
    pulse_gen = tb.get_server_pulse_gen(cxn)

    # Use first NV for some basic setup
    nv_sig = nv_list[0]
    optimize.prepare_microscope(cxn, nv_sig)
    laser_key = LaserKey.IMAGING
    laser_dict = nv_sig[laser_key]
    laser = laser_dict["name"]
    tb.set_filter(cxn, optics_name=laser, filter_name=laser_filter)
    readout_power = tb.set_laser_power(cxn, nv_sig, laser_key)
    readout = laser_dict["readout_dur"]
    readout_sec = readout / 10**9

    num_nvs = len(nv_list)

    last_opt_time = time.time()
    opt_period = 10 * 60

    ### Load the pulse generator

    if control_style in [ControlStyle.STEP, ControlStyle.STREAM]:
        seq_args = [readout, state.name, laser, readout_power]
        seq_args_string = tb.encode_seq_args(seq_args)
        seq_file = "widefield-resonance.py"

    # print(seq_file)
    # print(seq_args)
    # return
    ret_vals = pulse_gen.stream_load(seq_file, seq_args_string)

    ### Set up the image display

    kpl.init_kplotlib(font_size=kpl.Size.SMALL)

    ### Microwave setup

    freqs = calculate_freqs(freq_center, freq_range, num_steps)
    sig_gen = tb.get_server_sig_gen(cxn, state)
    sig_gen.set_amp(uwave_power)

    ### Data tracking

    img_arrays = [[None] * num_steps for ind in range(num_runs)]
    freq_ind_master_list = [[] for ind in range(num_runs)]
    freq_ind_list = list(range(0, num_steps))
    pixel_drifts = [[None] * num_steps for ind in range(num_runs)]

    ### Collect the data

    tb.init_safe_stop()
    start_time = time.time()

    for run_ind in range(num_runs):
        shuffle(freq_ind_list)
        for freq_ind in freq_ind_list:
            print(run_ind)
            print(freq_ind)
            print()

            # Optimize
            # now = time.time()
            # if (last_opt_time is None) or (now - last_opt_time > opt_period):
            #     last_opt_time = now
            #     optimize.optimize_widefield_calibration(cxn)

            #     # Reset the pulse streamer and laser filter
            #     tb.set_filter(cxn, optics_name=laser, filter_name=laser_filter)
            #     pulse_gen.stream_load(seq_file, seq_args_string)

            # Update the coordinates for drift
            adj_coords_list = [
                pos.adjust_coords_for_drift(nv_sig=nv, laser_name=laser)
                for nv in nv_list
            ]
            if num_nvs == 1:
                coords = adj_coords_list[0]
                pos_server.write_xy(*coords[0:2])
            elif control_style == ControlStyle.STREAM:
                x_coords = [coords[0] for coords in adj_coords_list]
                y_coords = [coords[1] for coords in adj_coords_list]
                pos_server.load_stream_xy(x_coords, y_coords, True)

            freq_ind_master_list[run_ind].append(freq_ind)
            freq = freqs[freq_ind]
            sig_gen.set_freq(freq)
            sig_gen.uwave_on()

            # Record the image
            if control_style == ControlStyle.STEP:
                pass
            elif control_style == ControlStyle.STREAM:
                camera.arm()
                pulse_gen.stream_start(num_nvs * num_reps)
                img_array = camera.read()
                camera.disarm()

            img_arrays[run_ind][freq_ind] = img_array
            optimize.optimize_pixel(img_array, nv_sig["pixel_coords"])
            pixel_drifts[run_ind][freq_ind] = widefield.get_pixel_drift()

            sig_gen.uwave_off()

    ### Data processing and plotting

    img_arrays = np.array(img_arrays, dtype=int)
    pixel_drifts = np.array(pixel_drifts, dtype=float)
    radius = config["camera_spot_radius"]
    avg_counts, avg_counts_ste = process_img_arrays(
        img_arrays, nv_list, pixel_drifts, radius=radius
    )
    fig = create_figure(freqs, avg_counts, avg_counts_ste)

    ### Clean up and save the data

    tb.reset_cfm(cxn)
    pos.set_xyz_on_nv(cxn, nv_sig)

    timestamp = tb.get_time_stamp()
    raw_data = {
        "timestamp": timestamp,
        "nv_list": nv_list,
        "num_reps": num_reps,
        "readout": readout,
        "readout-units": "ns",
        "img_arrays": img_arrays,
        "img_arrays-units": "counts",
        "pixel_drifts": pixel_drifts,
        "pixel_drifts-units": "pixels",
        "freq_center": freq_center,
        "freq_center-units": "GHz",
        "freq_range": freq_range,
        "freq_range-units": "GHz",
        "freqs": freqs,
        "freqs-units": "GHz",
        "state": state,
        "num_steps": num_steps,
        "num_reps": num_reps,
        "num_runs": num_runs,
        "uwave_power": uwave_power,
        "uwave_power-units": "dBm",
        "readout": readout,
        "readout-units": "ns",
        "freq_ind_master_list": freq_ind_master_list,
    }

    file_path = tb.get_file_path(__file__, timestamp, nv_sig["name"])
    tb.save_figure(fig, file_path)
    tb.save_raw_data(raw_data, file_path, keys_to_compress=["img_arrays"])


if __name__ == "__main__":
    kpl.init_kplotlib()

<<<<<<< HEAD
    file_name = "2023_08_25-21_47_02-johnson-nv0_2023_08_23"
=======
    file_name = "2023_08_26-07_58_44-johnson-nv0_2023_08_23"
>>>>>>> 06b806db
    data = tb.get_raw_data(file_name)
    freqs = data["freqs"]
    img_arrays = np.array(data["img_arrays"], dtype=int)
    nv_list = data["nv_list"]
    pixel_drifts = np.array(data["pixel_drifts"], dtype=float)
    radius = data["config"]["camera_spot_radius"]

    # Profiling
    print("start")
    start = time.time()
    with Profile() as pr:
        sig_counts = process_img_arrays(
            img_arrays, nv_list, pixel_drifts, radius=radius
        )
        pr.print_stats("cumulative")
    stop = time.time()
    print("stop")
    print(f"Time elapsed: {stop - start}")

    # sig_counts = process_img_arrays(img_arrays, nv_list, pixel_drifts, radius=radius)
    avg_counts, avg_counts_ste = process_counts(sig_counts)
    create_figure(freqs, avg_counts, avg_counts_ste)

    plt.show(block=True)<|MERGE_RESOLUTION|>--- conflicted
+++ resolved
@@ -294,11 +294,7 @@
 if __name__ == "__main__":
     kpl.init_kplotlib()
 
-<<<<<<< HEAD
     file_name = "2023_08_25-21_47_02-johnson-nv0_2023_08_23"
-=======
-    file_name = "2023_08_26-07_58_44-johnson-nv0_2023_08_23"
->>>>>>> 06b806db
     data = tb.get_raw_data(file_name)
     freqs = data["freqs"]
     img_arrays = np.array(data["img_arrays"], dtype=int)
