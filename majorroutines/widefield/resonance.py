--- conflicted
+++ resolved
@@ -165,8 +165,6 @@
         for run_ind in range(num_runs):
             shuffle(freq_ind_list)
 
-<<<<<<< HEAD
-=======
             # Load the pulse gen
             seq_args = widefield.get_base_scc_seq_args(nv_list)
             seq_args.extend([sig_gen_name, uwave_duration])
@@ -174,7 +172,6 @@
             # print(seq_args)
             # print(seq_file)
             # return
->>>>>>> bdf958e3
             pulse_gen.stream_load(seq_file, seq_args_string, num_reps)
 
             camera.arm()
