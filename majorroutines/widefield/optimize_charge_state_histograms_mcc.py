--- conflicted
+++ resolved
@@ -30,8 +30,6 @@
 from utils import tool_belt as tb
 from utils.constants import NVSig, VirtualLaserKey
 
-<<<<<<< HEAD
-=======
 rcParams["font.family"] = "DejaVu Sans"
 
 import matplotlib.pyplot as plt
@@ -163,7 +161,6 @@
 
     return optimal_step_val, max_combined_score
 
->>>>>>> cecb16d6
 
 def find_optimal_value_geom_mean(
     step_vals, prep_fidelity, readout_fidelity, goodness_of_fit, weights=(1, 1, 1)
