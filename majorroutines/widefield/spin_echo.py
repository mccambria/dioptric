--- conflicted
+++ resolved
@@ -191,8 +191,6 @@
     norm_counts = (avg_counts - norms_ms0_newaxis) / contrast
     norm_counts_ste = avg_counts_ste / contrast
 
-<<<<<<< HEAD
-=======
     # # Sort for plotting
     # total_evolution_times = 2 * np.array(taus) / 1e3
     inds = taus.argsort()
@@ -202,7 +200,6 @@
         [norm_counts_ste[nv_ind, inds] for nv_ind in range(num_nvs)]
     )
 
->>>>>>> 9ff1ef98
     # fit_fns = []
     # popts = []
     # freq_guesses = [
@@ -228,18 +225,6 @@
     #     (),
     # ]
 
-<<<<<<< HEAD
-    # # Sort for plotting
-    # # total_evolution_times = 2 * np.array(taus) / 1e3
-    # inds = taus.argsort()
-    # total_evolution_times = 2 * np.array(taus)[inds] / 1e3
-    # norm_counts = np.array([norm_counts[nv_ind, inds] for nv_ind in range(num_nvs)])
-    # norm_counts_ste = np.array(
-    #     [norm_counts_ste[nv_ind, inds] for nv_ind in range(num_nvs)]
-    # )
-
-=======
->>>>>>> 9ff1ef98
     # for nv_ind in range(num_nvs):
     #     nv_counts = norm_counts[nv_ind]
     #     nv_counts_ste = norm_counts_ste[nv_ind]
