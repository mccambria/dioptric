--- conflicted
+++ resolved
@@ -158,14 +158,6 @@
 
 if __name__ == "__main__":
     kpl.init_kplotlib()
-
-    # data = dm.get_raw_data(file_id=1548854318015)  # 6/2 benchmark
-<<<<<<< HEAD
     data = dm.get_raw_data(file_id=1560609724329)
-=======
-    # data = dm.get_raw_data(file_id=1560539865450)
-    data = dm.get_raw_data(file_id=1560517055418)
-
->>>>>>> 73d4081a
     figs = process_and_plot(data)
     kpl.show(block=True)