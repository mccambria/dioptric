--- conflicted
+++ resolved
@@ -60,7 +60,7 @@
     figsize[1] *= 1.5
     counts_fig, axes_pack = plt.subplots(2, 1, sharex=True, figsize=figsize)
     snr_fig, ax = plt.subplots()
-    fid_fig, fid_ax = plt.subplots()
+    # fid_fig, fid_ax = plt.subplots()
 
     for ind in range(len(nv_list)):
         nv_sig = nv_list[ind]
@@ -73,25 +73,19 @@
         )
         kpl.plot_bars(ax, nv_num, avg_snr[ind], yerr=avg_snr_ste[ind])
 
-<<<<<<< HEAD
     axes_pack[0].set_xlabel("NV index")
     ax.set_xlabel("NV index")
     axes_pack[0].set_ylabel("NV- | prep in ms=0")
     axes_pack[1].set_ylabel("NV- | prep in ms=1")
     ax.set_ylabel("SNR")
-=======
-    xlabel = "NV index"
-    axes_pack[0].set_xlabel(xlabel)
-    ax.set_xlabel(xlabel)
-    fid_ax.set_xlabel(xlabel)
->>>>>>> 1c43c24d
 
-    axes_pack[0].set_ylabel("NV$^{-}$ population after prep in ms=0")
-    axes_pack[1].set_ylabel("NV$^{-}$ population after prep in ms=1")
-    ax.set_ylabel("Spin experiment SNR")
-    fid_ax.set_ylabel("Spin experiment fidelity")
+    # axes_pack[0].set_ylabel("NV$^{-}$ population after prep in ms=0")
+    # axes_pack[1].set_ylabel("NV$^{-}$ population after prep in ms=1")
+    # ax.set_ylabel("Spin experiment SNR")
+    # fid_ax.set_ylabel("Spin experiment fidelity")
 
-    return counts_fig, snr_fig, fid_fig
+    return counts_fig, snr_fig
+    # return counts_fig, snr_fig, fid_fig
 
 
 def main(nv_list, num_reps, num_runs):
