# -*- coding: utf-8 -*-
"""
Illuminate an area, collecting onto the camera. Interleave a signal and control sequence
and plot the difference

Created on Fall 2023

@author: mccambria
"""

import os
import sys
import time

import matplotlib.pyplot as plt
import numpy as np
from matplotlib.ticker import MaxNLocator
from scipy import ndimage
from scipy.optimize import curve_fit
from scipy.special import factorial
from scipy.stats import poisson

from majorroutines.widefield import base_routine, optimize
from utils import common, widefield
from utils import data_manager as dm
from utils import kplotlib as kpl
from utils import positioning as pos
from utils import tool_belt as tb
from utils.constants import ChargeStateEstimationMode, LaserKey, NVSig


def detect_cosmic_rays(nv_list, num_reps, num_runs, dark_time):
    charge_prep = True
    main(
        nv_list,
        num_reps,
        num_runs,
        "detect_cosmic_rays",
        charge_prep,
        process_detect_cosmic_rays,
        dark_time=dark_time,
    )


def check_readout_fidelity(nv_list, num_reps, num_runs):
    charge_prep = False
    main(
        nv_list,
        num_reps,
        num_runs,
        "check_readout_fidelity",
        charge_prep,
        process_check_readout_fidelity,
    )


def charge_quantum_jump(nv_list, num_reps):
    num_runs = 1
    charge_prep = False
    main(
        nv_list,
        num_reps,
        num_runs,
        "charge_quantum_jump",
        charge_prep,
        process_detect_cosmic_rays,
    )


def process_detect_cosmic_rays(data):
    nv_list = data["nv_list"]
    num_nvs = len(nv_list)

    states = np.array(data["states"])[0]
    states_by_nv = np.array([states[nv_ind].flatten() for nv_ind in range(num_nvs)])

    coincidences = []
    num_shots = len(states_by_nv[0])
    for shot_ind in range(num_shots):
        coincidences.append(num_nvs - np.sum(states_by_nv[:, shot_ind]))
    coincidences = np.array(coincidences)
    hist_fig, ax = plt.subplots()
    kpl.histogram(ax, coincidences, label=f"Data ({num_nvs} NVs)")
    ax.set_xlabel("Number NVs found in NV0")
    ax.set_ylabel("Number of occurrences")
    x_vals = np.array(range(0, num_nvs + 1))
    expected_dist = num_shots * poisson.pmf(x_vals, np.mean(coincidences))
    kpl.plot_points(
        ax, x_vals, expected_dist, label="Poisson pmf", color=kpl.KplColors.RED
    )
    ax.legend()

    im_fig, ax = plt.subplots()
    kpl.imshow(ax, states_by_nv, aspect="auto")
    ax.yaxis.set_major_locator(MaxNLocator(integer=True))
    return hist_fig, im_fig


def process_check_readout_fidelity(data):
    nv_list = data["nv_list"]
    num_nvs = len(nv_list)
    counts = np.array(data["counts"])
    num_runs = counts.shape[2]
    num_reps = counts.shape[4]
    sig_counts = counts[0]
    config = common.get_config_dict()
    charge_state_estimation_mode = config["charge_state_estimation_mode"]
<<<<<<< HEAD
    # charge_state_estimation_mode = ChargeStateEstimationMode.THRESHOLDING
    # charge_state_estimation_mode = ChargeStateEstimationMode.MLE
=======
    # charge_state_estimation_mode = ChargeStateEstimationMode.MLE
    charge_state_estimation_mode = ChargeStateEstimationMode.THRESHOLDING
    ref_states, _ = widefield.threshold_counts(nv_list, sig_counts)
>>>>>>> 24b7a9e3
    if charge_state_estimation_mode == ChargeStateEstimationMode.THRESHOLDING:
        states, _ = widefield.threshold_counts(nv_list, sig_counts)
    elif charge_state_estimation_mode == ChargeStateEstimationMode.MLE:
        states = np.array(data["states"])[0]

    figsize = kpl.figsize
    figsize[1] *= 1.5
    fig, axes_pack = plt.subplots(2, 1, sharex=True, figsize=figsize)
    labels = {0: "NV0", 1: "NV-"}
    probs = [[] for ind in range(2)]
    prob_errs = [[] for ind in range(2)]
    lookback = 2
    for init_state in [0, 1]:
        ax = axes_pack[init_state]
        for nv_ind in range(num_nvs):
            shots_list = []
            for run_ind in range(num_runs):
                for rep_ind in range(num_reps):
                    if rep_ind < lookback:
                        continue
                    prev_states = ref_states[
                        nv_ind, run_ind, 0, rep_ind - lookback : rep_ind
                    ]
                    current_state = states[nv_ind, run_ind, 0, rep_ind]
                    if np.all([el == init_state for el in prev_states]):
                        shots_list.append(current_state == init_state)
            prob = np.mean(shots_list)
            err = np.std(shots_list, ddof=1) / np.sqrt(len(shots_list))
            nv_num = widefield.get_nv_num(nv_list[nv_ind])
            kpl.plot_points(ax, nv_ind, prob, yerr=err)
            probs[init_state].append(prob)
            prob_errs[init_state].append(err)
        label = labels[init_state]
        ax.set_ylabel(f"P({label}|previous {lookback} shots {label})")

    ax.set_xlabel("NV index")
    ax.xaxis.set_major_locator(MaxNLocator(integer=True))

    fig, ax = plt.subplots()
    for nv_ind in range(num_nvs):
        fidelity = (probs[0][nv_ind] + probs[1][nv_ind]) / 2
        fidelity_err = (
            np.sqrt(prob_errs[0][nv_ind] ** 2 + prob_errs[1][nv_ind] ** 2) / 2
        )
        nv_num = widefield.get_nv_num(nv_list[nv_ind])
        kpl.plot_points(ax, nv_ind, fidelity, yerr=fidelity_err)
    ax.set_ylabel("Fidelity")
    ax.set_xlabel("NV index")
    ax.xaxis.set_major_locator(MaxNLocator(integer=True))

    return fig


def main(
    nv_list,
    num_reps,
    num_runs,
    caller_fn_name,
    charge_prep,
    data_processing_fn,
    dark_time=0,
):
    ### Some initial setup
    seq_file = "charge_monitor.py"

    tb.reset_cfm()
    pulse_gen = tb.get_server_pulse_gen()

    num_steps = 1
    num_exps_per_rep = 1

    ### Collect the data

    def run_fn(shuffled_step_inds):
        pol_coords_list = widefield.get_coords_list(nv_list, LaserKey.CHARGE_POL)
        seq_args = [pol_coords_list, charge_prep, dark_time]
        seq_args_string = tb.encode_seq_args(seq_args)
        pulse_gen.stream_load(seq_file, seq_args_string, num_reps)

    charge_prep_fn = base_routine.charge_prep_no_verification if charge_prep else None
    raw_data = base_routine.main(
        nv_list,
        num_steps,
        num_reps,
        num_runs,
        run_fn=run_fn,
        num_exps_per_rep=num_exps_per_rep,
        charge_prep_fn=charge_prep_fn,
    )

    repr_nv_sig = widefield.get_repr_nv_sig(nv_list)
    repr_nv_name = repr_nv_sig.name
    timestamp = dm.get_time_stamp()
    raw_data |= {
        "timestamp": timestamp,
        "caller_fn_name": caller_fn_name,
    }

    try:
        fig = data_processing_fn(raw_data)
    except Exception:
        fig = None

    ### Save and clean up

    file_path = dm.get_file_path(__file__, timestamp, repr_nv_name)
    dm.save_raw_data(raw_data, file_path)
    if fig is not None:
        if isinstance(fig, tuple):
            num_figs = len(fig)
            for fig_ind in range(num_figs):
                dm.save_figure(fig, file_path + f"-{fig_ind}")
        else:
            dm.save_figure(fig, file_path)

    tb.reset_cfm()


if __name__ == "__main__":
    kpl.init_kplotlib()

    data = dm.get_raw_data(file_id=1524583499055)

    process_check_readout_fidelity(data)

    ###

    # data = dm.get_raw_data(file_id=1512018506235)

    # process_detect_cosmic_rays(data)

    kpl.show(block=True)<|MERGE_RESOLUTION|>--- conflicted
+++ resolved
@@ -105,14 +105,8 @@
     sig_counts = counts[0]
     config = common.get_config_dict()
     charge_state_estimation_mode = config["charge_state_estimation_mode"]
-<<<<<<< HEAD
     # charge_state_estimation_mode = ChargeStateEstimationMode.THRESHOLDING
     # charge_state_estimation_mode = ChargeStateEstimationMode.MLE
-=======
-    # charge_state_estimation_mode = ChargeStateEstimationMode.MLE
-    charge_state_estimation_mode = ChargeStateEstimationMode.THRESHOLDING
-    ref_states, _ = widefield.threshold_counts(nv_list, sig_counts)
->>>>>>> 24b7a9e3
     if charge_state_estimation_mode == ChargeStateEstimationMode.THRESHOLDING:
         states, _ = widefield.threshold_counts(nv_list, sig_counts)
     elif charge_state_estimation_mode == ChargeStateEstimationMode.MLE:
