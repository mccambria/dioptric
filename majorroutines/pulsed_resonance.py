--- conflicted
+++ resolved
@@ -472,17 +472,9 @@
     ref_counts = numpy.array(data['ref_counts'])
 
     fit_func, popt = fit_resonance(freq_range, freq_center, num_steps,
-<<<<<<< HEAD
-                                    norm_avg_sig, ref_counts)
-=======
                                    norm_avg_sig, ref_counts)
->>>>>>> c1d971fa
     if (fit_func is not None) and (popt is not None):
         create_fit_figure(freq_range, freq_center, num_steps,
                           norm_avg_sig, fit_func, popt)
 
-<<<<<<< HEAD
-    # simulate(2.77, 0.1, 0.2, 100, 50)
-=======
-#    simulate(2.77, 0.1, 0.2, 100, 50)
->>>>>>> c1d971fa
+#    simulate(2.77, 0.1, 0.2, 100, 50)