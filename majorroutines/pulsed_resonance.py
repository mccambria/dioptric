--- conflicted
+++ resolved
@@ -529,7 +529,6 @@
 
     kpl.init_kplotlib()
 
-<<<<<<< HEAD
     counter = tool_belt.get_server_counter(cxn)
     pulse_gen = tool_belt.get_server_pulse_gen(cxn)
     arbwavegen_server = tool_belt.get_server_arb_wave_gen(cxn)
@@ -537,19 +536,12 @@
     tool_belt.reset_cfm(cxn)
 
 
-=======
-    tool_belt.reset_cfm(cxn)
-
-    counter = tool_belt.get_server_counter(cxn)
-    pulse_gen = tool_belt.get_server_pulse_gen(cxn)
-    awg = tool_belt.get_server_awg(cxn)
->>>>>>> 02ac7f68
 
     # check if running external iq_mod with SRS
     iq_key = False
     if 'uwave_iq_{}'.format(state.name) in nv_sig:
         iq_key = nv_sig['uwave_iq_{}'.format(state.name)]
-        
+
     # Set up our data structure, an array of NaNs that we'll fill
     # incrementally. NaNs are ignored by matplotlib, which is why they're
     # useful for us here.
@@ -602,7 +594,7 @@
         ]
         seq_name = "rabi.py"
     seq_args_string = tool_belt.encode_seq_args(seq_args)
-    
+
     # print(seq_args)
     # return
     opti_coords_list = []
