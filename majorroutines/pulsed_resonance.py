--- conflicted
+++ resolved
@@ -519,7 +519,7 @@
     start_timestamp = tool_belt.get_time_stamp()
 
     kpl.init_kplotlib()
-    
+
     counter = tool_belt.get_server_counter(cxn)
     pulse_gen = tool_belt.get_server_pulse_gen(cxn)
     arbwavegen_server = tool_belt.get_server_arb_wave_gen(cxn)
@@ -650,10 +650,6 @@
 
             freq_index_master_list[run_ind].append(freq_ind)
             sig_gen_cxn.set_freq(freqs[freq_ind])
-<<<<<<< HEAD
-=======
-
->>>>>>> 22580984
             counter.clear_buffer()
             pulse_gen.stream_start(int(num_reps))
 
@@ -664,7 +660,7 @@
             cur_run_ref_counts_summed = sample_counts[1]
             sig_counts[run_ind, freq_ind] = cur_run_sig_counts_summed
             ref_counts[run_ind, freq_ind] = cur_run_ref_counts_summed
-            
+
         counter.stop_tag_stream()
 
         ### Incremental plotting
