# -*- coding: utf-8 -*-
"""
Electron spin resonance routine. Scans the microwave frequency, taking counts
at each point.

Created on April 11th, 2019

@author: mccambria
"""

import utils.tool_belt as tool_belt
import utils.kplotlib as kpl
from utils.kplotlib import KplColors
import majorroutines.optimize as optimize
import numpy as np
import matplotlib.pyplot as plt
import time
from scipy.optimize import curve_fit, brute
from scipy.signal import find_peaks
import labrad
from utils.tool_belt import States, NormStyle
from random import shuffle
import sys
from utils.positioning import get_scan_1d as calculate_freqs
from pathlib import Path
from inspect import signature
from scipy.special import voigt_profile as scipy_voigt


# region Plotting


def create_fit_figure(
    freq_center,
    freq_range,
    num_steps,
    norm_avg_sig,
    norm_avg_sig_ste,
    fit_func=None,
    popt=None,
    line_func=None,
    num_resonances=None,
    guess_params=None,
):
    """Create a figure showing the normalized average signal and the fit. If you pass
    fit_func and popt, then no actual fit will be performed - we'll just plot the passed
    fit_func and popt

    Parameters
    ----------
    freq_center : numeric
        Center of the frequency range used in the ESR scan
    freq_range : numeric
        Frequency range of the ESR scan
    num_steps : numeric
        Number of steps in the ESR scan
    norm_avg_sig : 1D array
        Normalized average signal
    norm_avg_sig_ste : 1D array
        Standard error of the normalized average signal
    fit_func : Function, optional
        Function used to fit the data. If None, we will use a default fit function - either
        a single or double Rabi line depending on how many dips are apparent in the data
    popt : 1D array, optional
        Fit parameters for the fit function. If None, the fit function will be fit
        to the data
    line_func : Function, optional
        Function used to describe a single ESR line (for simplicity it should be positive and
        have a baseline of 0). Default: Rabi line with N14 hyperfine splitting
    num_resonances : int, optional
        Number of ESR lines apparent in the spectrum. If None, we'll try 1 or 2 and use
        whatever gives a better fit
    guess_params : 1D array, optional
        Guess parameters for fitting the fit function to the data. If None,
        we will estimate fit parameters by inspecting the data before actually fitting

    Returns
    -------
    matplotlib.figure.Figure

    matplotlib.axes.Axes

    Function
        Function used to fit the data
    1D array
        Fit parameters for the fit function
    2D array
        Covariance matrix of the fit
    """

    # Fitting
    if (fit_func is None) or (popt is None):
        fit_func, popt, pcov = fit_resonance(
            freq_center,
            freq_range,
            num_steps,
            norm_avg_sig,
            norm_avg_sig_ste,
            line_func=line_func,
            num_resonances=num_resonances,
            guess_params=guess_params,
        )
    else:
        pcov = None

    # Plot setup
    fig, ax = plt.subplots()
    ax.set_xlabel("Frequency (GHz)")
    ax.set_ylabel("Normalized fluorescence")
    freqs = calculate_freqs(freq_center, freq_range, num_steps)
    smooth_freqs = calculate_freqs(freq_center, freq_range, 100)  # MCC

    # Plotting
    if norm_avg_sig_ste is not None:
        kpl.plot_points(ax, freqs, norm_avg_sig, yerr=norm_avg_sig_ste)
    else:
        kpl.plot_line(ax, freqs, norm_avg_sig)
    kpl.plot_line(
        ax,
        smooth_freqs,
        fit_func(smooth_freqs, *popt),
        color=KplColors.RED,
    )

    # Text boxes to describe the fits
    low_text = None
    high_text = None
    base_text = "A = {:.3f} \nwidth = {:.1f} MHz \nf = {:.4f} GHz"
    if 3 <= len(popt) < 6:
        contrast, width, center = popt[0:3]
        # contrast, center, width = popt[0:3]
        low_text = base_text.format(contrast, width, center)
        high_text = None
    elif len(popt) == 6:
        contrast, width, center = popt[0:3]
        low_text = base_text.format(contrast, width, center)
        contrast, width, center = popt[3:6]
        high_text = base_text.format(contrast, width, center)
        # print(popt[2])
        # print(np.sqrt(pcov[2][2]))
        # print(popt[5])
        # print(np.sqrt(pcov[5][5]))
    size = kpl.Size.SMALL
    if low_text is not None:
        kpl.anchored_text(ax, low_text, kpl.Loc.LOWER_LEFT, size=size)
    if high_text is not None:
        kpl.anchored_text(ax, high_text, kpl.Loc.LOWER_RIGHT, size=size)

    return fig, ax, fit_func, popt, pcov


def create_raw_data_figure(
    freq_center,
    freq_range,
    num_steps,
    sig_counts_avg_kcps=None,
    ref_counts_avg_kcps=None,
    norm_avg_sig=None,
    magnet_angle=None,
):
    """Create a 2-panel figure showing the raw data (signal and reference) as well as the
    normalized average signal

    Parameters
    ----------
    freq_center : numeric
        Center of the frequency range used in the ESR scan
    freq_range : numeric
        Frequency range of the ESR scan
    num_steps : numeric
        Number of steps in the ESR scan
    sig_counts_avg_kcps : 1D array, optional
        Average signal count rate in kcps
    ref_counts_avg_kcps : 1D array, optional
        Average reference count rate in kcps
    norm_avg_sig : 1D array, optional
        Normalized average signal

    Returns
    -------
    matplotlib.figure.Figure
    matplotlib.axes.Axes
        Ax for the signal and reference plot
    matplotlib.axes.Axes
        Ax for the normalized average signal plot
    """

    # Plot setup
    fig, axes_pack = plt.subplots(1, 2, figsize=kpl.double_figsize)
    ax_sig_ref, ax_norm = axes_pack
    ax_sig_ref.set_xlabel("Frequency (GHz)")
    ax_sig_ref.set_ylabel("Count rate (kcps)")
    ax_norm.set_xlabel("Frequency (GHz)")
    ax_norm.set_ylabel("Normalized fluorescence")
    freqs = calculate_freqs(freq_center, freq_range, num_steps)

    # Plotting
    if sig_counts_avg_kcps is None:
        sig_counts_avg_kcps = np.empty(num_steps)
        sig_counts_avg_kcps[:] = np.nan
    kpl.plot_line(
        ax_sig_ref, freqs, sig_counts_avg_kcps, label="Signal", color=KplColors.GREEN
    )
    if ref_counts_avg_kcps is None:
        ref_counts_avg_kcps = np.empty(num_steps)
        ref_counts_avg_kcps[:] = np.nan
    kpl.plot_line(
        ax_sig_ref, freqs, ref_counts_avg_kcps, label="Reference", color=KplColors.RED
    )
    ax_sig_ref.legend(loc=kpl.Loc.LOWER_RIGHT)
    if norm_avg_sig is None:
        norm_avg_sig = np.empty(num_steps)
        norm_avg_sig[:] = np.nan
    kpl.plot_line(ax_norm, freqs, norm_avg_sig, color=KplColors.BLUE)

    if magnet_angle:
        kpl.anchored_text(
            ax_norm,
            "{} deg".format(magnet_angle),
            kpl.Loc.LOWER_RIGHT,
            size=kpl.Size.SMALL,
        )
    return fig, ax_sig_ref, ax_norm


# endregion
# region Math functions


def rabi_line(freq, contrast, rabi_freq, res_freq, uwave_pulse_dur=None, coherent=True):
    """Rabi lineshape"""

    rabi_freq_ghz = rabi_freq / 1000
    detuning = freq - res_freq
    effective_rabi_freq = np.sqrt(detuning**2 + rabi_freq_ghz**2)
    effective_contrast = contrast * ((rabi_freq_ghz / effective_rabi_freq) ** 2)
    if uwave_pulse_dur is None:
        uwave_pulse_dur = 1 / (2 * rabi_freq_ghz)
    angular_effective_rabi_freq = 2 * np.pi * effective_rabi_freq
    if coherent:
        phase_factor = np.sin(angular_effective_rabi_freq * uwave_pulse_dur / 2) ** 2
    else:
        phase_factor = 1
    return effective_contrast * phase_factor


def rabi_line_n14_hyperfine(
    freq, contrast, rabi_freq, res_freq, uwave_pulse_dur=None, coherent=True
):
    """Sum of 3 Rabi lineshapes separated by hyperfine splitting for N14"""

    hyperfine = 2.14 / 1000  # Hyperfine in GHz
    res_freqs = [res_freq - hyperfine, res_freq, res_freq + hyperfine]
    val = 0
    for el in res_freqs:
        val += rabi_line(freq, contrast, rabi_freq, el, uwave_pulse_dur, coherent)
    val /= 3
    return val


def rabi_line_n15_hyperfine(
    freq, contrast, rabi_freq, res_freq, uwave_pulse_dur=None, coherent=True
):
    """Sum of 2 Rabi lineshapes separated by hyperfine splitting for N15"""

    hyperfine = 3.1 / 1000  # Hyperfine in GHz
    res_freqs = [res_freq - hyperfine / 2, res_freq + hyperfine / 2]
    val = 0
    for el in res_freqs:
        val += rabi_line(freq, contrast, rabi_freq, el, uwave_pulse_dur, coherent)
    val /= 3
    return val


def gaussian(freq, contrast, sigma, center):
    sigma_ghz = sigma / 1000
    return contrast * np.exp(-((freq - center) ** 2) / (2 * (sigma_ghz**2)))


def voigt(freq, contrast, g_width, l_width, center):
    g_width_ghz = g_width / 1000
    l_width_ghz = l_width / 1000
    norm = scipy_voigt(0, g_width_ghz, l_width_ghz)
    ret_val = scipy_voigt(freq - center, g_width_ghz, l_width_ghz)
    return (contrast / norm) * ret_val


def voigt_split(freq, contrast, g_width, l_width, center, splitting):
    splitting_ghz = splitting / 1000
    line_1 = voigt(freq, contrast, g_width, l_width, center - splitting_ghz / 2)
    line_2 = voigt(freq, contrast, g_width, l_width, center + splitting_ghz / 2)
    return line_1 + line_2


def lorentzian(freq, contrast, hwhm, center):
    """Normalized that the value at the center is the contrast"""
    hwhm_ghz = hwhm / 1000
    return contrast * (hwhm_ghz**2) / ((freq - center) ** 2 + hwhm_ghz**2)


def lorentzian_split(freq, contrast, hwhm, center, splitting):
    """Normalized that the value at the center is the contrast"""
    splitting_ghz = splitting / 1000
    line_1 = lorentzian(freq, contrast, hwhm, center - splitting_ghz / 2)
    line_2 = lorentzian(freq, contrast, hwhm, center + splitting_ghz / 2)
    return line_1 + line_2


def lorentzian_split_offset(freq, contrast, hwhm, center, splitting, offset):
    """Normalized that the value at the center is the contrast"""
    splitting_ghz = splitting / 1000
    line_1 = lorentzian(freq, contrast, hwhm, center - splitting_ghz / 2)
    line_2 = lorentzian(freq, contrast, hwhm, center + splitting_ghz / 2)
    return line_1 + line_2 + offset


def lorentzian_test(
    freq, contrast1, hwhm1, center, splitting, offset, contrast2, hwhm2
):
    """Normalized that the value at the center is the contrast"""
    splitting_ghz = splitting / 1000
    line_1 = lorentzian(freq, contrast1, hwhm1, center - splitting_ghz / 2)
    line_2 = lorentzian(freq, contrast2, hwhm2, center + splitting_ghz / 2)
    return line_1 + line_2 + offset


def lorentzian_sum(freq, contrast, hwhm, center, splitting_mag):
    """Normalized that the value at the center is the contrast"""
    num_samples = 100
    # smooth_freqs = np.linspace(
    #     center - freq_range / 2, center + freq_range / 2, num_samples
    # )
    # dist = np.exp(-((smooth_freqs - center) ** 2) / (2 * (20 * hwhm_ghz**2)))
    # dist = [
    #     1 if center - 3 * hwhm_ghz < el < center + 3 * hwhm_ghz else 0
    #     for el in smooth_freqs
    # ]
    smooth_theta = np.linspace(0, np.pi, num_samples)
    dist = [np.sin(theta) for theta in smooth_theta]
    ret_val = 0
    for ind in range(num_samples):
        theta = smooth_theta[ind]
        weight = dist[ind]
        int_center = center + splitting_mag * np.sin(theta)
        ret_val += weight * lorentzian(freq, contrast, hwhm, int_center)
        int_center = center - splitting_mag * np.sin(theta)
        ret_val += weight * lorentzian(freq, contrast, hwhm, int_center)
    return ret_val


def dip_sum(freq, line_func, *res_args):
    """
    Sum of Rabi lines for spectra with an arbitrary number of resonances.
    A line_func is assumed to be positive and have a baseline of 0. We'll
    return the "dip" version of this: 1-sum(line_funcs)
    """
    # Figure out how many parameters are used to describe a resonance
    sig = signature(line_func)
    len_res_desc = len(sig.parameters) - 1  # First parameter is frequency
    # Total number of expected resonances
    num_resonances = len(res_args) // len_res_desc
    # if num_resonances == 0:
    #     num_resonances = 1
    ret_val = 1.0
    for ind in range(num_resonances):
        start = ind * len_res_desc
        stop = start + len_res_desc
        ret_val -= line_func(freq, *res_args[start:stop])
    return ret_val


# endregion
# region Analysis functions


def return_res_with_error(data, fit_func=None, guess_params=None):
    """Returns the frequency/error of the resonance in a spectrum.
    Intended for extracting the frequency/error of a single resonance -
    if there's a double, we'll return the average. data should be some
    completed experiment file's raw data dictionary
    """

    freq_center = data["freq_center"]
    freq_range = data["freq_range"]
    num_steps = data["num_steps"]
    ref_counts = data["ref_counts"]
    sig_counts = data["sig_counts"]
    num_reps = data["num_reps"]
    nv_sig = data["nv_sig"]
    readout = nv_sig["spin_readout_dur"]
    try:
        norm_style = NormStyle[str.upper(nv_sig["norm_style"])]
    except Exception as exc:
        # norm_style = NormStyle.POINT_TO_POINT
        norm_style = NormStyle.SINGLE_VALUED

    _, _, norm_avg_sig, norm_avg_sig_ste = tool_belt.process_counts(
        sig_counts, ref_counts, num_reps, readout, norm_style
    )

    fit_func, popt, pcov = fit_resonance(
        freq_center,
        freq_range,
        num_steps,
        norm_avg_sig,
        norm_avg_sig_ste,
        fit_func,
        guess_params,
    )

    if len(popt) == 6:
        # print("Double resonance")
        low_res_ind = 2
        high_res_ind = low_res_ind + 3
        avg_res = (popt[low_res_ind] + popt[high_res_ind]) / 2
        low_res_err = np.sqrt(pcov[low_res_ind, low_res_ind])
        hig_res_err = np.sqrt(pcov[high_res_ind, high_res_ind])
        avg_res_err = np.sqrt(low_res_err**2 + hig_res_err**2) / 2
        return avg_res, avg_res_err
    else:
        # print("Single resonance")
        res_ind = 2
        # res_ind = 1  # MCC sigma
        res = popt[res_ind]
        res_err = np.sqrt(pcov[res_ind, res_ind])
        return res, res_err


def get_guess_params(
    freq_center,
    freq_range,
    num_steps,
    norm_avg_sig,
    norm_avg_sig_ste,
    num_resonances=None,
):
    """Get guess params for line fitting. Most importantly how many resonances and what
    their frequencies are
    """

    # Setup for scipy's peak finding algorithm
    freqs = calculate_freqs(freq_center, freq_range, num_steps)
    inverted_norm_avg_sig = 1 - norm_avg_sig

    hwhm = 0.002  # GHz
    hwhm_mhz = hwhm * 1000
    fwhm = 2 * hwhm

    # Convert to index space
    fwhm_ind = fwhm * (num_steps / freq_range)
    if fwhm_ind < 1:
        fwhm_ind = 1

    # Peaks should have an SNR of at least 3
    height = 3 * np.average(norm_avg_sig_ste)

    # Peaks must be separated from each other by the estimated fwhm (rayleigh
    # criteria), have a contrast of at least the noise or 5% (whichever is
    # greater), and be wider than 1 point
    peak_inds, details = find_peaks(
        inverted_norm_avg_sig, distance=fwhm_ind, height=height, width=1.5
    )
    peak_inds = peak_inds.tolist()
    peak_heights = details["peak_heights"].tolist()

    low_freq_guess = None
    high_freq_guess = None

    if len(peak_heights) == 0:
        guess_params = [height, hwhm_mhz, freq_center]
        return guess_params

    # Find the location of the highest peak
    max_peak_height = max(peak_heights)
    max_peak_peak_ind = peak_heights.index(max_peak_height)
    max_peak_freq = freqs[peak_inds[max_peak_peak_ind]]

    if (num_resonances > 1) and len(peak_inds) > 1:
        # Remove what we just found so we can find the second highest peak
        peak_inds.pop(max_peak_peak_ind)
        peak_heights.pop(max_peak_peak_ind)

        # Find the location of the next highest peak
        next_max_peak_height = max(peak_heights)
        next_max_peak_peak_inds = peak_heights.index(
            next_max_peak_height
        )  # Index in peak_inds
        next_max_peak_freq = freqs[peak_inds[next_max_peak_peak_inds]]

        # Only keep the smaller peak if it's at least half as tall as the larger peak
        if next_max_peak_height > 0.5 * max_peak_height:
            # Sort by frequency
            if max_peak_freq < next_max_peak_freq:
                low_freq_guess = max_peak_freq
                high_freq_guess = next_max_peak_freq
                low_contrast_guess = max_peak_height
                high_contrast_guess = next_max_peak_height
            else:
                low_freq_guess = next_max_peak_freq
                high_freq_guess = max_peak_freq
                low_contrast_guess = next_max_peak_height
                high_contrast_guess = max_peak_height
        else:
            low_freq_guess = max_peak_freq
            low_contrast_guess = max_peak_height
            high_freq_guess = None

    else:
        low_freq_guess = max_peak_freq
        high_freq_guess = None
        low_contrast_guess = max_peak_height

    # Returns
    if low_freq_guess is None:
        return None
    if high_freq_guess is None:
        guess_params = [low_contrast_guess, hwhm_mhz, low_freq_guess]
    else:
        guess_params = [
            low_contrast_guess,
            hwhm_mhz,
            low_freq_guess,
            high_contrast_guess,
            hwhm_mhz,
            high_freq_guess,
        ]
    return guess_params


def fit_resonance(
    freq_center,
    freq_range,
    num_steps,
    norm_avg_sig,
    norm_avg_sig_ste,
    line_func=None,
    num_resonances=None,
    guess_params=None,
):
    """Fit the ESR spectrum

    Parameters
    ----------
    freq_center : numeric
        Center of the frequency range used in the ESR scan
    freq_range : numeric
        Frequency range of the ESR scan
    num_steps : numeric
        Number of steps in the ESR scan
    norm_avg_sig : 1D array
        Normalized average signal
    norm_avg_sig_ste : 1D array
        Standard error of the normalized average signal
    line_func : Function, optional
        Function used to describe a single ESR line (for simplicity it should be positive and
        have a baseline of 0). Default: Rabi line with N14 hyperfine splitting
    num_resonances : int, optional
        Number of ESR lines apparent in the spectrum. If None, we'll try 1 or 2 and use
        whatever gives a better fit
    guess_params : 1D array, optional
        Guess parameters for fitting the fit function to the data. If None,
        we will estimate fit parameters by inspecting the data before actually fitting

    Returns
    -------
    Function
        Function used to fit the data
    1D array
        Fit parameters for the fit function
    2D array
        Covariance matrix of the fit
    """

    if line_func is None:
        line_func = (
            lambda freq, constrast, rabi_freq, res_freq: rabi_line_n14_hyperfine(
                freq, constrast, rabi_freq, res_freq, uwave_pulse_dur=None
            )
        )

    freqs = calculate_freqs(freq_center, freq_range, num_steps)

    # Define a couple lambdas to keep things short
    get_guess_params_lambda = lambda num_resonances: get_guess_params(
        freq_center,
        freq_range,
        num_steps,
        norm_avg_sig,
        norm_avg_sig_ste,
        num_resonances=num_resonances,
    )

    def curve_fit_sub(fit_func, guess_params, bounds=None):
        if bounds is None:
            bounds = (0, np.inf)
        return curve_fit(
            fit_func,
            freqs,
            norm_avg_sig,
            p0=guess_params,
            sigma=norm_avg_sig_ste,
            absolute_sigma=True,
            bounds=bounds,
            # full_output=True,
            # method="trf",
            # bounds=(0, np.inf),
            # contrast, center, rabi_freq, splitting, phase
            # bounds=(
            #     (0.05, freqs[0], 0.9, 0, -2 * np.pi),
            #     (0.5, freqs[-1], 8, 10, 2 * np.pi),
            # ),  # MCC
            # # max_nfev=100,
            # ftol=1e-4,  # MCC
        )

    # If the user gave us a hint, go with that
    if num_resonances is not None or guess_params is not None:
        if guess_params is not None:
            # Figure out how many parameters are used to describe a resonance
            sig = signature(line_func)
            len_res_desc = len(sig.parameters) - 1  # First parameter is frequency
            # Total number of expected resonances
            num_resonances = len(guess_params) / len_res_desc
        elif num_resonances is not None:
            guess_params = get_guess_params_lambda(num_resonances)
        fit_func = lambda freq, *args: dip_sum(freq, line_func, *args)
        popt, pcov = curve_fit_sub(fit_func, guess_params)

        # # Brute
        # def cost(cost_args):
        #     cost_line = dip_sum(freqs, line_func, *cost_args)
        #     ret_val = sum(((cost_line - norm_avg_sig) / norm_avg_sig_ste) ** 2)
        #     return ret_val

        # # print(cost(guess_params))
        # # guess_params[3] = 10
        # # print(cost(guess_params))
        # guess_center = guess_params[1]
        # rranges = (
        #     (0.1, 0.5),
        #     (guess_center - 0.001, guess_center + 0.001),
        #     (1, 8),
        #     (0, 6),
        #     (0, 2 * np.pi),
        # )
        # popt = brute(cost, rranges, Ns=3)
        # pcov = None
        # # test = 0
        # # popt = guess_params
        # # num_params = len(popt)
        # # pcov = np.zeros((num_params, num_params))

    # Otherwise try both single- and double-resonance lineshapes to see what fits best
    else:
        best_red_chi_sq = None
<<<<<<< HEAD
        for num_resonances in [1, 2]:
            test_guess_params = get_guess_params_lambda(num_resonances)
        # for test_guess_params in [[[0.3, 2, 2.867]], [0.15, 1, 2.867, 0.15, 1, 2.873]]:
=======
        best_num_params = None
        new_winner = False
        # for num_resonances in [1, 2]:
        #     test_guess_params = get_guess_params_lambda(num_resonances)
        guess_contrast = 0.6 * (1 - min(norm_avg_sig))
        qtr_range = freq_range / 4
        half_range = 0.45 * freq_range
        qtr_low = freq_center - qtr_range
        qtr_high = freq_center + qtr_range
        half_low = freq_center - half_range
        half_high = freq_center + half_range
        opts = [
            [guess_contrast, 3, 3, freq_center],
            [guess_contrast, 3, 3, qtr_low, guess_contrast, 3, 3, qtr_high],
            [guess_contrast, 3, 3, half_low, guess_contrast, 3, 3, half_high],
        ]
        bounds_opts = [
            (
                (0.05, 0, 0, freqs[0]),
                (0.5, 5, 5, freqs[-1]),
            ),
            (
                (0.05, 0, 0, freqs[0], 0.05, 0, 0, freqs[0]),
                (0.5, 5, 5, freqs[-1], 0.5, 5, 5, freqs[-1]),
            ),
            (
                (0.05, 0, 0, freqs[0], 0.05, 0, 0, freqs[0]),
                (0.5, 5, 5, freqs[-1], 0.5, 5, 5, freqs[-1]),
            ),
        ]
        # for test_guess_params in opts:
        for ind in range(len(opts)):
            test_guess_params = opts[ind]
            test_bounds = bounds_opts[ind]
            # test_bounds = None
            new_winner = False
>>>>>>> 305c91a7
            test_fit_func = lambda freq, *args: dip_sum(freq, line_func, *args)
            try:
                test_popt, test_pcov = curve_fit_sub(
                    test_fit_func, test_guess_params, test_bounds
                )
            except Exception as exc:
                continue
            residuals = test_fit_func(freqs, *test_popt) - norm_avg_sig
            chi_sq = np.sum((residuals / norm_avg_sig_ste) ** 2)
            num_params = len(test_popt)
            red_chi_sq = chi_sq / (num_steps - num_params)
            # Determine if the new fit is necessary and better
            if best_red_chi_sq is None:
                new_winner = True
            elif (red_chi_sq < best_red_chi_sq) and (num_params < best_num_params):
                new_winner = True
            elif (abs(red_chi_sq - 1) < abs(best_red_chi_sq - 1)) and (
                best_red_chi_sq > 1
            ):
                new_winner = True
            if new_winner:
                best_red_chi_sq = red_chi_sq
                best_num_params = num_params
                fit_func = test_fit_func
                popt = test_popt
                pcov = test_pcov

    residuals = fit_func(freqs, *popt) - norm_avg_sig
    chi_sq = np.sum((residuals / norm_avg_sig_ste) ** 2)
    red_chi_sq = chi_sq / (len(norm_avg_sig) - len(popt))
    print(red_chi_sq)

    return fit_func, popt, pcov


# endregion
# region Control panel functions


def state(
    nv_sig,
    state,
    freq_range,
    num_steps,
    num_reps,
    num_runs,
    composite=False,
    opti_nv_sig=None,
):
    """Same as main, but the center frequency, microwave power, and pulse duration are taken from nv_sig"""

    freq_center = nv_sig["resonance_{}".format(state.name)]
    uwave_power = nv_sig["uwave_power_{}".format(state.name)]
    uwave_pulse_dur = tool_belt.get_pi_pulse_dur(nv_sig[f"rabi_{state.name}"])

    return main(
        nv_sig,
        freq_center,
        freq_range,
        num_steps,
        num_reps,
        num_runs,
        uwave_power,
        uwave_pulse_dur,
        state,
        composite,
        opti_nv_sig,
    )


def main(
    nv_sig,
    freq_center,
    freq_range,
    num_steps,
    num_reps,
    num_runs,
    uwave_power,
    uwave_pulse_dur,
    state=States.HIGH,
    composite=False,
    opti_nv_sig=None,
):
    """Pulsed electron spin resonance measurement

    Parameters
    ----------
    nv_sig : dict
        Dictionary with the properties of the NV to work with
    freq_center : numeric
        Center of the frequency range used in the ESR scan
    freq_range : numeric
        Frequency range of the ESR scan
    num_steps : numeric
        Number of steps in the ESR scan
    num_reps : int
        Number of times to repeat each experiment at each frequency per run
    num_runs : int
        Number of times to scan through the frequencies under test
    uwave_power : float
        Microwave power to set in dBm
    uwave_pulse_dur : int
        Microwave pulse duration in ns
    state : States(enum), optional
        Determines which signal generator to use, by default States.HIGH
    composite : bool, optional
        Use a Knill composite pulse? By default False
    opti_nv_sig : _type_, optional
        nv to optimize on - useful if you're working with a troublesome NV.
        If None, just use the initial passed nv_sig

    Returns single_res, data_file_name, [low_freq, high_freq]
    -------
    float
        Single-valued resonance (GHz) - may be incorrect if there are multiple resonances
    str
        Extension-less name of the data file generated
    list
        list containing the low frequency resonance (GHz) and the high frequency resonance if
        there is one - may be incorrect if there are more than 2 resonances
    """

    with labrad.connect() as cxn:
        return main_with_cxn(
            cxn,
            nv_sig,
            freq_center,
            freq_range,
            num_steps,
            num_reps,
            num_runs,
            uwave_power,
            uwave_pulse_dur,
            state,
            composite,
            opti_nv_sig,
        )


def main_with_cxn(
    cxn,
    nv_sig,
    freq_center,
    freq_range,
    num_steps,
    num_reps,
    num_runs,
    uwave_power,
    uwave_pulse_dur,
    state=States.HIGH,
    composite=False,
    opti_nv_sig=None,
):
    ### Setup

    start_timestamp = tool_belt.get_time_stamp()

    kpl.init_kplotlib()

    counter = tool_belt.get_server_counter(cxn)
    pulse_gen = tool_belt.get_server_pulse_gen(cxn)
    arbwavegen_server = tool_belt.get_server_arb_wave_gen(cxn)

    tool_belt.reset_cfm(cxn)

    # check if running external iq_mod with SRS
    iq_key = False
    if "uwave_iq_{}".format(state.name) in nv_sig:
        iq_key = nv_sig["uwave_iq_{}".format(state.name)]
    # Set up our data structure, an array of NaNs that we'll fill
    # incrementally. NaNs are ignored by matplotlib, which is why they're
    # useful for us here.
    norm_style = nv_sig["norm_style"]
    polarization_time = nv_sig["spin_pol_dur"]
    readout = nv_sig["spin_readout_dur"]

    laser_key = "spin_laser"
    laser_name = nv_sig[laser_key]
    laser_power = tool_belt.set_laser_power(cxn, nv_sig, laser_key)

    freqs = calculate_freqs(freq_center, freq_range, num_steps)

    # Set up our data structure, an array of NaNs that we'll fill incrementally.
    # NaNs are ignored by matplotlib, which is why they're useful for us here.
    # We define 2D arrays, with the horizontal dimension for the frequency and
    # the veritical dimension for the index of the run.
    ref_counts = np.empty([num_runs, num_steps])
    ref_counts[:] = np.nan
    sig_counts = np.copy(ref_counts)

    # Sequence processing
    if composite:
        rabi_period = nv_sig[f"rabi_{state.name}"]
        pi_pulse = tool_belt.get_pi_pulse_dur(rabi_period)
        pi_on_2_pulse = tool_belt.get_pi_on_2_pulse_dur(rabi_period)
        seq_args = [
            polarization_time,
            readout,
            pi_pulse,
            pi_on_2_pulse,
            1,
            1,
            state.value,
            laser_name,
            laser_power,
        ]
        seq_args = [int(el) for el in seq_args]
        seq_name = "discrete_rabi2.py"
    else:
        seq_args = [
            uwave_pulse_dur,
            polarization_time,
            readout,
            uwave_pulse_dur,
            state.value,
            laser_name,
            laser_power,
        ]
        seq_name = "rabi.py"
    seq_args_string = tool_belt.encode_seq_args(seq_args)
    # print(seq_args)

    opti_coords_list = []

    # Create raw data figure for incremental plotting
    raw_fig, ax_sig_ref, ax_norm = create_raw_data_figure(
        freq_center, freq_range, num_steps, magnet_angle=nv_sig["magnet_angle"]
    )
    # Set up a run indicator for incremental plotting
    run_indicator_text = "Run #{}/{}"
    text = run_indicator_text.format(0, num_runs)
    run_indicator_obj = kpl.anchored_text(ax_norm, text, loc=kpl.Loc.UPPER_RIGHT)

    ### Collect the data

    # Create a list of indices to step through the freqs. This will be shuffled
    freq_index_master_list = [[] for i in range(num_runs)]
    freq_ind_list = list(range(0, num_steps))

    start_timestamp = tool_belt.get_time_stamp()

    # Start 'Press enter to stop...'
    tool_belt.init_safe_stop()

    for run_ind in range(num_runs):
        print("Run index: {}".format(run_ind))

        # Break out of the while if the user says stop
        if tool_belt.safe_stop():
            break

        # Optimize and save the coords we found
        if opti_nv_sig:
            ret_vals = optimize.main_with_cxn(cxn, opti_nv_sig)
            opti_coords = ret_vals[0]
        else:
            opti_coords = optimize.main_with_cxn(cxn, nv_sig)
        opti_coords_list.append(opti_coords)

        # Set up the microwaves and laser. Then load the pulse streamer
        # (must happen after optimize and iq_switch since run their
        # own sequences)
        sig_gen_cxn = tool_belt.get_server_sig_gen(cxn, state)
        sig_gen_cxn.set_amp(uwave_power)
        if iq_key:
            sig_gen_cxn.load_iq()
        # arbwavegen_server.load_arb_phases([0])
        if composite:
            sig_gen_cxn.load_iq()
            arbwavegen_server.load_knill()
        sig_gen_cxn.uwave_on()
        tool_belt.set_filter(cxn, nv_sig, laser_key)
        laser_power = tool_belt.set_laser_power(cxn, nv_sig, laser_key)

        pulse_gen.stream_load(seq_name, seq_args_string)
        counter.start_tag_stream()

        # Take a sample and step through the shuffled frequencies
        shuffle(freq_ind_list)
        for freq_ind in freq_ind_list:
            # Break out of the while if the user says stop
            if tool_belt.safe_stop():
                break

            freq_index_master_list[run_ind].append(freq_ind)
            sig_gen_cxn.set_freq(freqs[freq_ind])
            counter.clear_buffer()
            pulse_gen.stream_start(int(num_reps))

            # Get and write the counts
            new_counts = counter.read_counter_modulo_gates(2, 1)
            sample_counts = new_counts[0]
            cur_run_sig_counts_summed = sample_counts[0]
            cur_run_ref_counts_summed = sample_counts[1]
            sig_counts[run_ind, freq_ind] = cur_run_sig_counts_summed
            ref_counts[run_ind, freq_ind] = cur_run_ref_counts_summed

        counter.stop_tag_stream()

        ### Incremental plotting

        # Update the run indicator
        text = run_indicator_text.format(run_ind + 1, num_runs)
        run_indicator_obj.txt.set_text(text)

        # Average the counts over the iterations
        inc_sig_counts = sig_counts[: run_ind + 1]
        inc_ref_counts = ref_counts[: run_ind + 1]
        ret_vals = tool_belt.process_counts(
            inc_sig_counts, inc_ref_counts, num_reps, readout, norm_style
        )
        (
            sig_counts_avg_kcps,
            ref_counts_avg_kcps,
            norm_avg_sig,
            norm_avg_sig_ste,
        ) = ret_vals

        kpl.plot_line_update(ax_sig_ref, line_ind=0, y=sig_counts_avg_kcps)
        kpl.plot_line_update(ax_sig_ref, line_ind=1, y=ref_counts_avg_kcps)
        kpl.plot_line_update(ax_norm, y=norm_avg_sig)

        ### Incremental saving

        data = {
            "start_timestamp": start_timestamp,
            "timestamp": tool_belt.get_time_stamp(),
            "nv_sig": nv_sig,
            "opti_coords_list": opti_coords_list,
            "opti_coords_list-units": "V",
            "freq_center": freq_center,
            "freq_center-units": "GHz",
            "freq_range": freq_range,
            "freq_range-units": "GHz",
            "uwave_pulse_dur": uwave_pulse_dur,
            "uwave_pulse_dur-units": "ns",
            "state": state.name,
            "num_steps": num_steps,
            "num_reps": num_reps,
            "num_runs": num_runs,
            "run_ind": run_ind,
            "uwave_power": uwave_power,
            "uwave_power-units": "dBm",
            "readout": readout,
            "readout-units": "ns",
            "freq_index_master_list": freq_index_master_list,
            "opti_coords_list": opti_coords_list,
            "opti_coords_list-units": "V",
            "sig_counts": sig_counts.astype(int).tolist(),
            "sig_counts-units": "counts",
            "ref_counts": ref_counts.astype(int).tolist(),
            "ref_counts-units": "counts",
            "norm_avg_sig": norm_avg_sig.astype(float).tolist(),
            "norm_avg_sig-units": "arb",
            "norm_avg_sig_ste": norm_avg_sig_ste.astype(float).tolist(),
            "norm_avg_sig_ste-units": "arb",
        }

        # This will continuously be the same file path so we will overwrite
        # the existing file with the latest version
        file_path = tool_belt.get_file_path(
            __file__, start_timestamp, nv_sig["name"], "incremental"
        )
        tool_belt.save_figure(raw_fig, file_path)
        tool_belt.save_raw_data(data, file_path)

    ### Process and plot the data

    ret_vals = tool_belt.process_counts(
        sig_counts, ref_counts, num_reps, readout, norm_style
    )
    (
        sig_counts_avg_kcps,
        ref_counts_avg_kcps,
        norm_avg_sig,
        norm_avg_sig_ste,
    ) = ret_vals

    # Raw data
    kpl.plot_line_update(ax_sig_ref, line_ind=0, y=sig_counts_avg_kcps)
    kpl.plot_line_update(ax_sig_ref, line_ind=1, y=ref_counts_avg_kcps)
    kpl.plot_line_update(ax_norm, y=norm_avg_sig)
    run_indicator_obj.remove()

    # Fits
    low_freq = None
    high_freq = None
    fit_fig = None
    try:
        fit_fig, _, fit_func, popt, pcov = create_fit_figure(
            freq_center, freq_range, num_steps, norm_avg_sig, norm_avg_sig_ste
        )

        if len(popt) == 3:
            low_freq = popt[2]
            high_freq = None
            print(
                "Single resonance found at {:.4f} +/- {:.4f} GHz".format(
                    popt[2], np.sqrt(pcov[2][2])
                )
            )
        elif len(popt) == 6:
            low_freq = popt[2]
            high_freq = popt[5]
            print(
                "Two resonances found at {:.4f} +/- {:.4f} GHz and {:.4f} +/- {:.4f} GHz".format(
                    popt[2], np.sqrt(pcov[2][2]), popt[5], np.sqrt(pcov[5][5])
                )
            )
    except Exception:
        print("Could not fit data")

    ### Clean up, save the data, return

    tool_belt.reset_cfm(cxn)

    timestamp = tool_belt.get_time_stamp()

    # If you update this, also update the incremental data above if necessary
    data = {
        "start_timestamp": start_timestamp,
        "timestamp": timestamp,
        "nv_sig": nv_sig,
        "opti_coords_list": opti_coords_list,
        "opti_coords_list-units": "V",
        "freq_center": freq_center,
        "freq_center-units": "GHz",
        "freq_range": freq_range,
        "freq_range-units": "GHz",
        "uwave_pulse_dur": uwave_pulse_dur,
        "uwave_pulse_dur-units": "ns",
        "state": state.name,
        "num_steps": num_steps,
        "num_reps": num_reps,
        "num_runs": num_runs,
        "uwave_power": uwave_power,
        "uwave_power-units": "dBm",
        "readout": readout,
        "readout-units": "ns",
        "freq_index_master_list": freq_index_master_list,
        "opti_coords_list": opti_coords_list,
        "opti_coords_list-units": "V",
        "sig_counts": sig_counts.astype(int).tolist(),
        "sig_counts-units": "counts",
        "ref_counts": ref_counts.astype(int).tolist(),
        "ref_counts-units": "counts",
        "norm_avg_sig": norm_avg_sig.astype(float).tolist(),
        "norm_avg_sig-units": "arb",
        "norm_avg_sig_ste": norm_avg_sig_ste.astype(float).tolist(),
        "norm_avg_sig_ste-units": "arb",
    }

    nv_name = nv_sig["name"]

    file_path = tool_belt.get_file_path(__file__, timestamp, nv_name)
    data_file_name = file_path.stem
    tool_belt.save_figure(raw_fig, file_path)

    tool_belt.save_raw_data(data, file_path)

    single_res = None
    if fit_fig is not None:
        file_path = tool_belt.get_file_path(__file__, timestamp, nv_name + "-fit")
        tool_belt.save_figure(fit_fig, file_path)

        single_res = return_res_with_error(data)
    return single_res, data_file_name, [low_freq, high_freq]


# endregion


if __name__ == "__main__":
<<<<<<< HEAD

    file_name = "2023_05_03-16_33_56-rubin-nv0_2023_05_03"
=======
    file_name = "2023_02_16-12_00_24-wu-nv22_region5"
>>>>>>> 305c91a7

    kpl.init_kplotlib()

    data = tool_belt.get_raw_data(file_name)

    # Just get the resonance and return
    # print(file_name)
    # print(return_res_with_error(data, fit_func, guess_params))
    # print()
    # sys.exit()

    # Get what we need out of the data file
    freq_center = data["freq_center"]
    freq_range = data["freq_range"]
    num_steps = data["num_steps"]
    ref_counts = data["ref_counts"]
    sig_counts = data["sig_counts"]
    num_reps = data["num_reps"]
    nv_sig = data["nv_sig"]
    readout = nv_sig["spin_readout_dur"]
    uwave_pulse_dur = data["uwave_pulse_dur"]
    try:
        norm_style = NormStyle[str.upper(nv_sig["norm_style"])]
    except Exception as exc:
        # norm_style = NormStyle.POINT_TO_POINT
        norm_style = NormStyle.SINGLE_VALUED

    ret_vals = tool_belt.process_counts(
        sig_counts, ref_counts, num_reps, readout, norm_style
    )
    (
        sig_counts_avg_kcps,
        ref_counts_avg_kcps,
        norm_avg_sig,
        norm_avg_sig_ste,
    ) = ret_vals

    # Specify the lineshape or force a fit
    line_func = voigt_split
    num_resonances = None
    # guess_params = [0.01, 2, 2.87]
    # guess_params = None
    guess_params = [0.6 * (1 - min(norm_avg_sig)), 3, 3, freq_center, 1]
    fit_func = None
    popt = None

    # create_raw_data_figure(
    #     freq_center,
    #     freq_range,
    #     num_steps,
    #     sig_counts_avg_kcps,
    #     ref_counts_avg_kcps,
    #     norm_avg_sig,
    # )

    fit_fig, _, _, popt, pcov = create_fit_figure(
        freq_center,
        freq_range,
        num_steps,
        norm_avg_sig,
        norm_avg_sig_ste,
        popt=popt,
        fit_func=fit_func,
        line_func=line_func,
        num_resonances=num_resonances,
        guess_params=guess_params,
    )
    print()

    # Just fit, don't plot
    # fit_func, popt, pcov = fit_resonance(
    #     freq_center,
    #     freq_range,
    #     num_steps,
    #     norm_avg_sig,
    #     norm_avg_sig_ste,
    # popt=popt,

    # # Resave the updated figure
    # file_path = tool_belt.get_raw_data_path(file_name)
    # file_path = file_path.with_stem(file_name + "-fit").with_suffix("")
    # tool_belt.save_figure(fit_fig, file_path)

    plt.show(block=True)<|MERGE_RESOLUTION|>--- conflicted
+++ resolved
@@ -653,11 +653,6 @@
     # Otherwise try both single- and double-resonance lineshapes to see what fits best
     else:
         best_red_chi_sq = None
-<<<<<<< HEAD
-        for num_resonances in [1, 2]:
-            test_guess_params = get_guess_params_lambda(num_resonances)
-        # for test_guess_params in [[[0.3, 2, 2.867]], [0.15, 1, 2.867, 0.15, 1, 2.873]]:
-=======
         best_num_params = None
         new_winner = False
         # for num_resonances in [1, 2]:
@@ -694,7 +689,6 @@
             test_bounds = bounds_opts[ind]
             # test_bounds = None
             new_winner = False
->>>>>>> 305c91a7
             test_fit_func = lambda freq, *args: dip_sum(freq, line_func, *args)
             try:
                 test_popt, test_pcov = curve_fit_sub(
@@ -1168,12 +1162,7 @@
 
 
 if __name__ == "__main__":
-<<<<<<< HEAD
-
-    file_name = "2023_05_03-16_33_56-rubin-nv0_2023_05_03"
-=======
     file_name = "2023_02_16-12_00_24-wu-nv22_region5"
->>>>>>> 305c91a7
 
     kpl.init_kplotlib()
 
