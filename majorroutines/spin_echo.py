# -*- coding: utf-8 -*-
"""
Spin echo.

Polarize the nv to 0, then applies a pi/2 pulse to send the state to the
equator. Allow to precess for some time, then apply a pi pulse and allow to
precess for the same amount of time, cancelling the previous precession and
resulting in an echo. Finally readout after a second pi/s pulse.

Created on Wed Apr 24 15:01:04 2019

@author: mccambria
"""

# %% Imports


import utils.tool_belt as tool_belt
import majorroutines.optimize as optimize
from scipy.optimize import minimize_scalar
from numpy import pi
import numpy
import time
import matplotlib.pyplot as plt
from random import shuffle
import labrad
from utils.tool_belt import States
from scipy.optimize import curve_fit
from numpy.linalg import eigvals


# %% Constants


im = 0+1j
inv_sqrt_2 = 1/numpy.sqrt(2)
gmuB = 2.8e-3  # gyromagnetic ratio in GHz / G


# %% Simplified Hamiltonian analysis
# This assumes no E field, though it does allow for a variable center frequency


def calc_single_hamiltonian(theta_B, center_freq, mag_B):
    # Get parallel and perpendicular components of B field in
    # units of frequency
    par_B = gmuB * mag_B * numpy.cos(theta_B)
    perp_B = gmuB * mag_B * numpy.sin(theta_B)
    hamiltonian = numpy.array([[center_freq + par_B, inv_sqrt_2 * perp_B, 0],
                               [inv_sqrt_2 * perp_B, 0, inv_sqrt_2 * perp_B],
                               [0, inv_sqrt_2 * perp_B, center_freq - par_B]])
    return hamiltonian


def calc_hamiltonian(theta_B, center_freq, mag_B):
    fit_vec = [center_freq, mag_B]
    if (type(theta_B) is list) or (type(theta_B) is numpy.ndarray):
        hamiltonian_list = [calc_single_hamiltonian(val, *fit_vec)
                            for val in theta_B]
        return hamiltonian_list
    else:
        return calc_single_hamiltonian(theta_B, *fit_vec)


def calc_res_pair(theta_B, center_freq, mag_B):
    hamiltonian = calc_hamiltonian(theta_B, center_freq, mag_B)
    if (type(theta_B) is list) or (type(theta_B) is numpy.ndarray):
        vals = numpy.sort(eigvals(hamiltonian), axis=1)
        resonance_low = numpy.real(vals[:,1] - vals[:,0])
        resonance_high = numpy.real(vals[:,2] - vals[:,0])
    else:
        vals = numpy.sort(eigvals(hamiltonian))
        resonance_low = numpy.real(vals[1] - vals[0])
        resonance_high = numpy.real(vals[2] - vals[0])
    return resonance_low, resonance_high


def theta_B_cost_func(theta_B, center_freq, mag_B,
                      meas_res_low, meas_res_high):
    calc_res_low, calc_res_high = calc_res_pair(theta_B, center_freq, mag_B)
    diff_low = calc_res_low - meas_res_low
    diff_high = calc_res_high - meas_res_high
    return numpy.sqrt(diff_low**2 + diff_high**2)


def plot_resonances_vs_theta_B(folder, file, center_freq):

    # %% Setup

    fit_func, popt, stes, fit_fig = fit_data_from_file(folder, file)
    if (fit_func is None) or (popt is None):
        print('Fit failed!')
        return

    data = tool_belt.get_raw_data(folder, file)
    nv_sig = data['nv_sig']
    resonance_LOW = nv_sig['resonance_LOW']
    resonance_HIGH = nv_sig['resonance_HIGH']

    revival_time = popt[1]
    revival_time_ste = stes[1]
    mag_B, mag_B_ste = mag_B_from_revival_time(revival_time, revival_time_ste)

    # %% Angle matching

    # Find the angle that minimizes the distances of the predicted resonances
    # from the measured resonances
    theta_B = None
    args = (center_freq, mag_B, resonance_LOW, resonance_HIGH)
    result = minimize_scalar(theta_B_cost_func, bounds=(0, pi/2), args=args,
                             method='bounded')
    if result.success:
        theta_B = result.x
        theta_B_deg = theta_B * 180 / pi
        print('theta_B = {:.4f} radians, {:.3f} degrees'.format(theta_B,
                                                                theta_B_deg))
        print('cost = {:.3e}'.format(result.fun))
    else:
        print('minimize_scalar failed to find theta_B')

    # %% Plotting

    num_steps = 1000
    linspace_theta_B = numpy.linspace(0, pi/2, num_steps)

    fig, ax = plt.subplots(figsize=(8.5, 8.5))
    fig.set_tight_layout(True)
    res_pairs = calc_res_pair(linspace_theta_B, center_freq, mag_B)
    # res_pairs_high = calc_res_pair(linspace_theta_B, center_freq, mag_B+mag_B_ste)
    # res_pairs_low = calc_res_pair(linspace_theta_B, center_freq, mag_B-mag_B_ste)
    linspace_theta_B_deg = linspace_theta_B * (180/pi)
    ax.plot(linspace_theta_B_deg, res_pairs[0], label='Calculated low')
    # ax.fill_between(linspace_theta_B_deg, res_pairs_high[0], res_pairs_low[0],
    #                 alpha=0.5)
    ax.plot(linspace_theta_B_deg, res_pairs[1], label='Calculated high')
    # ax.fill_between(linspace_theta_B_deg, res_pairs_high[1], res_pairs_low[1],
    #                 alpha=0.5)

    const = [resonance_LOW for el in range(0, num_steps)]
    ax.plot(linspace_theta_B_deg, const, label='Measured low')
    const = [resonance_HIGH for el in range(0, num_steps)]
    ax.plot(linspace_theta_B_deg, const, label='Measured high')

    if theta_B is not None:
        text = 'theta_B = {:.3f} deg'.format(theta_B_deg)
        props = dict(boxstyle='round', facecolor='wheat', alpha=0.5)
        ax.text(0.05, 0.65, text, fontsize=14, transform=ax.transAxes,
                verticalalignment='top', bbox=props)

    ax.set_xlabel(r'$\theta_{B}$ (deg)')
    ax.set_ylabel('Resonances (GHz)')
    ax.legend()

    # %% Save and return

    fig_file = file + '-theta_B'
    file_path = tool_belt.get_data_path() / folder / fig_file
    tool_belt.save_figure(fig, file_path)

    return theta_B


# %% Functions


def mag_B_from_revival_time(revival_time, revival_time_ste=None):
    # 1071 Hz/G is the C13 Larmor precession frequency
    mag_B = ((revival_time/10**9)*1071)**-1
    if revival_time_ste is not None:
        mag_B_ste = mag_B * (revival_time_ste / revival_time)
        return mag_B, mag_B_ste
    else:
        return mag_B


def quartic(tau, offset, revival_time, decay_time,
            *amplitudes):
    tally = offset
    for ind in range(0, len(amplitudes)):
        exp_part = numpy.exp(-((tau - ind*revival_time)/decay_time)**4)
        tally += amplitudes[ind] * exp_part
    return tally


def fit_data_from_file(folder, file):

    data = tool_belt.get_raw_data(folder, file)
    precession_dur_range = data['precession_time_range']
    sig_counts = data['sig_counts']
    ref_counts = data['ref_counts']
    num_steps = data['num_steps']
    num_runs = data['num_runs']

    # Get the pi pulse duration
    state = data['state']
    nv_sig = data['nv_sig']
    rabi_period = nv_sig['rabi_{}'.format(state)]

    ret_vals = fit_data(precession_dur_range, rabi_period,
                        num_steps, num_runs, sig_counts, ref_counts)
    return ret_vals


def fit_data(precession_dur_range, rabi_period,
             num_steps, num_runs, sig_counts, ref_counts):

    # %% Set up

    min_precession_dur = precession_dur_range[0]
    max_precession_dur = precession_dur_range[1]
    taus, tau_step  = numpy.linspace(min_precession_dur, max_precession_dur,
                             num=num_steps, dtype=numpy.int32, retstep=True)

    # Account for the pi/2 pulse on each side of a tau
    pi_pulse_dur = tool_belt.get_pi_pulse_dur(rabi_period)
    tau_pis = taus + pi_pulse_dur

    fit_func = quartic

    # %% Normalization and uncertainty

    avg_sig_counts = numpy.average(sig_counts[::], axis=0)
    ste_sig_counts = numpy.std(sig_counts[::], axis=0, ddof = 1) / numpy.sqrt(num_runs)

    # Assume reference is constant and can be approximated to one value
    avg_ref = numpy.average(ref_counts[::])

    # Divide signal by reference to get normalized counts and st error
    norm_avg_sig = avg_sig_counts / avg_ref
    norm_avg_sig_ste = ste_sig_counts / avg_ref

    # %% Estimated fit parameters

    # Assume that the bulk of points are the floor and that revivals take
    # us back to 1.0
    amplitude = 1.0 - numpy.average(norm_avg_sig)
    offset = 1.0 - amplitude
    decay_time = 1000.0

    # To estimate the revival frequency let's find the highest peak in the FFT
    transform = numpy.fft.rfft(norm_avg_sig)
    freqs = numpy.fft.rfftfreq(num_steps, d=tau_step)
    transform_mag = numpy.absolute(transform)
    # [1:] excludes frequency 0 (DC component)
    max_ind = numpy.argmax(transform_mag[1:])
    frequency = freqs[max_ind+1]
    revival_time = 1/frequency
    
    # Hard guess
#    amplitude = 0.07
#    offset = 0.93
#    decay_time = 2000.0
<<<<<<< HEAD
    # revival_time = 3300
=======
#    revival_time = 30000
>>>>>>> a89ba81f

    num_revivals = max_precession_dur / revival_time
    amplitudes = [amplitude for el in range(0, int(1.5*num_revivals))]

    # %% Fit

    # The fit doesn't like dealing with vary large numbers. We'll convert to
    # us here and then convert back to ns after the fit for consistency.

    init_params = [offset, revival_time / 1000, decay_time / 1000, *amplitudes]
    min_bounds = (0.5, 0.0, 0.0, *[0.0 for el in amplitudes])
    max_bounds = (1.0, max_precession_dur / 1000, max_precession_dur / 1000,
                  *[0.3 for el in amplitudes])

    try:
        popt, pcov = curve_fit(fit_func, tau_pis / 1000, norm_avg_sig,
                               sigma=norm_avg_sig_ste, absolute_sigma=True,
                               p0=init_params, bounds=(min_bounds, max_bounds))
        popt[1] *= 1000
        popt[2] *= 1000
    except Exception as e:
        print(e)
        popt = None
        return None, None, None, None

    revival_time = popt[1]
    stes = numpy.sqrt(numpy.diag(pcov))
    if (fit_func is not None) and (popt is not None):
        fit_fig = create_fit_figure(precession_dur_range, rabi_period,
                                    num_steps, norm_avg_sig, norm_avg_sig_ste,
                                    fit_func, popt)

    return fit_func, popt, stes, fit_fig

def create_fit_figure(precession_dur_range, rabi_period,
                      num_steps, norm_avg_sig, norm_avg_sig_ste,
                      fit_func, popt):

    min_precession_dur = precession_dur_range[0]
    max_precession_dur = precession_dur_range[1]
    taus = numpy.linspace(min_precession_dur, max_precession_dur,
                          num=num_steps, dtype=numpy.int32)

    # Account for the pi/2 pulse on each side of a tau
    pi_pulse_dur = tool_belt.get_pi_pulse_dur(rabi_period)
    tau_pis = taus + pi_pulse_dur

    linspace_taus = numpy.linspace(min_precession_dur, max_precession_dur,
                                   num=1000)
    linspace_tau_pis = linspace_taus + pi_pulse_dur


    fit_fig, ax = plt.subplots(figsize=(8.5, 8.5))
    fit_fig.set_tight_layout(True)
    ax.plot(tau_pis / 1000, norm_avg_sig,'bo',label='data')
    # ax.errorbar(taus, norm_avg_sig, yerr=norm_avg_sig_ste,\
    #             fmt='bo', label='data')
    ax.plot(linspace_tau_pis / 1000, fit_func(linspace_tau_pis, *popt),
            'r-', label='fit')
    ax.set_xlabel(r'$\tau + \pi$ ($\mathrm{\mu s}$)')
    ax.set_ylabel('Contrast (arb. units)')
    ax.set_title('Spin Echo')
    ax.legend()

    revival_time = popt[1]
    text_popt = '\n'.join(
        (
            r'$\tau_{r}=$%.3f $\mathrm{\mu s}$'%(revival_time / 1000),
            r'$B=$%.3f G'%(mag_B_from_revival_time(revival_time)),
         )
        )

    props = dict(boxstyle='round', facecolor='wheat', alpha=0.5)
    ax.text(0.80, 0.85, text_popt, transform=ax.transAxes, fontsize=12,
            verticalalignment='top', bbox=props)

    fit_fig.canvas.draw()
    fit_fig.set_tight_layout(True)
    fit_fig.canvas.flush_events()

    fig_file = file + '-fit'
    file_path = tool_belt.get_data_path() / folder / fig_file
    tool_belt.save_figure(fit_fig, file_path)

    return fit_fig


# %% Main

def main(nv_sig, apd_indices,
         precession_dur_range, num_steps, num_reps, num_runs,
         state=States.LOW):

    with labrad.connect() as cxn:
        main_with_cxn(cxn, nv_sig, apd_indices,
                  precession_dur_range, num_steps, num_reps, num_runs,
                  state)

def main_with_cxn(cxn, nv_sig, apd_indices,
                  precession_time_range, num_steps, num_reps, num_runs,
                  state=States.LOW):

    tool_belt.reset_cfm(cxn)

    # %% Define the times to be used in the sequence

    shared_params = tool_belt.get_shared_parameters_dict(cxn)

    polarization_time = shared_params['polarization_dur']
    # time of illumination during which signal readout occurs
    signal_time = polarization_time
    # time of illumination during which reference readout occurs
    reference_time = polarization_time
    pre_uwave_exp_wait_time = shared_params['post_polarization_wait_dur']
    post_uwave_exp_wait_time = shared_params['pre_readout_wait_dur']
    # time between signal and reference without illumination
    sig_to_ref_wait_time = pre_uwave_exp_wait_time + post_uwave_exp_wait_time
    aom_delay_time = shared_params['532_aom_delay']
    rf_delay_time = shared_params['uwave_delay']
    gate_time = nv_sig['pulsed_readout_dur']

    # Default to the low state
    rabi_period = nv_sig['rabi_{}'.format(state.name)]
    uwave_freq = nv_sig['resonance_{}'.format(state.name)]
    uwave_power = nv_sig['uwave_power_{}'.format(state.name)]

    # Get pulse frequencies
    uwave_pi_pulse = tool_belt.get_pi_pulse_dur(rabi_period)
    uwave_pi_on_2_pulse = tool_belt.get_pi_on_2_pulse_dur(rabi_period)

    seq_file_name = 'spin_echo.py'

    # %% Create the array of relaxation times

    # Array of times to sweep through
    # Must be ints
    min_precession_time = int(precession_time_range[0])
    max_precession_time = int(precession_time_range[1])

    taus = numpy.linspace(min_precession_time, max_precession_time,
                          num=num_steps, dtype=numpy.int32)

    # %% Fix the length of the sequence to account for odd amount of elements

    # Our sequence pairs the longest time with the shortest time, and steps
    # toward the middle. This means we only step through half of the length
    # of the time array.

    # That is a problem if the number of elements is odd. To fix this, we add
    # one to the length of the array. When this number is halfed and turned
    # into an integer, it will step through the middle element.

    if len(taus) % 2 == 0:
        half_length_taus = int( len(taus) / 2 )
    elif len(taus) % 2 == 1:
        half_length_taus = int( (len(taus) + 1) / 2 )

    # Then we must use this half length to calculate the list of integers to be
    # shuffled for each run

    tau_ind_list = list(range(0, half_length_taus))

    # %% Create data structure to save the counts

    # We create an array of NaNs that we'll fill
    # incrementally for the signal and reference counts.
    # NaNs are ignored by matplotlib, which is why they're useful for us here.
    # We define 2D arrays, with the horizontal dimension for the frequency and
    # the veritical dimension for the index of the run.

    sig_counts = numpy.empty([num_runs, num_steps], dtype=numpy.uint32)
    sig_counts[:] = numpy.nan
    ref_counts = numpy.copy(sig_counts)

    # %% Make some lists and variables to save at the end

    opti_coords_list = []
    tau_index_master_list = [[] for i in range(num_runs)]

    # %% Analyze the sequence

    # We can simply reuse t1_double_quantum for this if we pass a pi/2 pulse
    # instead of a pi pulse and use the same states for init/readout
    seq_args = [min_precession_time, polarization_time, signal_time, reference_time,
                sig_to_ref_wait_time, pre_uwave_exp_wait_time,
                post_uwave_exp_wait_time, aom_delay_time, rf_delay_time,
                gate_time, uwave_pi_pulse, uwave_pi_on_2_pulse,
                max_precession_time, apd_indices[0], state.value]
    seq_args_string = tool_belt.encode_seq_args(seq_args)
    seq_args = [int(el) for el in seq_args]
    ret_vals = cxn.pulse_streamer.stream_load(seq_file_name, seq_args_string)
    seq_time = ret_vals[0]
#    print(sequence_args)
#    print(seq_time)

    # %% Let the user know how long this will take

    seq_time_s = seq_time / (10**9)  # to seconds
    expected_run_time_s = (num_steps/2) * num_reps * num_runs * seq_time_s  # s
    expected_run_time_m = expected_run_time_s / 60  # to minutes

    print(' \nExpected run time: {:.1f} minutes. '.format(expected_run_time_m))
#    return

    # %% Get the starting time of the function, to be used to calculate run time

    startFunctionTime = time.time()
    start_timestamp = tool_belt.get_time_stamp()

    # %% Collect the data

    # Start 'Press enter to stop...'
    tool_belt.init_safe_stop()

    for run_ind in range(num_runs):

        print(' \nRun index: {}'.format(run_ind))

        # Break out of the while if the user says stop
        if tool_belt.safe_stop():
            break

        # Optimize
        opti_coords = optimize.main_with_cxn(cxn, nv_sig, apd_indices)
        opti_coords_list.append(opti_coords)

        # Set up the microwaves
        sig_gen_cxn = tool_belt.get_signal_generator_cxn(cxn, state)
        sig_gen_cxn.set_freq(uwave_freq)
        sig_gen_cxn.set_amp(uwave_power)
        sig_gen_cxn.uwave_on()

        # Load the APD
        cxn.apd_tagger.start_tag_stream(apd_indices)

        # Shuffle the list of tau indices so that it steps thru them randomly
        shuffle(tau_ind_list)

        for tau_ind in tau_ind_list:

            # 'Flip a coin' to determine which tau (long/shrt) is used first
            rand_boolean = numpy.random.randint(0, high=2)

            if rand_boolean == 1:
                tau_ind_first = tau_ind
                tau_ind_second = -tau_ind - 1
            elif rand_boolean == 0:
                tau_ind_first = -tau_ind - 1
                tau_ind_second = tau_ind

            # add the tau indexxes used to a list to save at the end
            tau_index_master_list[run_ind].append(tau_ind_first)
            tau_index_master_list[run_ind].append(tau_ind_second)

            # Break out of the while if the user says stop
            if tool_belt.safe_stop():
                break

            print(' \nFirst relaxation time: {}'.format(taus[tau_ind_first]))
            print('Second relaxation time: {}'.format(taus[tau_ind_second]))

            seq_args = [taus[tau_ind_first], polarization_time, signal_time, reference_time,
                        sig_to_ref_wait_time, pre_uwave_exp_wait_time,
                        post_uwave_exp_wait_time, aom_delay_time, rf_delay_time,
                        gate_time, uwave_pi_pulse, uwave_pi_on_2_pulse,
                        taus[tau_ind_second], apd_indices[0], state.value]
            seq_args = [int(el) for el in seq_args]
            seq_args_string = tool_belt.encode_seq_args(seq_args)
            cxn.pulse_streamer.stream_immediate(seq_file_name, num_reps,
                                                seq_args_string)

            # Each sample is of the form [*(<sig_shrt>, <ref_shrt>, <sig_long>, <ref_long>)]
            # So we can sum on the values for similar index modulus 4 to
            # parse the returned list into what we want.
            new_counts = cxn.apd_tagger.read_counter_separate_gates(1)
            sample_counts = new_counts[0]

            count = sum(sample_counts[0::4])
            sig_counts[run_ind, tau_ind_first] = count
            print('First signal = ' + str(count))

            count = sum(sample_counts[1::4])
            ref_counts[run_ind, tau_ind_first] = count
            print('First Reference = ' + str(count))

            count = sum(sample_counts[2::4])
            sig_counts[run_ind, tau_ind_second] = count
            print('Second Signal = ' + str(count))

            count = sum(sample_counts[3::4])
            ref_counts[run_ind, tau_ind_second] = count
            print('Second Reference = ' + str(count))

        cxn.apd_tagger.stop_tag_stream()

        # %% Save the data we have incrementally for long T1s

        raw_data = {'start_timestamp': start_timestamp,
                'nv_sig': nv_sig,
                'nv_sig-units': tool_belt.get_nv_sig_units(),
                'gate_time': gate_time,
                'gate_time-units': 'ns',
                'uwave_freq': uwave_freq,
                'uwave_freq-units': 'GHz',
                'uwave_power': uwave_power,
                'uwave_power-units': 'dBm',
                'rabi_period': rabi_period,
                'rabi_period-units': 'ns',
                'uwave_pi_pulse': uwave_pi_pulse,
                'uwave_pi_pulse-units': 'ns',
                'uwave_pi_on_2_pulse': uwave_pi_on_2_pulse,
                'uwave_pi_on_2_pulse-units': 'ns',
                'precession_time_range': precession_time_range,
                'precession_time_range-units': 'ns',
                'state': state.name,
                'num_steps': num_steps,
                'num_reps': num_reps,
                'run_ind': run_ind,
                'tau_index_master_list': tau_index_master_list,
                'opti_coords_list': opti_coords_list,
                'opti_coords_list-units': 'V',
                'sig_counts': sig_counts.astype(int).tolist(),
                'sig_counts-units': 'counts',
                'ref_counts': ref_counts.astype(int).tolist(),
                'ref_counts-units': 'counts'}

        # This will continuously be the same file path so we will overwrite
        # the existing file with the latest version
        file_path = tool_belt.get_file_path(__file__, start_timestamp,
                                            nv_sig['name'], 'incremental')
        tool_belt.save_raw_data(raw_data, file_path)

    # %% Hardware clean up

    tool_belt.reset_cfm(cxn)

    # %% Average the counts over the iterations

    avg_sig_counts = numpy.average(sig_counts, axis=0)
    avg_ref_counts = numpy.average(ref_counts, axis=0)

    # %% Calculate the ramsey data, signal / reference over different
    # relaxation times

    # Replace x/0=inf with 0
    try:
        norm_avg_sig = avg_sig_counts / avg_ref_counts
    except RuntimeWarning as e:
        print(e)
        inf_mask = numpy.isinf(norm_avg_sig)
        # Assign to 0 based on the passed conditional array
        norm_avg_sig[inf_mask] = 0

    # %% Plot the data

    raw_fig, axes_pack = plt.subplots(1, 2, figsize=(17, 8.5))

    ax = axes_pack[0]
    # Account for the pi/2 pulse on each side of a tau
    plot_taus = (taus + uwave_pi_pulse) / 1000
    ax.plot(plot_taus, avg_sig_counts, 'r-', label = 'signal')
    ax.plot(plot_taus, avg_ref_counts, 'g-', label = 'reference')
    ax.set_xlabel(r'$\tau + \pi$ ($\mathrm{\mu s}$)')
    ax.set_ylabel('Counts')
    ax.legend()

    ax = axes_pack[1]
    ax.plot(plot_taus, norm_avg_sig, 'b-')
    ax.set_title('Spin Echo Measurement')
    ax.set_xlabel(r'$\tau + \pi$ ($\mathrm{\mu s}$)')
    ax.set_ylabel('Contrast (arb. units)')

    raw_fig.canvas.draw()
    raw_fig.set_tight_layout(True)
    raw_fig.canvas.flush_events()

    # %% Save the data

    endFunctionTime = time.time()

    timeElapsed = endFunctionTime - startFunctionTime

    timestamp = tool_belt.get_time_stamp()

    raw_data = {'timestamp': timestamp,
            'timeElapsed': timeElapsed,
            'nv_sig': nv_sig,
            'nv_sig-units': tool_belt.get_nv_sig_units(),
            'gate_time': gate_time,
            'gate_time-units': 'ns',
            'uwave_freq': uwave_freq,
            'uwave_freq-units': 'GHz',
            'uwave_power': uwave_power,
            'uwave_power-units': 'dBm',
            'rabi_period': rabi_period,
            'rabi_period-units': 'ns',
            'uwave_pi_pulse': uwave_pi_pulse,
            'uwave_pi_pulse-units': 'ns',
            'uwave_pi_on_2_pulse': uwave_pi_on_2_pulse,
            'uwave_pi_on_2_pulse-units': 'ns',
            'precession_time_range': precession_time_range,
            'precession_time_range-units': 'ns',
            'state': state.name,
            'num_steps': num_steps,
            'num_reps': num_reps,
            'num_runs': num_runs,
            'tau_index_master_list': tau_index_master_list,
            'opti_coords_list': opti_coords_list,
            'opti_coords_list-units': 'V',
            'sig_counts': sig_counts.astype(int).tolist(),
            'sig_counts-units': 'counts',
            'ref_counts': ref_counts.astype(int).tolist(),
            'ref_counts-units': 'counts',
            'norm_avg_sig': norm_avg_sig.astype(float).tolist(),
            'norm_avg_sig-units': 'arb'}

    file_path = tool_belt.get_file_path(__file__, timestamp, nv_sig['name'])
    tool_belt.save_figure(raw_fig, file_path)
    tool_belt.save_raw_data(raw_data, file_path)


# %% Run the file


if __name__ == '__main__':

    # %% nv7_2019_11_27

    # The 'edit' files are the high quality 0 deg spin echo data with the
    # resonances from rotated experiments manually punched in

    # zfs in GHz
#    center_freq = 2.8702  # johnson-nv3_2020_02_04 
    center_freq = 2.8707  # 2020_02_07-15_18_57-johnson-nv3_2020_02_04

    # folder = 'spin_echo/2019_12'
    folder = 'spin_echo/2020_02'

    # 0 deg
    # file = '2019_12_31-10_26_07-goeppert_mayer-nv7_2019_11_27'

    # 60 deg
    # file = '2020_01_02-12_14_59-goeppert_mayer-nv7_2019_11_27'
    # file = '2020_01_02-12_14_59-goeppert_mayer-nv7_2019_11_27-edit'

    # 15 deg
    # file = '2020_01_04-16_05_00-goeppert_mayer-nv7_2019_11_27'
    # file = '2020_01_04-16_05_00-goeppert_mayer-nv7_2019_11_27-edit'

    # 45 deg
    # file = '2020_01_06-20_12_33-goeppert_mayer-nv7_2019_11_27'  # take 1
#    file = '2020_01_15-19_02_19-goeppert_mayer-nv7_2019_11_27'  # take 2

    # 75 deg
    # file = '2020_01_08-23_27_40-goeppert_mayer-nv7_2019_11_27'

    # 90 deg
    # file = '2020_01_11-14_55_53-goeppert_mayer-nv7_2019_11_27'
    # file = '2020_01_11-14_55_53-goeppert_mayer-nv7_2019_11_27-edit'

    # 30 deg
    # file = '2020_01_13-17_32_58-goeppert_mayer-nv7_2019_11_27'

    # 0 deg, 122 MHz
#    file = '2020_01_18-16_23_54-goeppert_mayer-nv7_2019_11_27'

    # 0 deg, 861 MHz
#    file = '2020_01_21-12_44_17-goeppert_mayer-nv7_2019_11_27'

    # 2020_01_21-12_44_17-goeppert_mayer-nv7_2019_11_27 rot to 45 deg
#    file = '2020_01_21-14_34_47-goeppert_mayer-nv7_2019_11_27'
    
    # 0 deg, 1.288 GHz
#    file = '2020_01_27-16_48_32-goeppert_mayer-nv7_2019_11_27'
    
    # temp
    file = '2020_02_07-17_48_31-johnson-nv3_2020_02_04'

    # fit_func, popt, stes, fit_fig = fit_data_from_file(folder, file)

    plot_resonances_vs_theta_B(folder, file, center_freq)<|MERGE_RESOLUTION|>--- conflicted
+++ resolved
@@ -245,16 +245,12 @@
     max_ind = numpy.argmax(transform_mag[1:])
     frequency = freqs[max_ind+1]
     revival_time = 1/frequency
-    
+
     # Hard guess
 #    amplitude = 0.07
 #    offset = 0.93
 #    decay_time = 2000.0
-<<<<<<< HEAD
-    # revival_time = 3300
-=======
 #    revival_time = 30000
->>>>>>> a89ba81f
 
     num_revivals = max_precession_dur / revival_time
     amplitudes = [amplitude for el in range(0, int(1.5*num_revivals))]
@@ -687,7 +683,7 @@
     # resonances from rotated experiments manually punched in
 
     # zfs in GHz
-#    center_freq = 2.8702  # johnson-nv3_2020_02_04 
+#    center_freq = 2.8702  # johnson-nv3_2020_02_04
     center_freq = 2.8707  # 2020_02_07-15_18_57-johnson-nv3_2020_02_04
 
     # folder = 'spin_echo/2019_12'
@@ -726,10 +722,10 @@
 
     # 2020_01_21-12_44_17-goeppert_mayer-nv7_2019_11_27 rot to 45 deg
 #    file = '2020_01_21-14_34_47-goeppert_mayer-nv7_2019_11_27'
-    
+
     # 0 deg, 1.288 GHz
 #    file = '2020_01_27-16_48_32-goeppert_mayer-nv7_2019_11_27'
-    
+
     # temp
     file = '2020_02_07-17_48_31-johnson-nv3_2020_02_04'
 
