--- conflicted
+++ resolved
@@ -220,7 +220,7 @@
     # Divide signal by reference to get normalized counts and st error
     norm_avg_sig = avg_sig_counts / avg_ref
     norm_avg_sig_ste = ste_sig_counts / avg_ref
-    
+
 #    avg_ref_counts = numpy.average(ref_counts[::], axis=0)
 #    norm_avg_sig = avg_sig_counts / avg_ref_counts
 #    norm_avg_sig_ste = ste_sig_counts / avg_ref_counts
@@ -241,7 +241,7 @@
     # [1:] excludes frequency 0 (DC component)
     max_ind = numpy.argmax(transform_mag[1:])
     frequency = freqs[max_ind+1]
-    revival_time = 1/frequency  
+    revival_time = 1/frequency
     # revival_time = 2/frequency  # Double sometimes works better
     # print(revival_time)
 
@@ -264,7 +264,7 @@
     max_bounds = (1.0, max_precession_dur / 1000, max_precession_dur / 1000,
                   *[0.3 for el in amplitudes])
     print(init_params)
-    
+
     try:
         popt, pcov = curve_fit(fit_func, tau_pis / 1000, norm_avg_sig,
                                sigma=norm_avg_sig_ste, absolute_sigma=True,
@@ -431,7 +431,7 @@
 
     seq_args = [min_precession_time, polarization_time,
                 gate_time, uwave_pi_pulse, uwave_pi_on_2_pulse,
-                max_precession_time, apd_indices[0], 
+                max_precession_time, apd_indices[0],
                 state.value, laser_name, laser_power]
     seq_args_string = tool_belt.encode_seq_args(seq_args)
     ret_vals = cxn.pulse_streamer.stream_load(seq_file_name, seq_args_string)
@@ -476,7 +476,7 @@
         sig_gen_cxn.set_freq(uwave_freq)
         sig_gen_cxn.set_amp(uwave_power)
         sig_gen_cxn.uwave_on()
-        
+
         # Set up the laser
         tool_belt.set_filter(cxn, nv_sig, laser_key)
         laser_power = tool_belt.set_laser_power(cxn, nv_sig, laser_key)
@@ -512,7 +512,7 @@
 
             seq_args = [taus[tau_ind_first], polarization_time,
                         gate_time, uwave_pi_pulse, uwave_pi_on_2_pulse,
-                        taus[tau_ind_second], apd_indices[0], 
+                        taus[tau_ind_second], apd_indices[0],
                         state.value, laser_name, laser_power]
             seq_args_string = tool_belt.encode_seq_args(seq_args)
             # Clear the tagger buffer of any excess counts
@@ -684,14 +684,10 @@
 if __name__ == '__main__':
 
     path = 'pc_rabi\\branch_laser-consolidation\\spin_echo\\2021_07'
-<<<<<<< HEAD
-    file = '2021_07_06-11_10_43-hopper-nv1_2021_03_16-fit'
-=======
     file = '2021_07_05-02_03_21-hopper-nv1_2021_03_16'
->>>>>>> 3848a7a6
 
     data = tool_belt.get_raw_data(path, file)
-    
+
 #    print(data['norm_avg_sig'])
 
     plot_resonances_vs_theta_B(data)