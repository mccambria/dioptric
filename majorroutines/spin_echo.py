--- conflicted
+++ resolved
@@ -674,7 +674,7 @@
 
     tool_belt.save_figure(fit_fig, file_path + '-fit')
     tool_belt.save_figure(angle_fig, file_path + '-angle')
-    
+
     return theta_B_deg
 
 
@@ -684,11 +684,7 @@
 if __name__ == '__main__':
 
     path = 'pc_rabi\\branch_laser-consolidation\\spin_echo\\2021_07'
-<<<<<<< HEAD
     file = '2021_07_11-12_18_08-hopper-nv1_2021_03_16'
-=======
-    file = '2021_07_11-10_18_31-hopper-nv1_2021_03_16'
->>>>>>> 06bb5d6e
 
     data = tool_belt.get_raw_data(path, file)
 
