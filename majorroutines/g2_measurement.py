--- conflicted
+++ resolved
@@ -29,7 +29,7 @@
 
 
 def calculate_relative_g2_zero(hist):
-    
+
     # We take the values on the wings to be representatives for g2(inf)
     # We take the wings to be the first and last 1/6 of collected data
     num_bins = len(hist)
@@ -37,7 +37,7 @@
     neg_wing = hist[0: wing_length]
     pos_wing = hist[num_bins - wing_length: ]
     inf_delay_differences = numpy.average([neg_wing, pos_wing])
-    
+
     # Use the parity of num_bins to determine differences at 0 ns
     if num_bins % 2 == 0:
         # As an example, say there are 6 bins. Then we want the differences
@@ -46,10 +46,10 @@
         zero_delay_differences = numpy.average(hist[midpoint_high - 1,
                                                     midpoint_high])
     else:
-        # Now say there are 7 bins. We'd like bin 3. 
+        # Now say there are 7 bins. We'd like bin 3.
         midpoint = int(numpy.floor(num_bins / 2))
         zero_delay_differences = hist[midpoint]
-        
+
     return zero_delay_differences / inf_delay_differences
 
 
@@ -65,12 +65,12 @@
     if False:
         num_vals = timestamps.size
         for click_index in range(num_vals):
-    
+
             click_time = timestamps[click_index]
-    
+
             # Determine the afterpulse channel
             click_channel = channels[click_index]
-    
+
             # Calculate relevant differences
             next_index = click_index + 1
             while next_index < num_vals:
@@ -80,7 +80,7 @@
                 if channels[next_index] == click_channel:
                     indices_to_delete_append(next_index)
                 next_index += 1
-    
+
         timestamps = numpy.delete(timestamps, indices_to_delete)
 
     # Calculate differences
@@ -126,16 +126,16 @@
                   apd_a_index, apd_b_index):
 
     # %% Initial calculations and setup
-    
+
     tool_belt.reset_cfm(cxn)
-    
+
     afterpulse_window = 50 * 10**3
     sleep_time = 2
     apd_indices = [apd_a_index, apd_b_index]
 
     # Set xyz and open the AOM
     opti_coords = optimize.main_with_cxn(cxn, nv_sig, apd_indices)
-    
+
     wiring = tool_belt.get_pulse_streamer_wiring(cxn)
     cxn.pulse_streamer.constant([wiring['do_532_aom']])
 
@@ -146,14 +146,14 @@
     differences = []  # Create a list to hold the differences
     differences_append = differences.append  # Skip unnecessary lookup
     num_bins = int(2 * diff_window) + 1  # 1 ns bins in ps
-    
+
     # Expose the stream
-    cxn.apd_tagger.start_tag_stream(apd_indices, [], False)  
-    
+    cxn.apd_tagger.start_tag_stream(apd_indices, [], False)
+
     # Get the APD channel names that the tagger will return
     ret_vals = cxn.apd_tagger.get_channel_mapping()
     apd_a_chan_name, apd_b_chan_name = ret_vals
-    
+
     # %% Collect the data
 
     start_time = time.time()
@@ -211,15 +211,15 @@
 
         collection_index += 1
         num_tags += len(buffer_timetags)
-        
+
     cxn.apd_tagger.stop_tag_stream()
-    
+
     # %% Calculate a relative value for g2(0)
-    
+
     g2_zero = calculate_relative_g2_zero(hist)
 
     # %% Clean up and save the data
-    
+
     tool_belt.reset_cfm(cxn)
 
     timestamp = tool_belt.get_time_stamp()
@@ -243,9 +243,9 @@
     filePath = tool_belt.get_file_path(__file__, timestamp, nv_sig['name'])
     tool_belt.save_figure(fig, filePath)
     tool_belt.save_raw_data(raw_data, filePath)
-    
+
     print('g2(0) = {}'.format(g2_zero))
-    
+
     return g2_zero
 
 
@@ -254,21 +254,17 @@
 
 if __name__ == '__main__':
     folder_name = 'E:/Shared drives/Kolkowitz Lab Group/nvdata/g2_measurement'
-<<<<<<< HEAD
     file_name = 'branch_time-tagger-counter/2019-06-04_18-36-53_ayrton12.txt'
-=======
-    file_name = '2019-07-25_21-36-31_ayrton12_nv16_2019_07_25.txt'
->>>>>>> 6de4436e
 
     with open('{}/{}'.format(folder_name, file_name)) as file:
         data = json.load(file)
         differences = data['differences']
         num_bins = data['num_bins']
-    
+
     hist, bin_edges = numpy.histogram(differences, num_bins)
     bin_center_offset = (bin_edges[1] - bin_edges[0]) / 2
     bin_centers = bin_edges[0: num_bins] + bin_center_offset
-    
+
     plt.plot(bin_centers / 1000, hist)
     g2_zero = calculate_relative_g2_zero(hist)
     print(g2_zero)