--- conflicted
+++ resolved
@@ -39,7 +39,7 @@
     fig.canvas.draw()
     fig.set_tight_layout(True)
     fig.canvas.flush_events()
-    
+
     return fig
 
 
@@ -47,7 +47,7 @@
 
 
 def fit_data(splittings, angles):
-    
+
     fit_func = AbsCosNoOff
     amp = 200
     phase = 0
@@ -102,14 +102,14 @@
                       freq_center, freq_range,
                       num_freq_steps, num_freq_reps, num_freq_runs,
                       uwave_power, uwave_pulse_dur)
-    
+
 def main_with_cxn(cxn, nv_sig, apd_indices, angle_range, num_angle_steps,
                   freq_center, freq_range,
                   num_freq_steps, num_freq_reps, num_freq_runs,
                   uwave_power, uwave_pulse_dur):
 
     # %% Initial set up here
-    
+
     angles = numpy.linspace(angle_range[0], angle_range[1], num_angle_steps)
     angle_inds = numpy.linspace(0, num_angle_steps-1, num_angle_steps, dtype=int)
     shuffle(angle_inds)
@@ -117,17 +117,17 @@
     resonances[:] = numpy.nan
     splittings = numpy.empty(num_angle_steps)
     splittings[:] = numpy.nan
-    
+
     # %% Collect the data
-    
+
     nv_sig_copy = copy.deepcopy(nv_sig)
     pesr = pulsed_resonance.main_with_cxn
-    
+
     for ind in angle_inds:
-        
+
         angle = angles[ind]
         nv_sig_copy['magnet_angle'] = angle
-        
+
         angle_resonances = pesr(cxn, nv_sig_copy, apd_indices,
                                 freq_center, freq_range,
                                 num_freq_steps, num_freq_reps, num_freq_runs,
@@ -144,8 +144,7 @@
             splittings[ind] = None
 
     # %% Analyze the data
-    
-<<<<<<< HEAD
+
     fit_func = AbsCosNoOff
     amp = 200
     phase = 0
@@ -158,20 +157,10 @@
         try:
             popt, pcov = curve_fit(fit_func, angles, splittings, p0=guess_params)
             # Find the angle at the peak within [0, 360]
-            opti_angle = (-popt[1]) % 360 
+            opti_angle = (-popt[1]) % 360
             fig = create_fit_figure(splittings, angles, fit_func, popt)
         except Exception:
             opti_angle = None
-=======
-    fit_func, popt = fit_data(splittings, angles)
-
-    opti_angle = None
-    fig = None
-    if (fit_func is not None) and (popt is not None):
-        # Find the angle at the peak within [0, 180]
-        opti_angle = (-popt[1]) % 180
-        fig = create_fit_figure(splittings, angles, fit_func, popt)
->>>>>>> 91e1cb31
 
     # %% Wrap up
 
