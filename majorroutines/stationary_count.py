# -*- coding: utf-8 -*-
"""
Sit on the passed coordinates and take counts.

Created on Fri Apr 12 09:25:24 2019

@author: mccambria
"""


# %% Imports


import utils.tool_belt as tool_belt
import numpy
import matplotlib.pyplot as plt
import time
import labrad
<<<<<<< HEAD
# optimization_type = tool_belt.get_movement_style()
# if optimization_type == 'DISCRETE':
#     import majorroutines.optimize_digital as optimize
# if optimization_type == 'CONTINUOUS':
=======
>>>>>>> 72fb5c48
import majorroutines.optimize as optimize


# %% Functions


def update_line_plot(new_samples, num_read_so_far, *args):

    fig, samples, write_pos, readout_sec, total_num_samples = args


    num_samples = numpy.count_nonzero(~numpy.isnan(samples))
    num_new_samples = len(new_samples)

    # If we're going to overflow, just shift everything over and drop the
    # earliest samples
    overflow = (num_samples + num_new_samples) - total_num_samples
    if overflow > 0:
        num_nans = max(total_num_samples - num_samples, 0)
        samples[::] = numpy.append(samples[num_new_samples-num_nans:
                                           total_num_samples-num_nans],
                                   new_samples)
    else:
        cur_write_pos = write_pos[0]
        new_write_pos = cur_write_pos + num_new_samples
        samples[cur_write_pos: new_write_pos] = new_samples
        write_pos[0] = new_write_pos


    # Update the figure in k counts per sec
    tool_belt.update_line_plot_figure(fig, (samples / (10**3 * readout_sec)))


# %% Main


def main(nv_sig, run_time, apd_indices, disable_opt=None,
         nv_minus_initialization=False, nv_zero_initialization=False):

    with labrad.connect() as cxn:
        average, st_dev = main_with_cxn(cxn, nv_sig, run_time, apd_indices, disable_opt,
                                        nv_minus_initialization, nv_zero_initialization)

    return average, st_dev

def main_with_cxn(cxn, nv_sig, run_time, apd_indices, disable_opt=None,
                  nv_minus_initialization=False, nv_zero_initialization=False):

    # %% Some initial setup

    if disable_opt is not None:
        nv_sig["disable_opt"] = disable_opt

    tool_belt.reset_cfm(cxn)

    readout = nv_sig['imaging_readout_dur']
    readout_sec = readout / 10**9

    # %% Optimize

    optimize.main_with_cxn(cxn, nv_sig, apd_indices)
    coords = nv_sig['coords']
    drift = tool_belt.get_drift()
    adj_coords = []
    for i in range(3):
        adj_coords.append(coords[i] + drift[i])
    tool_belt.set_xyz(cxn, adj_coords)

    # %% Set up the imaging laser

    laser_key = 'imaging_laser'
    readout_laser = nv_sig[laser_key]
    tool_belt.set_filter(cxn, nv_sig, laser_key)
    readout_power = tool_belt.set_laser_power(cxn, nv_sig, laser_key)

    # %% Load the PulseStreamer
    pulsegen_server = tool_belt.get_pulsegen_server(cxn)

    if nv_minus_initialization:
        laser_key = 'nv-_prep_laser'
        tool_belt.set_filter(cxn, nv_sig, laser_key)
        init = nv_sig['{}_dur'.format(laser_key)]
        init_laser = nv_sig[laser_key]
        init_power = tool_belt.set_laser_power(cxn, nv_sig, laser_key)
        seq_args = [init, readout, apd_indices[0], init_laser, init_power,
                    readout_laser, readout_power]
        seq_args_string = tool_belt.encode_seq_args(seq_args)
        ret_vals = pulsegen_server.stream_load('charge_initialization-simple_readout_background_subtraction.py',
                                                  seq_args_string)
    elif nv_zero_initialization:
        laser_key = 'nv0_prep_laser'
        tool_belt.set_filter(cxn, nv_sig, laser_key)
        init = nv_sig['{}_dur'.format(laser_key)]
        init_laser = nv_sig[laser_key]
        init_power = tool_belt.set_laser_power(cxn, nv_sig, laser_key)
        seq_args = [init, readout, apd_indices[0], init_laser, init_power,
                    readout_laser, readout_power]
        # print(seq_args)
        # return
        seq_args_string = tool_belt.encode_seq_args(seq_args)
        ret_vals = pulsegen_server.stream_load('charge_initialization-simple_readout_background_subtraction.py',
                                                  seq_args_string)
    else:
        seq_args = [0, readout, apd_indices[0], readout_laser, readout_power]
        seq_args_string = tool_belt.encode_seq_args(seq_args)
        ret_vals = pulsegen_server.stream_load('simple_readout.py',
                                                  seq_args_string)
    period = ret_vals[0]

    total_num_samples = int(run_time / period)

    # %% Set up the APD
    
    counter_server = tool_belt.get_counter_server(cxn)

    counter_server.start_tag_stream(apd_indices)

    # %% Initialize the figure

    samples = numpy.empty(total_num_samples)
    samples.fill(numpy.nan)  # Only floats support NaN
    write_pos = [0]  # This is a list because we need a mutable variable

    # Set up the line plot
    x_vals = numpy.arange(total_num_samples) + 1
    x_vals = x_vals / (10**9) * period   # Elapsed time in s

    fig = tool_belt.create_line_plot_figure(samples, x_vals)
    # fig = tool_belt.create_line_plot_figure(samples)

    # Set labels
    axes = fig.get_axes()
    ax = axes[0]
    ax.set_title('Stationary Counts')
    ax.set_xlabel('Time (s)')
    ax.set_ylabel('kcps')

    # Maximize the window
    fig_manager = plt.get_current_fig_manager()
    fig_manager.window.showMaximized()

    # Args to pass to update_line_plot
    args = fig, samples, write_pos, readout_sec, total_num_samples

    # %% Collect the data

    pulsegen_server.stream_start(-1)

    # timeout_duration = ((period*(10**-9)) * total_num_samples) + 10
    # timeout_inst = time.time() + timeout_duration

    num_read_so_far = 0

    tool_belt.init_safe_stop()

    charge_initialization = (nv_minus_initialization or nv_zero_initialization)
    charge_initialization = False
    # print(charge_initialization)
    
    b=0

    while True:
        b=b+1
        if (b % 50) == 0:
            tool_belt.reset_cfm(cxn)
            counter_server.start_tag_stream(apd_indices)
            pulsegen_server.stream_start(-1)
            print('restarting')
    
        st = time.time()
        if tool_belt.safe_stop():
            break

        # Read the samples and update the image
        if charge_initialization:
            new_samples = counter_server.read_counter_modulo_gates(2)
            # print(new_samples)
        else:
            # st = time.time()
            new_samples = counter_server.read_counter_simple()
            # print(time.time() -st)
            # print(new_samples)

        # Read the samples and update the image
#        print(new_samples)
        num_new_samples = len(new_samples)
        # print(len(new_samples))
        # t1 = time.time()
        # print(t1-st)
        st=time.time()
        if num_new_samples > 0:

            # If we did charge initialization, subtract out the background
            if charge_initialization:
                new_samples = [max(int(el[0]) - int(el[1]), 0) for el in new_samples]
                
            
            # st = time.time()
            update_line_plot(new_samples, num_read_so_far, *args)
            # print(time.time() -st)
            num_read_so_far += num_new_samples
        
        # print(time.time()-st)
        # print('')

    # %% Clean up and report the data

    tool_belt.reset_cfm(cxn)

    # Replace x/0=inf with 0
    try:
        average = numpy.mean(samples[0:write_pos[0]]) / (10**3 * readout_sec)
        print('average: {}'.format(average))
    except RuntimeWarning as e:
        print(e)
        inf_mask = numpy.isinf(average)
        # Assign to 0 based on the passed conditional array
        average[inf_mask] = 0

    try:
        st_dev = numpy.std(samples[0:write_pos[0]]) / (10**3 * readout_sec)
        print('st_dev: {}'.format(st_dev))
    except RuntimeWarning as e:
        print(e)
        inf_mask = numpy.isinf(st_dev)
        # Assign to 0 based on the passed conditional array
        st_dev[inf_mask] = 0

    return average, st_dev<|MERGE_RESOLUTION|>--- conflicted
+++ resolved
@@ -16,13 +16,6 @@
 import matplotlib.pyplot as plt
 import time
 import labrad
-<<<<<<< HEAD
-# optimization_type = tool_belt.get_movement_style()
-# if optimization_type == 'DISCRETE':
-#     import majorroutines.optimize_digital as optimize
-# if optimization_type == 'CONTINUOUS':
-=======
->>>>>>> 72fb5c48
 import majorroutines.optimize as optimize
 
 
@@ -135,7 +128,7 @@
     total_num_samples = int(run_time / period)
 
     # %% Set up the APD
-    
+
     counter_server = tool_belt.get_counter_server(cxn)
 
     counter_server.start_tag_stream(apd_indices)
@@ -181,7 +174,7 @@
     charge_initialization = (nv_minus_initialization or nv_zero_initialization)
     charge_initialization = False
     # print(charge_initialization)
-    
+
     b=0
 
     while True:
@@ -191,7 +184,7 @@
             counter_server.start_tag_stream(apd_indices)
             pulsegen_server.stream_start(-1)
             print('restarting')
-    
+
         st = time.time()
         if tool_belt.safe_stop():
             break
@@ -218,13 +211,13 @@
             # If we did charge initialization, subtract out the background
             if charge_initialization:
                 new_samples = [max(int(el[0]) - int(el[1]), 0) for el in new_samples]
-                
-            
+
+
             # st = time.time()
             update_line_plot(new_samples, num_read_so_far, *args)
             # print(time.time() -st)
             num_read_so_far += num_new_samples
-        
+
         # print(time.time()-st)
         # print('')
 
