# -*- coding: utf-8 -*-
"""
Rabi flopping routine. Sweeps the pulse duration of a fixed uwave frequency.

Created on Tue Apr 23 11:49:23 2019

@author: mccambria
"""


# %% Imports


import utils.tool_belt as tool_belt
import majorroutines.optimize as optimize
import numpy
import os
import time
import matplotlib.pyplot as plt
from random import shuffle
from scipy.optimize import curve_fit
import labrad


# %% Functions


def fit_data(uwave_time_range, num_steps, norm_avg_sig):

    # %% Set up

    min_uwave_time = uwave_time_range[0]
    max_uwave_time = uwave_time_range[1]
    taus, tau_step = numpy.linspace(min_uwave_time, max_uwave_time,
                            num=num_steps, dtype=numpy.int32, retstep=True)

    fit_func = tool_belt.cosexp

    # %% Estimated fit parameters

    offset = numpy.average(norm_avg_sig)
    amplitude = 1.0 - offset
    frequency = 1/75  # Could take Fourier transform
    decay = 1000

    # To estimate the frequency let's find the highest peak in the FFT
    transform = numpy.fft.rfft(norm_avg_sig)
    freqs = numpy.fft.rfftfreq(num_steps, d=tau_step)
    transform_mag = numpy.absolute(transform)
    # [1:] excludes frequency 0 (DC component)
    max_ind = numpy.argmax(transform_mag[1:])
    frequency = freqs[max_ind + 1]

    # %% Fit

    init_params = [offset, amplitude, frequency, decay]

    try:
        popt, _ = curve_fit(fit_func, taus, norm_avg_sig,
                               p0=init_params)
    except Exception as e:
        print(e)
        popt = None

    return fit_func, popt

def create_fit_figure(uwave_time_range, num_steps, norm_avg_sig,
                      fit_func, popt):

    min_uwave_time = uwave_time_range[0]
    max_uwave_time = uwave_time_range[1]
    taus = numpy.linspace(min_uwave_time, max_uwave_time,
                          num=num_steps, dtype=numpy.int32)
    linspaceTau = numpy.linspace(min_uwave_time, max_uwave_time, num=1000)

    fit_fig, ax = plt.subplots(figsize=(8.5, 8.5))
    ax.plot(taus, norm_avg_sig,'bo',label='data')
    ax.plot(linspaceTau, fit_func(linspaceTau, *popt), 'r-', label='fit')
    ax.set_xlabel('Microwave duration (ns)')
    ax.set_ylabel('Contrast (arb. units)')
    ax.set_title('Rabi Oscillation Of NV Center Electron Spin')
    ax.legend()
    text = '\n'.join((r'$C + A_0 e^{-t/d} \mathrm{cos}(2 \pi \nu t + \phi)$',
                      r'$C = $' + '%.3f'%(popt[0]),
                      r'$A_0 = $' + '%.3f'%(popt[1]),
                      r'$\frac{1}{\nu} = $' + '%.1f'%(1/popt[2]) + ' ns',
                      r'$d = $' + '%i'%(popt[3]) + ' ' + r'$ ns$'))

    props = dict(boxstyle='round', facecolor='wheat', alpha=0.5)
    ax.text(0.55, 0.25, text, transform=ax.transAxes, fontsize=12,
            verticalalignment='top', bbox=props)

    fit_fig.canvas.draw()
    fit_fig.set_tight_layout(True)
    fit_fig.canvas.flush_events()

    return fit_fig

def simulate(uwave_time_range, freq, resonant_freq, contrast,
             measured_rabi_period=None, resonant_rabi_period=None):

    if measured_rabi_period is None:
        resonant_rabi_freq = resonant_rabi_period**-1
        res_dev = freq-resonant_freq
        measured_rabi_freq = numpy.sqrt(res_dev**2 + resonant_rabi_freq**2)
        measured_rabi_period = measured_rabi_freq**-1
        print('measured_rabi_period: {} ns'.format(measured_rabi_period))
    elif resonant_rabi_period is None:
        measured_rabi_freq = measured_rabi_period**-1
        res_dev = freq-resonant_freq
        resonant_rabi_freq = numpy.sqrt(measured_rabi_freq**2 - res_dev**2)
        resonant_rabi_period = resonant_rabi_freq**-1
        print('resonant_rabi_period: {} ns'.format(resonant_rabi_period))
    else:
        raise RuntimeError('Pass either a measured_rabi_period or a ' \
                           'resonant_rabi_period, not both/neither.')

    min_uwave_time = uwave_time_range[0]
    max_uwave_time = uwave_time_range[1]
    smooth_taus = numpy.linspace(min_uwave_time, max_uwave_time,
                          num=1000, dtype=numpy.int32)
    amp = (resonant_rabi_freq / measured_rabi_freq)**2
    angle = measured_rabi_freq * 2 * numpy.pi * smooth_taus / 2
    prob = amp * (numpy.sin(angle))**2

    rel_counts = 1.0 - (contrast * prob)

    fig, ax = plt.subplots(figsize=(8.5, 8.5))
    ax.plot(smooth_taus, rel_counts)
    ax.set_xlabel('Tau (ns)')
    ax.set_ylabel('Contrast (arb. units)')

# def simulate_split(uwave_time_range, freq,
#                    res_freq_low, res_freq_high, contrast, rabi_period):

#     rabi_freq = rabi_period**-1

#     min_uwave_time = uwave_time_range[0]
#     max_uwave_time = uwave_time_range[1]
#     smooth_taus = numpy.linspace(min_uwave_time, max_uwave_time,
#                           num=1000, dtype=numpy.int32)

#     omega = numpy.sqrt((freq-res_freq)**2 + rabi_freq**2)
#     amp = (rabi_freq / omega)**2
#     angle = omega * 2 * numpy.pi * smooth_taus / 2
#     prob = amp * (numpy.sin(angle))**2

#     rel_counts = 1.0 - (contrast * prob)

#     fig, ax = plt.subplots(figsize=(8.5, 8.5))
#     ax.plot(smooth_taus, rel_counts)
#     ax.set_xlabel('Tau (ns)')
#     ax.set_ylabel('Contrast (arb. units)')


# %% Main


def main(nv_sig, apd_indices, uwave_time_range, state,
         num_steps, num_reps, num_runs):

    with labrad.connect() as cxn:
        main_with_cxn(cxn, nv_sig, apd_indices, uwave_time_range, state,
                      num_steps, num_reps, num_runs)

def main_with_cxn(cxn, nv_sig, apd_indices, uwave_time_range, state,
                  num_steps, num_reps, num_runs):

    tool_belt.reset_cfm(cxn)

    # %% Get the starting time of the function, to be used to calculate run time

    startFunctionTime = time.time()
    start_timestamp = tool_belt.get_time_stamp()

    # %% Initial calculations and setup

    uwave_freq = nv_sig['resonance_{}'.format(state.name)]
    uwave_power = nv_sig['uwave_power_{}'.format(state.name)]

    shared_params = tool_belt.get_shared_parameters_dict(cxn)

    polarization_time = shared_params['polarization_dur']
    # time of illumination during which reference readout occurs
    signal_wait_time = shared_params['post_polarization_wait_dur']
    reference_time = signal_wait_time  # not sure what this is
    background_wait_time = signal_wait_time  # not sure what this is
    reference_wait_time = 2 * signal_wait_time  # not sure what this is
    aom_delay_time = shared_params['532_aom_delay']
    gate_time = nv_sig['pulsed_readout_dur']

    # Array of times to sweep through
    # Must be ints since the pulse streamer only works with int64s
    min_uwave_time = uwave_time_range[0]
    max_uwave_time = uwave_time_range[1]
    taus = numpy.linspace(min_uwave_time, max_uwave_time,
                          num=num_steps, dtype=numpy.int32)

    # Analyze the sequence
    file_name = os.path.basename(__file__)
    seq_args = [taus[0], polarization_time, reference_time,
                signal_wait_time, reference_wait_time,
                background_wait_time, aom_delay_time,
                gate_time, max_uwave_time,
                apd_indices[0], state.value]
    seq_args = [int(el) for el in seq_args]
#    print(seq_args)
#    return
    seq_args_string = tool_belt.encode_seq_args(seq_args)
    cxn.pulse_streamer.stream_load(file_name, seq_args_string)

    # Set up our data structure, an array of NaNs that we'll fill
    # incrementally. NaNs are ignored by matplotlib, which is why they're
    # useful for us here.
    # We define 2D arrays, with the horizontal dimension for the frequency and
    # the veritical dimension for the index of the run.
    sig_counts = numpy.empty([num_runs, num_steps], dtype=numpy.uint32)
    sig_counts[:] = numpy.nan
    ref_counts = numpy.copy(sig_counts)
    # norm_avg_sig = numpy.empty([num_runs, num_steps])

    # %% Make some lists and variables to save at the end

    opti_coords_list = []
    tau_index_master_list = [[] for i in range(num_runs)]

    # Create a list of indices to step through the taus. This will be shuffled
    tau_ind_list = list(range(0, num_steps))

    # %% Collect the data

    # Start 'Press enter to stop...'
    tool_belt.init_safe_stop()

    for run_ind in range(num_runs):

        print('Run index: {}'. format(run_ind))

        # Break out of the while if the user says stop
        if tool_belt.safe_stop():
            break

        # Optimize
        opti_coords = optimize.main_with_cxn(cxn, nv_sig, apd_indices)
        opti_coords_list.append(opti_coords)

        # Apply the microwaves
        sig_gen_cxn = tool_belt.get_signal_generator_cxn(cxn, state)
        sig_gen_cxn.set_freq(uwave_freq)
        sig_gen_cxn.set_amp(uwave_power)
        sig_gen_cxn.uwave_on()
    
        # TEST for split resonance
#        sig_gen_cxn = cxn.signal_generator_bnc835
#        sig_gen_cxn.set_freq(uwave_freq + 0.008)
#        sig_gen_cxn.set_amp(uwave_power)
#        sig_gen_cxn.uwave_on()

        # Load the APD
        cxn.apd_tagger.start_tag_stream(apd_indices)

        # Shuffle the list of indices to use for stepping through the taus
        shuffle(tau_ind_list)

        for tau_ind in tau_ind_list:
#        for tau_ind in range(len(taus)):
#            print('Tau: {} ns'. format(taus[tau_ind]))
            # Break out of the while if the user says stop
            if tool_belt.safe_stop():
                break

            # add the tau indexxes used to a list to save at the end
            tau_index_master_list[run_ind].append(tau_ind)

            # Stream the sequence
            seq_args = [taus[tau_ind], polarization_time, reference_time,
                        signal_wait_time, reference_wait_time,
                        background_wait_time, aom_delay_time,
                        gate_time, max_uwave_time,
                        apd_indices[0], state.value]
            seq_args = [int(el) for el in seq_args]
            seq_args_string = tool_belt.encode_seq_args(seq_args)
            cxn.pulse_streamer.stream_immediate(file_name, num_reps,
                                                seq_args_string)

            # Get the counts
            new_counts = cxn.apd_tagger.read_counter_separate_gates(1)

            sample_counts = new_counts[0]

            # signal counts are even - get every second element starting from 0
            sig_gate_counts = sample_counts[0::2]
            sig_counts[run_ind, tau_ind] = sum(sig_gate_counts)

            # ref counts are odd - sample_counts every second element starting from 1
            ref_gate_counts = sample_counts[1::2]
            ref_counts[run_ind, tau_ind] = sum(ref_gate_counts)

        cxn.apd_tagger.stop_tag_stream()

        # %% Save the data we have incrementally for long measurements

        raw_data = {'start_timestamp': start_timestamp,
                    'nv_sig': nv_sig,
                    'nv_sig-units': tool_belt.get_nv_sig_units(),
                    'uwave_freq': uwave_freq,
                    'uwave_freq-units': 'GHz',
                    'uwave_power': uwave_power,
                    'uwave_power-units': 'dBm',
                    'uwave_time_range': uwave_time_range,
                    'uwave_time_range-units': 'ns',
                    'state': state.name,
                    'num_steps': num_steps,
                    'num_reps': num_reps,
                    'num_runs': num_runs,
                    'tau_index_master_list':tau_index_master_list,
                    'opti_coords_list': opti_coords_list,
                    'opti_coords_list-units': 'V',
                    'sig_counts': sig_counts.astype(int).tolist(),
                    'sig_counts-units': 'counts',
                    'ref_counts': ref_counts.astype(int).tolist(),
                    'ref_counts-units': 'counts'}

        # This will continuously be the same file path so we will overwrite
        # the existing file with the latest version
        file_path = tool_belt.get_file_path(__file__, start_timestamp,
                                            nv_sig['name'], 'incremental')
        tool_belt.save_raw_data(raw_data, file_path)

    # %% Average the counts over the iterations

    avg_sig_counts = numpy.average(sig_counts, axis=0)
    avg_ref_counts = numpy.average(ref_counts, axis=0)

    # %% Calculate the Rabi data, signal / reference over different Tau

    norm_avg_sig = avg_sig_counts / avg_ref_counts

    # %% Fit the data and extract piPulse

    fit_func, popt = fit_data(uwave_time_range, num_steps, norm_avg_sig)

    # %% Plot the Rabi signal

    raw_fig, axes_pack = plt.subplots(1, 2, figsize=(17, 8.5))

    ax = axes_pack[0]
    ax.plot(taus, avg_sig_counts, 'r-')
    ax.plot(taus, avg_ref_counts, 'g-')
    # ax.plot(tauArray, countsBackground, 'o-')
    ax.set_xlabel('rf time (ns)')
    ax.set_ylabel('Counts')

    ax = axes_pack[1]
    ax.plot(taus , norm_avg_sig, 'b-')
    ax.set_title('Normalized Signal With Varying Microwave Duration')
    ax.set_xlabel('Microwave duration (ns)')
    ax.set_ylabel('Contrast (arb. units)')

    raw_fig.canvas.draw()
    raw_fig.set_tight_layout(True)
    raw_fig.canvas.flush_events()

    # %% Plot the data itself and the fitted curve

    fit_fig = None
    if (fit_func is not None) and (popt is not None):
        fit_fig = create_fit_figure(uwave_time_range, num_steps,
                                    norm_avg_sig, fit_func, popt)

    # %% Clean up and save the data

    tool_belt.reset_cfm(cxn)

    endFunctionTime = time.time()

    timeElapsed = endFunctionTime - startFunctionTime

    timestamp = tool_belt.get_time_stamp()

    raw_data = {'timestamp': timestamp,
                'timeElapsed': timeElapsed,
                'timeElapsed-units': 's',
                'nv_sig': nv_sig,
                'nv_sig-units': tool_belt.get_nv_sig_units(),
                'uwave_freq': uwave_freq,
                'uwave_freq-units': 'GHz',
                'uwave_power': uwave_power,
                'uwave_power-units': 'dBm',
                'uwave_time_range': uwave_time_range,
                'uwave_time_range-units': 'ns',
                'state': state.name,
                'num_steps': num_steps,
                'num_reps': num_reps,
                'num_runs': num_runs,
                'tau_index_master_list':tau_index_master_list,
                'opti_coords_list': opti_coords_list,
                'opti_coords_list-units': 'V',
                'sig_counts': sig_counts.astype(int).tolist(),
                'sig_counts-units': 'counts',
                'ref_counts': ref_counts.astype(int).tolist(),
                'ref_counts-units': 'counts',
                'norm_avg_sig': norm_avg_sig.astype(float).tolist(),
                'norm_avg_sig-units': 'arb'}

    file_path = tool_belt.get_file_path(__file__, timestamp, nv_sig['name'])
    tool_belt.save_figure(raw_fig, file_path)
    if fit_fig is not None:
        tool_belt.save_figure(fit_fig, file_path + '-fit')
    tool_belt.save_raw_data(raw_data, file_path)


# %% Run the file


if __name__ == '__main__':

    # file = '2019-08-01-18_26_45-ayrton12-nv16_2019_07_25'
    # data = tool_belt.get_raw_data('rabi.py', file)

    # norm_avg_sig = data['norm_avg_sig']
    # uwave_time_range = data['uwave_time_range']
    # num_steps = data['num_steps']

    # fit_func, popt = fit_data(uwave_time_range, num_steps, norm_avg_sig)
    # if (fit_func is not None) and (popt is not None):
    #     create_fit_figure(uwave_time_range, num_steps, norm_avg_sig,
    #                       fit_func, popt)

<<<<<<< HEAD
    simulate([0,250], 2.9117, 2.9119, 0.57, 150)
=======
    simulate([0,200], 2.82, 2.826, 0.375, measured_rabi_period=115)
>>>>>>> 55d41d6f
<|MERGE_RESOLUTION|>--- conflicted
+++ resolved
@@ -249,7 +249,7 @@
         sig_gen_cxn.set_freq(uwave_freq)
         sig_gen_cxn.set_amp(uwave_power)
         sig_gen_cxn.uwave_on()
-    
+
         # TEST for split resonance
 #        sig_gen_cxn = cxn.signal_generator_bnc835
 #        sig_gen_cxn.set_freq(uwave_freq + 0.008)
@@ -427,8 +427,4 @@
     #     create_fit_figure(uwave_time_range, num_steps, norm_avg_sig,
     #                       fit_func, popt)
 
-<<<<<<< HEAD
-    simulate([0,250], 2.9117, 2.9119, 0.57, 150)
-=======
-    simulate([0,200], 2.82, 2.826, 0.375, measured_rabi_period=115)
->>>>>>> 55d41d6f
+    simulate([0,250], 2.9117, 2.9119, 0.57, 150)