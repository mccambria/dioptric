# -*- coding: utf-8 -*-
"""
Rabi flopping routine. Sweeps the pulse duration of a fixed uwave frequency.

Created on Tue Apr 23 11:49:23 2019

@author: mccambria
"""


# %% Imports


import utils.tool_belt as tool_belt
import majorroutines.optimize as optimize
import numpy
import os
import time
import matplotlib.pyplot as plt
from random import shuffle
from scipy.optimize import curve_fit
import labrad


# %% Functions


def fit_data(uwave_time_range, num_steps, norm_avg_sig):

    # %% Set up

    min_uwave_time = uwave_time_range[0]
    max_uwave_time = uwave_time_range[1]
    taus, tau_step = numpy.linspace(min_uwave_time, max_uwave_time,
                            num=num_steps, dtype=numpy.int32, retstep=True)

    fit_func = tool_belt.cosexp_1_at_0

    # %% Estimated fit parameters

    offset = numpy.average(norm_avg_sig)
    decay = 1000

    # To estimate the frequency let's find the highest peak in the FFT
    transform = numpy.fft.rfft(norm_avg_sig)
    freqs = numpy.fft.rfftfreq(num_steps, d=tau_step)
    transform_mag = numpy.absolute(transform)
    # [1:] excludes frequency 0 (DC component)
    max_ind = numpy.argmax(transform_mag[1:])
    frequency = freqs[max_ind + 1]

    # %% Fit

    init_params = [offset, frequency, decay]

    try:
        popt, _ = curve_fit(fit_func, taus, norm_avg_sig,
                            p0=init_params)
    except Exception as e:
        print(e)
        popt = None

    return fit_func, popt

def create_fit_figure(uwave_time_range, uwave_freq, num_steps, norm_avg_sig,
                      fit_func, popt):

    min_uwave_time = uwave_time_range[0]
    max_uwave_time = uwave_time_range[1]
    taus = numpy.linspace(min_uwave_time, max_uwave_time,
                          num=num_steps, dtype=numpy.int32)
    linspaceTau = numpy.linspace(min_uwave_time, max_uwave_time, num=1000)

    fit_fig, ax = plt.subplots(figsize=(8.5, 8.5))
    ax.plot(taus, norm_avg_sig,'bo',label='data')
    ax.plot(linspaceTau, fit_func(linspaceTau, *popt), 'r-', label='fit')
    ax.set_xlabel('Microwave duration (ns)')
    ax.set_ylabel('Contrast (arb. units)')
    ax.set_title('Rabi Oscillation Of NV Center Electron Spin')
    ax.legend()
    text_freq = 'Resonant frequency:' + '%.3f'%(uwave_freq) + 'GHz'

    A_0 = 1- popt[0]

    text_popt = '\n'.join((r'$C + A_0 e^{-t/d} \mathrm{cos}(2 \pi \nu t + \phi)$',
                      r'$C = $' + '%.3f'%(popt[0]),
                      r'$A_0 = $' + '%.3f'%(A_0),
                      r'$\frac{1}{\nu} = $' + '%.1f'%(1/popt[1]) + ' ns',
                      r'$d = $' + '%i'%(popt[2]) + ' ' + r'$ ns$'))

    props = dict(boxstyle='round', facecolor='wheat', alpha=0.5)
    ax.text(0.55, 0.25, text_popt, transform=ax.transAxes, fontsize=12,
            verticalalignment='top', bbox=props)
    ax.text(0.55, 0.3, text_freq, transform=ax.transAxes, fontsize=12,
            verticalalignment='top', bbox=props)

    fit_fig.canvas.draw()
    fit_fig.set_tight_layout(True)
    fit_fig.canvas.flush_events()

    return fit_fig

def simulate(uwave_time_range, freq, resonant_freq, contrast,
             measured_rabi_period=None, resonant_rabi_period=None):

    if measured_rabi_period is None:
        resonant_rabi_freq = resonant_rabi_period**-1
        res_dev = freq - resonant_freq
        measured_rabi_freq = numpy.sqrt(res_dev**2 + resonant_rabi_freq**2)
        measured_rabi_period = measured_rabi_freq**-1
        print('measured_rabi_period: {} ns'.format(measured_rabi_period))
    elif resonant_rabi_period is None:
        measured_rabi_freq = measured_rabi_period**-1
        res_dev = freq-resonant_freq
        resonant_rabi_freq = numpy.sqrt(measured_rabi_freq**2 - res_dev**2)
        resonant_rabi_period = resonant_rabi_freq**-1
        print('resonant_rabi_period: {} ns'.format(resonant_rabi_period))
    else:
        raise RuntimeError('Pass either a measured_rabi_period or a ' \
                           'resonant_rabi_period, not both/neither.')

    min_uwave_time = uwave_time_range[0]
    max_uwave_time = uwave_time_range[1]
    smooth_taus = numpy.linspace(min_uwave_time, max_uwave_time,
                          num=1000, dtype=numpy.int32)
    amp = (resonant_rabi_freq / measured_rabi_freq)**2
    angle = measured_rabi_freq * 2 * numpy.pi * smooth_taus / 2
    prob = amp * (numpy.sin(angle))**2

    rel_counts = 1.0 - (contrast * prob)

    fig, ax = plt.subplots(figsize=(8.5, 8.5))
    ax.plot(smooth_taus, rel_counts)
    ax.set_xlabel('Tau (ns)')
    ax.set_ylabel('Contrast (arb. units)')

# def simulate_split(uwave_time_range, freq,
#                    res_freq_low, res_freq_high, contrast, rabi_period):

#     rabi_freq = rabi_period**-1

#     min_uwave_time = uwave_time_range[0]
#     max_uwave_time = uwave_time_range[1]
#     smooth_taus = numpy.linspace(min_uwave_time, max_uwave_time,
#                           num=1000, dtype=numpy.int32)

#     omega = numpy.sqrt((freq-res_freq)**2 + rabi_freq**2)
#     amp = (rabi_freq / omega)**2
#     angle = omega * 2 * numpy.pi * smooth_taus / 2
#     prob = amp * (numpy.sin(angle))**2

#     rel_counts = 1.0 - (contrast * prob)

#     fig, ax = plt.subplots(figsize=(8.5, 8.5))
#     ax.plot(smooth_taus, rel_counts)
#     ax.set_xlabel('Tau (ns)')
#     ax.set_ylabel('Contrast (arb. units)')


# %% Main


def main(nv_sig, apd_indices, uwave_time_range, state,
<<<<<<< HEAD
         num_steps, num_reps, num_runs, 
         iq_mod_on = False,
         opti_nv_sig = None):
=======
         num_steps, num_reps, num_runs, opti_nv_sig = None,return_popt=False):
>>>>>>> b4b7c576

    with labrad.connect() as cxn:
        rabi_per, sig_counts, ref_counts, popt = main_with_cxn(cxn, nv_sig, 
                                         apd_indices, uwave_time_range, state,
                                         num_steps, num_reps, num_runs, 
                                         iq_mod_on,
                                         opti_nv_sig)

        if return_popt:    
            return rabi_per, popt
        if not return_popt:
            return rabi_per


def main_with_cxn(cxn, nv_sig, apd_indices, uwave_time_range, state,
                  num_steps, num_reps, num_runs,
                  iq_mod_on = False,
                  opti_nv_sig = None):

    tool_belt.reset_cfm(cxn)

    # %% Get the starting time of the function, to be used to calculate run time

    startFunctionTime = time.time()
    start_timestamp = tool_belt.get_time_stamp()

    # %% Initial calculations and setup

    uwave_freq = nv_sig['resonance_{}'.format(state.name)]
    uwave_power = nv_sig['uwave_power_{}'.format(state.name)]
    
    laser_key = 'spin_laser'
    laser_name = nv_sig[laser_key]
    tool_belt.set_filter(cxn, nv_sig, laser_key)
    laser_power = tool_belt.set_laser_power(cxn, nv_sig, laser_key)

    polarization_time = nv_sig['spin_pol_dur']
    readout = nv_sig['spin_readout_dur']
    readout_sec = readout / (10**9)

    # Array of times to sweep through
    # Must be ints since the pulse streamer only works with int64s
    min_uwave_time = uwave_time_range[0]
    max_uwave_time = uwave_time_range[1]
    taus = numpy.linspace(min_uwave_time, max_uwave_time,
                          num=num_steps, dtype=numpy.int32)

    # Analyze the sequence
    num_reps = int(num_reps)
    file_name = os.path.basename(__file__)
    seq_args = [taus[0], polarization_time,
                readout, max_uwave_time, apd_indices[0], 
                state.value, laser_name, laser_power]
#    for arg in seq_args:
#        print(type(arg))
    # print(seq_args)
    # return
    seq_args_string = tool_belt.encode_seq_args(seq_args)
    cxn.pulse_streamer.stream_load(file_name, seq_args_string)

    # Set up our data structure, an array of NaNs that we'll fill
    # incrementally. NaNs are ignored by matplotlib, which is why they're
    # useful for us here.
    # We define 2D arrays, with the horizontal dimension for the frequency and
    # the veritical dimension for the index of the run.
    sig_counts = numpy.empty([num_runs, num_steps], dtype=numpy.float32)
    sig_counts[:] = numpy.nan
    ref_counts = numpy.copy(sig_counts)
    # norm_avg_sig = numpy.empty([num_runs, num_steps])

    # %% Make some lists and variables to save at the end

    opti_coords_list = []
    tau_index_master_list = [[] for i in range(num_runs)]

    # Create a list of indices to step through the taus. This will be shuffled
    tau_ind_list = list(range(0, num_steps))

    # create figure
    raw_fig, axes_pack = plt.subplots(1, 2, figsize=(17, 8.5))
    ax = axes_pack[0]
    ax.plot([], [])
    ax.set_xlabel('rf time (ns)')
    ax.set_ylabel('Counts')
    
    ax = axes_pack[1]
    ax.plot([], [])
    ax.set_xlabel('Microwave duration (ns)')
    ax.set_ylabel('Normalized signal')

    # %% Collect the data

    # Start 'Press enter to stop...'
    tool_belt.init_safe_stop()
    for run_ind in range(num_runs):

        print('Run index: {}'. format(run_ind))

        # Break out of the while if the user says stop
        if tool_belt.safe_stop():
            break

        # Optimize and save the coords we found
        if opti_nv_sig:
            opti_coords = optimize.main_with_cxn(cxn, opti_nv_sig, apd_indices)
            drift = tool_belt.get_drift()
            adj_coords = nv_sig['coords'] + numpy.array(drift)
            tool_belt.set_xyz(cxn, adj_coords)
        else:
            opti_coords = optimize.main_with_cxn(cxn, nv_sig, apd_indices)
        opti_coords_list.append(opti_coords)
            
        tool_belt.set_filter(cxn, nv_sig, "spin_laser")
        laser_power = tool_belt.set_laser_power(cxn, nv_sig, laser_key)

        # Apply the microwaves
        sig_gen_cxn = tool_belt.get_signal_generator_cxn(cxn, state)
        sig_gen_cxn.set_freq(uwave_freq)
        sig_gen_cxn.set_amp(uwave_power)
        if iq_mod_on:
            sig_gen_cxn.load_iq()
        sig_gen_cxn.uwave_on()
        if iq_mod_on:
            cxn.arbitrary_waveform_generator.load_arb_phases([0])

        # TEST for split resonance
#        sig_gen_cxn = cxn.signal_generator_bnc835
#        sig_gen_cxn.set_freq(uwave_freq + 0.008)
#        sig_gen_cxn.set_amp(uwave_power)
#        sig_gen_cxn.uwave_on()

        # Load the APD
        cxn.apd_tagger.start_tag_stream(apd_indices)

        # Shuffle the list of indices to use for stepping through the taus
        shuffle(tau_ind_list)

#        start_time = time.time()
        for tau_ind in tau_ind_list:
#        for tau_ind in range(len(taus)):
            # print('Tau: {} ns'. format(taus[tau_ind]))
            # Break out of the while if the user says stop
            if tool_belt.safe_stop():
                break
#            print(taus[tau_ind])
            # add the tau indexxes used to a list to save at the end
            tau_index_master_list[run_ind].append(tau_ind)
            # Stream the sequence
            seq_args = [taus[tau_ind], polarization_time,
                        readout, max_uwave_time, apd_indices[0], 
                        state.value, laser_name, laser_power]
            seq_args_string = tool_belt.encode_seq_args(seq_args)
            # print(seq_args)
            # Clear the tagger buffer of any excess counts
            cxn.apd_tagger.clear_buffer()
            cxn.pulse_streamer.stream_immediate(file_name, num_reps,
                                                seq_args_string)

            # Get the counts
            new_counts = cxn.apd_tagger.read_counter_separate_gates(1)

            sample_counts = new_counts[0]

            # signal counts are even - get every second element starting from 0
            sig_gate_counts = sample_counts[0::2]
            sig_counts[run_ind, tau_ind] = sum(sig_gate_counts)
            # print('Sig counts: {}'.format(sum(sig_gate_counts)))

            # ref counts are odd - sample_counts every second element starting from 1
            ref_gate_counts = sample_counts[1::2]
            ref_counts[run_ind, tau_ind] = sum(ref_gate_counts)
            # print('Ref counts: {}'.format(sum(ref_gate_counts)))

#            run_time = time.time()
#            run_elapsed_time = run_time - start_time
#            start_time = run_time
#            print('Tau: {} ns'.format(taus[tau_ind]))
#            print('Elapsed time {}'.format(run_elapsed_time))
        cxn.apd_tagger.stop_tag_stream()

        # %% incremental plotting
        
        #Average the counts over the iterations
        avg_sig_counts = numpy.average(sig_counts[:(run_ind+1)], axis=0)
        avg_ref_counts = numpy.average(ref_counts[:(run_ind+1)], axis=0)
        
        norm_avg_sig = avg_sig_counts / avg_ref_counts
        
        
        ax = axes_pack[0]
        ax.cla()
        ax.plot(taus, avg_sig_counts, 'r-', label = 'signal')
        ax.plot(taus, avg_ref_counts, 'g-', label = 'refernece')
        
        ax.set_xlabel('rf time (ns)')
        ax.set_ylabel('Counts')
        ax.legend()
        
        ax = axes_pack[1]
        ax.cla()
        ax.plot(taus , norm_avg_sig, 'b-')
        ax.set_title('Normalized Signal With Varying Microwave Duration')
        ax.set_xlabel('Microwave duration (ns)')
        ax.set_ylabel('Normalized signal')
        
        text_popt = 'Run # {}/{}'.format(run_ind+1,num_runs)

        props = dict(boxstyle='round', facecolor='wheat', alpha=0.5)
        ax.text(0.8, 0.9, text_popt,transform=ax.transAxes,
                verticalalignment='top', bbox=props)
        
        raw_fig.canvas.draw()
        raw_fig.set_tight_layout(True)
        raw_fig.canvas.flush_events()
        
        
        # %% Save the data we have incrementally for long measurements

        raw_data = {'start_timestamp': start_timestamp,
                    'nv_sig': nv_sig,
                    'nv_sig-units': tool_belt.get_nv_sig_units(),
                    'uwave_freq': uwave_freq,
                    'uwave_freq-units': 'GHz',
                    'uwave_power': uwave_power,
                    'uwave_power-units': 'dBm',
                    'uwave_time_range': uwave_time_range,
                    'uwave_time_range-units': 'ns',
                    'state': state.name,
                    'num_steps': num_steps,
                    'num_reps': num_reps,
                    'num_runs': num_runs,
                    'tau_index_master_list':tau_index_master_list,
                    'opti_coords_list': opti_coords_list,
                    'opti_coords_list-units': 'V',
                    'sig_counts': sig_counts.astype(int).tolist(),
                    'sig_counts-units': 'counts',
                    'ref_counts': ref_counts.astype(int).tolist(),
                    'ref_counts-units': 'counts'}

        # This will continuously be the same file path so we will overwrite
        # the existing file with the latest version
        file_path = tool_belt.get_file_path(__file__, start_timestamp,
                                            nv_sig['name'], 'incremental')
        tool_belt.save_raw_data(raw_data, file_path)
        tool_belt.save_figure(raw_fig, file_path)


    # %% Fit the data and extract piPulse

    fit_func, popt = fit_data(uwave_time_range, num_steps, norm_avg_sig)

    # %% Plot the Rabi signal

    ax = axes_pack[0]
    ax.cla()
    ax.plot(taus, avg_sig_counts, 'r-', label = 'signal')
    ax.plot(taus, avg_ref_counts, 'g-', label = 'refernece')
    
    # ax.plot(tauArray, countsBackground, 'o-')
    ax.set_xlabel('rf time (ns)')
    ax.set_ylabel('Counts')
    ax.legend()

    ax = axes_pack[1]
    ax.cla()
    ax.plot(taus , norm_avg_sig, 'b-')
    ax.set_title('Normalized Signal With Varying Microwave Duration')
    ax.set_xlabel('Microwave duration (ns)')
    ax.set_ylabel('Normalized signal')

    raw_fig.canvas.draw()
    raw_fig.set_tight_layout(True)
    raw_fig.canvas.flush_events()

    # %% Plot the data itself and the fitted curve

    fit_fig = None
    if (fit_func is not None) and (popt is not None):
        fit_fig = create_fit_figure(uwave_time_range, uwave_freq, num_steps,
                                    norm_avg_sig, fit_func, popt)
        rabi_period = 1/popt[1]
        print('Rabi period measured: {} ns\n'.format('%.1f'%rabi_period))

    # %% Clean up and save the data

    tool_belt.reset_cfm(cxn)

    endFunctionTime = time.time()

    timeElapsed = endFunctionTime - startFunctionTime

    timestamp = tool_belt.get_time_stamp()

    raw_data = {'timestamp': timestamp,
                'timeElapsed': timeElapsed,
                'timeElapsed-units': 's',
                'nv_sig': nv_sig,
                'nv_sig-units': tool_belt.get_nv_sig_units(),
                'uwave_freq': uwave_freq,
                'uwave_freq-units': 'GHz',
                'uwave_power': uwave_power,
                'uwave_power-units': 'dBm',
                'uwave_time_range': uwave_time_range,
                'uwave_time_range-units': 'ns',
                'state': state.name,
                'num_steps': num_steps,
                'num_reps': num_reps,
                'num_runs': num_runs,
                'tau_index_master_list':tau_index_master_list,
                'opti_coords_list': opti_coords_list,
                'opti_coords_list-units': 'V',
                'sig_counts': sig_counts.astype(int).tolist(),
                'sig_counts-units': 'counts',
                'ref_counts': ref_counts.astype(int).tolist(),
                'ref_counts-units': 'counts',
                'norm_avg_sig': norm_avg_sig.astype(float).tolist(),
                'norm_avg_sig-units': 'arb'}

    nv_name = nv_sig["name"]
    file_path = tool_belt.get_file_path(__file__, timestamp, nv_name)
    tool_belt.save_figure(raw_fig, file_path)
    if fit_fig is not None:
        file_path_fit = tool_belt.get_file_path(__file__, timestamp, nv_name + "-fit")
        tool_belt.save_figure(fit_fig, file_path_fit)
    tool_belt.save_raw_data(raw_data, file_path)

    if (fit_func is not None) and (popt is not None):
        return rabi_period, sig_counts, ref_counts, popt
    else:
        return None, sig_counts, ref_counts


# %% Run the file


if __name__ == '__main__':

    path = 'pc_rabi/branch_master/rabi/2021_09'
    file = '2021_09_20-16_49_16-johnson-nv1_2021_09_07'
    data = tool_belt.get_raw_data(file, path)

    # norm_avg_sig = data['norm_avg_sig']
    # uwave_time_range = data['uwave_time_range']
    # num_steps = data['num_steps']
    # uwave_freq = data['uwave_freq']
    
    # fit_func, popt = fit_data(uwave_time_range, num_steps, norm_avg_sig)
    # if (fit_func is not None) and (popt is not None):
    #     create_fit_figure(uwave_time_range, uwave_freq, num_steps,
    #                       norm_avg_sig, fit_func, popt)
        
    sig_counts = data['sig_counts']
    ref_counts = data['ref_counts']
    uwave_time_range = data['uwave_time_range']
    num_steps = data['num_steps']
    num_runs = data['num_runs']
    uwave_freq = data['uwave_freq']
    
    min_uwave_time = uwave_time_range[0]
    max_uwave_time = uwave_time_range[1]
    taus = numpy.linspace(min_uwave_time, max_uwave_time,
                          num=num_steps, dtype=numpy.int32)
        
    print(numpy.size(sig_counts))
    avg_sig_counts = numpy.average(sig_counts, axis=0)
    st_err_sig_counts = numpy.std(sig_counts, axis=0)/numpy.sqrt(num_runs)
    avg_ref_counts = numpy.average(ref_counts, axis=0)
    st_err_ref_counts = numpy.std(ref_counts, axis=0)/numpy.sqrt(num_runs)
    
    norm_avg_sig = avg_sig_counts / avg_ref_counts
    
    sig_perc_err = st_err_sig_counts / avg_sig_counts
    ref_perc_err = st_err_ref_counts / avg_ref_counts
    st_err_norm_avg_sig = norm_avg_sig * numpy.sqrt((sig_perc_err)**2 + (ref_perc_err)**2)
    

    raw_fig, axes_pack = plt.subplots(1, 2, figsize=(17, 8.5))

    ax = axes_pack[0]
    ax.errorbar(taus, avg_sig_counts, yerr = st_err_sig_counts, fmt = 'r-', label = 'signal')
    ax.errorbar(taus, avg_ref_counts, yerr = st_err_ref_counts,fmt = 'g-', label = 'refernece')
    ax.legend()
    
    ax.set_xlabel('Microwave duration (ns)')
    ax.set_ylabel('Counts')
    
    
    ax = axes_pack[1]
    ax.errorbar(taus , norm_avg_sig,yerr=st_err_norm_avg_sig,  fmt = 'b-')
    ax.set_title('Normalized Signal With Varying Microwave Duration')
    ax.set_xlabel('Microwave duration (ns)')
    ax.set_ylabel('Normalized signal')
    
    # simulate([0,250], 2.8268, 2.8288, 0.43, measured_rabi_period=197)<|MERGE_RESOLUTION|>--- conflicted
+++ resolved
@@ -161,22 +161,18 @@
 
 
 def main(nv_sig, apd_indices, uwave_time_range, state,
-<<<<<<< HEAD
-         num_steps, num_reps, num_runs, 
+         num_steps, num_reps, num_runs,
          iq_mod_on = False,
          opti_nv_sig = None):
-=======
-         num_steps, num_reps, num_runs, opti_nv_sig = None,return_popt=False):
->>>>>>> b4b7c576
 
     with labrad.connect() as cxn:
-        rabi_per, sig_counts, ref_counts, popt = main_with_cxn(cxn, nv_sig, 
+        rabi_per, sig_counts, ref_counts, popt = main_with_cxn(cxn, nv_sig,
                                          apd_indices, uwave_time_range, state,
-                                         num_steps, num_reps, num_runs, 
+                                         num_steps, num_reps, num_runs,
                                          iq_mod_on,
                                          opti_nv_sig)
 
-        if return_popt:    
+        if return_popt:
             return rabi_per, popt
         if not return_popt:
             return rabi_per
@@ -198,7 +194,7 @@
 
     uwave_freq = nv_sig['resonance_{}'.format(state.name)]
     uwave_power = nv_sig['uwave_power_{}'.format(state.name)]
-    
+
     laser_key = 'spin_laser'
     laser_name = nv_sig[laser_key]
     tool_belt.set_filter(cxn, nv_sig, laser_key)
@@ -219,7 +215,7 @@
     num_reps = int(num_reps)
     file_name = os.path.basename(__file__)
     seq_args = [taus[0], polarization_time,
-                readout, max_uwave_time, apd_indices[0], 
+                readout, max_uwave_time, apd_indices[0],
                 state.value, laser_name, laser_power]
 #    for arg in seq_args:
 #        print(type(arg))
@@ -252,7 +248,7 @@
     ax.plot([], [])
     ax.set_xlabel('rf time (ns)')
     ax.set_ylabel('Counts')
-    
+
     ax = axes_pack[1]
     ax.plot([], [])
     ax.set_xlabel('Microwave duration (ns)')
@@ -279,7 +275,7 @@
         else:
             opti_coords = optimize.main_with_cxn(cxn, nv_sig, apd_indices)
         opti_coords_list.append(opti_coords)
-            
+
         tool_belt.set_filter(cxn, nv_sig, "spin_laser")
         laser_power = tool_belt.set_laser_power(cxn, nv_sig, laser_key)
 
@@ -317,7 +313,7 @@
             tau_index_master_list[run_ind].append(tau_ind)
             # Stream the sequence
             seq_args = [taus[tau_ind], polarization_time,
-                        readout, max_uwave_time, apd_indices[0], 
+                        readout, max_uwave_time, apd_indices[0],
                         state.value, laser_name, laser_power]
             seq_args_string = tool_belt.encode_seq_args(seq_args)
             # print(seq_args)
@@ -349,41 +345,41 @@
         cxn.apd_tagger.stop_tag_stream()
 
         # %% incremental plotting
-        
+
         #Average the counts over the iterations
         avg_sig_counts = numpy.average(sig_counts[:(run_ind+1)], axis=0)
         avg_ref_counts = numpy.average(ref_counts[:(run_ind+1)], axis=0)
-        
+
         norm_avg_sig = avg_sig_counts / avg_ref_counts
-        
-        
+
+
         ax = axes_pack[0]
         ax.cla()
         ax.plot(taus, avg_sig_counts, 'r-', label = 'signal')
         ax.plot(taus, avg_ref_counts, 'g-', label = 'refernece')
-        
+
         ax.set_xlabel('rf time (ns)')
         ax.set_ylabel('Counts')
         ax.legend()
-        
+
         ax = axes_pack[1]
         ax.cla()
         ax.plot(taus , norm_avg_sig, 'b-')
         ax.set_title('Normalized Signal With Varying Microwave Duration')
         ax.set_xlabel('Microwave duration (ns)')
         ax.set_ylabel('Normalized signal')
-        
+
         text_popt = 'Run # {}/{}'.format(run_ind+1,num_runs)
 
         props = dict(boxstyle='round', facecolor='wheat', alpha=0.5)
         ax.text(0.8, 0.9, text_popt,transform=ax.transAxes,
                 verticalalignment='top', bbox=props)
-        
+
         raw_fig.canvas.draw()
         raw_fig.set_tight_layout(True)
         raw_fig.canvas.flush_events()
-        
-        
+
+
         # %% Save the data we have incrementally for long measurements
 
         raw_data = {'start_timestamp': start_timestamp,
@@ -425,7 +421,7 @@
     ax.cla()
     ax.plot(taus, avg_sig_counts, 'r-', label = 'signal')
     ax.plot(taus, avg_ref_counts, 'g-', label = 'refernece')
-    
+
     # ax.plot(tauArray, countsBackground, 'o-')
     ax.set_xlabel('rf time (ns)')
     ax.set_ylabel('Counts')
@@ -513,36 +509,36 @@
     # uwave_time_range = data['uwave_time_range']
     # num_steps = data['num_steps']
     # uwave_freq = data['uwave_freq']
-    
+
     # fit_func, popt = fit_data(uwave_time_range, num_steps, norm_avg_sig)
     # if (fit_func is not None) and (popt is not None):
     #     create_fit_figure(uwave_time_range, uwave_freq, num_steps,
     #                       norm_avg_sig, fit_func, popt)
-        
+
     sig_counts = data['sig_counts']
     ref_counts = data['ref_counts']
     uwave_time_range = data['uwave_time_range']
     num_steps = data['num_steps']
     num_runs = data['num_runs']
     uwave_freq = data['uwave_freq']
-    
+
     min_uwave_time = uwave_time_range[0]
     max_uwave_time = uwave_time_range[1]
     taus = numpy.linspace(min_uwave_time, max_uwave_time,
                           num=num_steps, dtype=numpy.int32)
-        
+
     print(numpy.size(sig_counts))
     avg_sig_counts = numpy.average(sig_counts, axis=0)
     st_err_sig_counts = numpy.std(sig_counts, axis=0)/numpy.sqrt(num_runs)
     avg_ref_counts = numpy.average(ref_counts, axis=0)
     st_err_ref_counts = numpy.std(ref_counts, axis=0)/numpy.sqrt(num_runs)
-    
+
     norm_avg_sig = avg_sig_counts / avg_ref_counts
-    
+
     sig_perc_err = st_err_sig_counts / avg_sig_counts
     ref_perc_err = st_err_ref_counts / avg_ref_counts
     st_err_norm_avg_sig = norm_avg_sig * numpy.sqrt((sig_perc_err)**2 + (ref_perc_err)**2)
-    
+
 
     raw_fig, axes_pack = plt.subplots(1, 2, figsize=(17, 8.5))
 
@@ -550,15 +546,15 @@
     ax.errorbar(taus, avg_sig_counts, yerr = st_err_sig_counts, fmt = 'r-', label = 'signal')
     ax.errorbar(taus, avg_ref_counts, yerr = st_err_ref_counts,fmt = 'g-', label = 'refernece')
     ax.legend()
-    
+
     ax.set_xlabel('Microwave duration (ns)')
     ax.set_ylabel('Counts')
-    
-    
+
+
     ax = axes_pack[1]
     ax.errorbar(taus , norm_avg_sig,yerr=st_err_norm_avg_sig,  fmt = 'b-')
     ax.set_title('Normalized Signal With Varying Microwave Duration')
     ax.set_xlabel('Microwave duration (ns)')
     ax.set_ylabel('Normalized signal')
-    
+
     # simulate([0,250], 2.8268, 2.8288, 0.43, measured_rabi_period=197)