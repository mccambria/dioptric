--- conflicted
+++ resolved
@@ -214,17 +214,17 @@
     max_uwave_time = uwave_time_range[1]
     taus = numpy.linspace(min_uwave_time, max_uwave_time,
                           num=num_steps, dtype=numpy.int32)
-    
+
     # check if running external iq_mod with SRS
     iq_key = False
     if 'uwave_iq_{}'.format(state.name) in nv_sig:
         iq_key = nv_sig['uwave_iq_{}'.format(state.name)]
-        
+
     # Analyze the sequence
     num_reps = int(num_reps)
     # file_name = os.path.basename(__file__)
     seq_args = [taus[0], polarization_time,
-                readout, max_uwave_time, 
+                readout, max_uwave_time,
                 state.value, laser_name, laser_power]
 #    for arg in seq_args:
 #        print(type(arg))
@@ -322,19 +322,15 @@
             tau_index_master_list[run_ind].append(tau_ind)
             # Stream the sequence
             seq_args = [taus[tau_ind], polarization_time,
-                        readout, max_uwave_time, 
+                        readout, max_uwave_time,
                         state.value, laser_name, laser_power]
             seq_args_string = tool_belt.encode_seq_args(seq_args)
             # print(seq_args)
             # Clear the tagger buffer of any excess counts
             counter_server.clear_buffer()
 
-<<<<<<< HEAD
             # start_time = time.time()
             counter_server.clear_buffer()
-=======
-            start_time = time.time()
->>>>>>> 22580984
             pulsegen_server.stream_immediate(file_name, num_reps,
                                              seq_args_string)
             new_counts = counter_server.read_counter_modulo_gates(2, 1)
@@ -342,10 +338,7 @@
             sample_counts = new_counts[0]
             sig_counts[run_ind, tau_ind] = sample_counts[0]
             ref_counts[run_ind, tau_ind] = sample_counts[1]
-<<<<<<< HEAD
-            
-=======
->>>>>>> 22580984
+
 
 #            run_time = time.time()
 #            run_elapsed_time = run_time - start_time
