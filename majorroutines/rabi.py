# -*- coding: utf-8 -*-
"""
Rabi flopping routine. Sweeps the pulse duration of a fixed uwave frequency.

Created on Tue Apr 23 11:49:23 2019

@author: mccambria
"""


# %% Imports


import utils.tool_belt as tool_belt
import majorroutines.optimize as optimize
import numpy
import os
import time
import matplotlib.pyplot as plt
from random import shuffle
from scipy.optimize import curve_fit

# %% Main


def main(cxn, nv_sig, apd_indices,
         uwave_freq, uwave_power, uwave_time_range, do_uwave_gate_number,
         num_steps, num_reps, num_runs):
    
    tool_belt.reset_cfm(cxn)

    # %% Get the starting time of the function

    startFunctionTime = time.time()

    # %% Initial calculations and setup
    
    # Set which signal generator to use. 0 is the tektronix, 1 is HP
    do_uwave_gate = do_uwave_gate_number
    
    if do_uwave_gate == 0:
        sig_gen = 'signal_generator_tsg4104a'
    elif do_uwave_gate == 1:
        sig_gen = 'signal_generator_bnc835'
    
    # Define some times (in ns)
    polarization_time = 3 * 10**3
    reference_time = 1 * 10**3
    signal_wait_time = 1 * 10**3
    reference_wait_time = 2 * 10**3
    background_wait_time = 1 * 10**3
    aom_delay_time = 1000
    gate_time = 320

    # Array of times to sweep through
    # Must be ints since the pulse streamer only works with int64s
    min_uwave_time = uwave_time_range[0]
    max_uwave_time = uwave_time_range[1]
    taus = numpy.linspace(min_uwave_time, max_uwave_time,
                          num=num_steps, dtype=numpy.int32)

    # Analyze the sequence
    file_name = os.path.basename(__file__)
    sequence_args = [taus[0], polarization_time, reference_time,
                    signal_wait_time, reference_wait_time,
                    background_wait_time, aom_delay_time,
                    gate_time, max_uwave_time,
                    apd_indices[0], do_uwave_gate]
    cxn.pulse_streamer.stream_load(file_name, sequence_args, 1)

    # Set up our data structure, an array of NaNs that we'll fill
    # incrementally. NaNs are ignored by matplotlib, which is why they're
    # useful for us here.
    # We define 2D arrays, with the horizontal dimension for the frequency and
    # the veritical dimension for the index of the run.
    sig_counts = numpy.empty([num_runs, num_steps], dtype=numpy.uint32)
    sig_counts[:] = numpy.nan
    ref_counts = numpy.copy(sig_counts)
    # norm_avg_sig = numpy.empty([num_runs, num_steps])
    
    # %% Make some lists and variables to save at the end
    
    opti_coords_list = []
    tau_index_master_list = [[] for i in range(num_runs)]
    
    # Create a list of indices to step through the taus. This will be shuffled
    tau_ind_list = list(range(0, num_steps))

    # %% Collect the data

    # Start 'Press enter to stop...'
    tool_belt.init_safe_stop()

    for run_ind in range(num_runs):

        print('Run index: {}'. format(run_ind))
        
        # Break out of the while if the user says stop
        if tool_belt.safe_stop():
            break
        
        # Optimize
        opti_coords = optimize.main(cxn, nv_sig, apd_indices)
        opti_coords_list.append(opti_coords)
        
        # Apply the microwaves
        if sig_gen == 'signal_generator_tsg4104a':
            cxn.signal_generator_tsg4104a.set_freq(uwave_freq)
            cxn.signal_generator_tsg4104a.set_amp(uwave_power)
            cxn.signal_generator_tsg4104a.uwave_on()
        elif sig_gen == 'signal_generator_bnc835':
            cxn.signal_generator_bnc835.set_freq(uwave_freq)
            cxn.signal_generator_bnc835.set_amp(uwave_power)
            cxn.signal_generator_bnc835.uwave_on()

        # Load the APD
        cxn.apd_tagger.start_tag_stream(apd_indices)
        
        # Shuffle the list of indices to use for stepping through the taus
        shuffle(tau_ind_list)     
        
        for tau_ind in tau_ind_list:
#        for tau_ind in range(len(taus)):
#            print('Tau: {} ns'. format(taus[tau_ind]))
            # Break out of the while if the user says stop
            if tool_belt.safe_stop():
                break
            
            # add the tau indexxes used to a list to save at the end
            tau_index_master_list[run_ind].append(tau_ind)

            # Stream the sequence
            args = [taus[tau_ind], polarization_time, reference_time,
                    signal_wait_time, reference_wait_time,
                    background_wait_time, aom_delay_time,
                    gate_time, max_uwave_time,
                    apd_indices[0], do_uwave_gate]
            cxn.pulse_streamer.stream_immediate(file_name, num_reps, args, 1)

            # Get the counts
            new_counts = cxn.apd_tagger.read_counter_separate_gates(1)
            
            sample_counts = new_counts[0]
            
            # signal counts are even - get every second element starting from 0
            sig_gate_counts = sample_counts[0::2]
            sig_counts[run_ind, tau_ind] = sum(sig_gate_counts)
            
            # ref counts are odd - sample_counts every second element starting from 1
            ref_gate_counts = sample_counts[1::2]  
            ref_counts[run_ind, tau_ind] = sum(ref_gate_counts)
            
        cxn.apd_tagger.stop_tag_stream()

    # %% Average the counts over the iterations

    avg_sig_counts = numpy.average(sig_counts, axis=0)
    avg_ref_counts = numpy.average(ref_counts, axis=0)

    # %% Calculate the Rabi data, signal / reference over different Tau

    norm_avg_sig = avg_sig_counts / avg_ref_counts

    # %% Fit the data and extract piPulse
    
    fit_func = tool_belt.cosexp

    # Estimated fit parameters
    offset = 0.90
    amplitude = 0.10
    frequency = 1/150
#    phase = 0
    decay = 1000

#    init_params = [offset, amplitude, frequency, phase, decay]
    init_params = [offset, amplitude, frequency, decay]

    try:
        opti_params, cov_arr = curve_fit(fit_func, taus, norm_avg_sig,
                                         p0=init_params)
    except Exception:
        print('Rabi fit failed - using guess parameters.')
        opti_params = init_params

    rabi_period = 1 / opti_params[2]

    # %% Plot the Rabi signal

    raw_fig, axes_pack = plt.subplots(1, 2, figsize=(17, 8.5))

    ax = axes_pack[0]
    ax.plot(taus, avg_sig_counts, 'r-')
    ax.plot(taus, avg_ref_counts, 'g-')
    # ax.plot(tauArray, countsBackground, 'o-')
    ax.set_xlabel('rf time (ns)')
    ax.set_ylabel('Counts')

    ax = axes_pack[1]
    ax.plot(taus , norm_avg_sig, 'b-')
    ax.set_title('Normalized Signal With Varying Microwave Duration')
    ax.set_xlabel('Microwave duration (ns)')
    ax.set_ylabel('Contrast (arb. units)')

    raw_fig.canvas.draw()
    # fig.set_tight_layout(True)
    raw_fig.canvas.flush_events()

    # %% Plot the data itself and the fitted curve

    linspaceTau = numpy.linspace(min_uwave_time, max_uwave_time, num=1000)

    fit_fig, ax = plt.subplots(1, 1, figsize=(10, 8))
    ax.plot(taus, norm_avg_sig,'bo',label='data')
    ax.plot(linspaceTau, fit_func(linspaceTau, *opti_params), 'r-', label='fit')
    ax.set_xlabel('Microwave duration (ns)')
    ax.set_ylabel('Contrast (arb. units)')
    ax.set_title('Rabi Oscillation Of NV Center Electron Spin')
    ax.legend()
    text = '\n'.join((r'$C + A_0 e^{-t/d} \mathrm{cos}(2 \pi \nu t + \phi)$',
                      r'$C = $' + '%.3f'%(opti_params[0]),
                      r'$A_0 = $' + '%.3f'%(opti_params[1]),
                      r'$\frac{1}{\nu} = $' + '%.1f'%(rabi_period) + ' ns',
                      r'$d = $' + '%i'%(opti_params[3]) + ' ' + r'$ ns$'))


    props = dict(boxstyle='round', facecolor='wheat', alpha=0.5)
    ax.text(0.55, 0.25, text, transform=ax.transAxes, fontsize=12,
            verticalalignment='top', bbox=props)

    fit_fig.canvas.draw()
    # fig.set_tight_layout(True)
    fit_fig.canvas.flush_events()

    # %% Clean up and save the data
    
    tool_belt.reset_cfm(cxn)

    endFunctionTime = time.time()

    timeElapsed = endFunctionTime - startFunctionTime

    timestamp = tool_belt.get_time_stamp()

    raw_data = {'timestamp': timestamp,
                'timeElapsed': timeElapsed,
                'timeElapsed-units': 's',
                'nv_sig': nv_sig,
                'nv_sig-units': tool_belt.get_nv_sig_units(),
<<<<<<< HEAD
=======
                'nv_sig-format': tool_belt.get_nv_sig_format(),
                'nd_filter': nd_filter,
>>>>>>> 16ef7f9b
                'uwave_freq': uwave_freq,
                'uwave_freq-units': 'GHz',
                'uwave_power': uwave_power,
                'uwave_power-units': 'dBm',
                'uwave_time_range': uwave_time_range,
                'uwave_time_range-units': 'ns',
                'sig_gen': sig_gen,
                'num_steps': num_steps,
                'num_reps': num_reps,
                'num_runs': num_runs,
<<<<<<< HEAD
                'tau_index_master_list':tau_index_master_list,
=======
>>>>>>> 16ef7f9b
                'opti_coords_list': opti_coords_list,
                'opti_coords_list-units': 'V',
                'sig_counts': sig_counts.astype(int).tolist(),
                'sig_counts-units': 'counts',
                'ref_counts': ref_counts.astype(int).tolist(),
                'ref_counts-units': 'counts',
                'norm_avg_sig': norm_avg_sig.astype(float).tolist(),
                'norm_avg_sig-units': 'arb'}

    file_path = tool_belt.get_file_path(__file__, timestamp, nv_sig['name'])
    tool_belt.save_figure(raw_fig, file_path)
    tool_belt.save_figure(fit_fig, file_path + '_fit')
    tool_belt.save_raw_data(raw_data, file_path)

    # %% Return integer value for pi pulse

    return rabi_period // 2<|MERGE_RESOLUTION|>--- conflicted
+++ resolved
@@ -26,7 +26,7 @@
 def main(cxn, nv_sig, apd_indices,
          uwave_freq, uwave_power, uwave_time_range, do_uwave_gate_number,
          num_steps, num_reps, num_runs):
-    
+
     tool_belt.reset_cfm(cxn)
 
     # %% Get the starting time of the function
@@ -34,15 +34,15 @@
     startFunctionTime = time.time()
 
     # %% Initial calculations and setup
-    
+
     # Set which signal generator to use. 0 is the tektronix, 1 is HP
     do_uwave_gate = do_uwave_gate_number
-    
+
     if do_uwave_gate == 0:
         sig_gen = 'signal_generator_tsg4104a'
     elif do_uwave_gate == 1:
         sig_gen = 'signal_generator_bnc835'
-    
+
     # Define some times (in ns)
     polarization_time = 3 * 10**3
     reference_time = 1 * 10**3
@@ -77,12 +77,12 @@
     sig_counts[:] = numpy.nan
     ref_counts = numpy.copy(sig_counts)
     # norm_avg_sig = numpy.empty([num_runs, num_steps])
-    
+
     # %% Make some lists and variables to save at the end
-    
+
     opti_coords_list = []
     tau_index_master_list = [[] for i in range(num_runs)]
-    
+
     # Create a list of indices to step through the taus. This will be shuffled
     tau_ind_list = list(range(0, num_steps))
 
@@ -94,15 +94,15 @@
     for run_ind in range(num_runs):
 
         print('Run index: {}'. format(run_ind))
-        
+
         # Break out of the while if the user says stop
         if tool_belt.safe_stop():
             break
-        
+
         # Optimize
         opti_coords = optimize.main(cxn, nv_sig, apd_indices)
         opti_coords_list.append(opti_coords)
-        
+
         # Apply the microwaves
         if sig_gen == 'signal_generator_tsg4104a':
             cxn.signal_generator_tsg4104a.set_freq(uwave_freq)
@@ -115,17 +115,17 @@
 
         # Load the APD
         cxn.apd_tagger.start_tag_stream(apd_indices)
-        
+
         # Shuffle the list of indices to use for stepping through the taus
-        shuffle(tau_ind_list)     
-        
+        shuffle(tau_ind_list)
+
         for tau_ind in tau_ind_list:
 #        for tau_ind in range(len(taus)):
 #            print('Tau: {} ns'. format(taus[tau_ind]))
             # Break out of the while if the user says stop
             if tool_belt.safe_stop():
                 break
-            
+
             # add the tau indexxes used to a list to save at the end
             tau_index_master_list[run_ind].append(tau_ind)
 
@@ -139,17 +139,17 @@
 
             # Get the counts
             new_counts = cxn.apd_tagger.read_counter_separate_gates(1)
-            
+
             sample_counts = new_counts[0]
-            
+
             # signal counts are even - get every second element starting from 0
             sig_gate_counts = sample_counts[0::2]
             sig_counts[run_ind, tau_ind] = sum(sig_gate_counts)
-            
+
             # ref counts are odd - sample_counts every second element starting from 1
-            ref_gate_counts = sample_counts[1::2]  
+            ref_gate_counts = sample_counts[1::2]
             ref_counts[run_ind, tau_ind] = sum(ref_gate_counts)
-            
+
         cxn.apd_tagger.stop_tag_stream()
 
     # %% Average the counts over the iterations
@@ -162,7 +162,7 @@
     norm_avg_sig = avg_sig_counts / avg_ref_counts
 
     # %% Fit the data and extract piPulse
-    
+
     fit_func = tool_belt.cosexp
 
     # Estimated fit parameters
@@ -232,7 +232,7 @@
     fit_fig.canvas.flush_events()
 
     # %% Clean up and save the data
-    
+
     tool_belt.reset_cfm(cxn)
 
     endFunctionTime = time.time()
@@ -246,11 +246,6 @@
                 'timeElapsed-units': 's',
                 'nv_sig': nv_sig,
                 'nv_sig-units': tool_belt.get_nv_sig_units(),
-<<<<<<< HEAD
-=======
-                'nv_sig-format': tool_belt.get_nv_sig_format(),
-                'nd_filter': nd_filter,
->>>>>>> 16ef7f9b
                 'uwave_freq': uwave_freq,
                 'uwave_freq-units': 'GHz',
                 'uwave_power': uwave_power,
@@ -261,10 +256,7 @@
                 'num_steps': num_steps,
                 'num_reps': num_reps,
                 'num_runs': num_runs,
-<<<<<<< HEAD
                 'tau_index_master_list':tau_index_master_list,
-=======
->>>>>>> 16ef7f9b
                 'opti_coords_list': opti_coords_list,
                 'opti_coords_list-units': 'V',
                 'sig_counts': sig_counts.astype(int).tolist(),
