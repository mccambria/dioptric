# -*- coding: utf-8 -*-
"""
Scan the galvos over the designated area, collecting counts at each point.
Generate an image of the sample.

Includes a replotting routine to show the data with axes in um instead of V.

Includes a replotting routine to replot rw data to manipulate again.

Created on Tue Apr  9 15:18:53 2019

@author: mccambria
"""

import numpy
import utils.tool_belt as tool_belt
import time

import json
import matplotlib.pyplot as plt
import labrad


def populate_img_array(valsToAdd, imgArray, writePos):
    """
    We scan the sample in a winding pattern. This function takes a chunk
    of the 1D list returned by this process and places each value appropriately
    in the 2D image array. This allows for real time imaging of the sample's
    fluorescence.

    Note that this function could probably be much faster. At least in this
    context, we don't care if it's fast. The implementation below was
    written for simplicity.

    Params:
        valsToAdd: numpy.ndarray
            The increment of raw data to add to the image array
        imgArray: numpy.ndarray
            The xDim x yDim array of fluorescence counts
        writePos: tuple(int)
            The last x, y write position on the image array. [] will default
            to the bottom right corner.
    """

    yDim = imgArray.shape[0]
    xDim = imgArray.shape[1]

    if len(writePos) == 0:
        writePos[:] = [xDim, yDim - 1]

    xPos = writePos[0]
    yPos = writePos[1]

    # Figure out what direction we're heading
    headingLeft = ((yDim - 1 - yPos) % 2 == 0)

    for val in valsToAdd:
        if headingLeft:
            # Determine if we're at the left x edge
            if (xPos == 0):
                yPos = yPos - 1
                imgArray[yPos, xPos] = val
                headingLeft = not headingLeft  # Flip directions
            else:
                xPos = xPos - 1
                imgArray[yPos, xPos] = val
        else:
            # Determine if we're at the right x edge
            if (xPos == xDim - 1):
                yPos = yPos - 1
                imgArray[yPos, xPos] = val
                headingLeft = not headingLeft  # Flip directions
            else:
                xPos = xPos + 1
                imgArray[yPos, xPos] = val
    writePos[:] = [xPos, yPos]


def on_click_image(event):
    """
    Click handler for images. Prints the click coordinates to the console.

    Params:
        event: dictionary
            Dictionary containing event details
    """

    try:
        print('{:.3f}, {:.3f}'.format(event.xdata, event.ydata))
#        print('[{:.3f}, {:.3f}, 50.0],'.format(event.xdata, event.ydata))
    except TypeError:
        # Ignore TypeError if you click in the figure but out of the image
        pass

        # %%

def reformat_plot(colorMap, save_file_type):
    """
    Recreates the scan from an image_sample file. The plot will have axes in
    microns

    The function will open a window to select the file. This window may appear
    behind Spyder, so just minimize Spyder to select a file.

    """

    # Select a file
    fileName = tool_belt.ask_open_file("nvdata/image_sample")

    if fileName == '':
        print('No file selected')
    else:

        # remove the extension
        fileNameBase = fileName[:-4]

        # Add the .txt extension to the file naem base
        fileName = fileNameBase + '.txt'
        print('File selected: ' + fileNameBase + '.svg')

        # Open the specified file
        with open(fileName) as json_file:

            # Load the data from the file
            data = json.load(json_file)

            # Build the image array from the data
            imgArray = []

            for line in data["img_array"]:
                imgArray.append(line)

            counts_array = numpy.array(imgArray)
#            counts_array = numpy.flip(numpy.flip(imgArray, 0),1)

            # Get the readout
            readout = data['readout']

            # Read in the arrays of Center and Image Reoslution
            nv_sig = data['nv_sig']
            
            xyzCenters = nv_sig["coords"]
            imgResolution = data["num_steps"]

            # Read in the values for the scan ranges, centers, and resolution
            yScanRange = data["y_range"]
            yCenter = xyzCenters[1]
            yImgResolution = imgResolution

            xScanRange = data["x_range"]
            xCenter = xyzCenters[0]
            xImgResolution = imgResolution

        # define the readout in seconds
        readout_sec = float(readout) / 10**9

        # Define the scale from the voltso on the Galvo to microns
        # Currently using 35 microns per volt
        scale = 35

        # Calculate various values pertaining to the positions in the image
        xScanCenterPlusMinus = xScanRange / 2
        xMin = xCenter - xScanCenterPlusMinus
        xMax = xCenter + xScanCenterPlusMinus

        yScanCenterPlusMinus = yScanRange / 2
        yMin = yCenter - yScanCenterPlusMinus
        yMax = yCenter + yScanCenterPlusMinus

        # Calculate the aspect ratio between y and x , to be used in the figsize
        aspRatio = yImgResolution / xImgResolution

        # Create the figure, specifying only one plot. x and y label inputs are self-
        # explanatory. cmap allows a choice of color mapping.
        fig, ax = plt.subplots(figsize=(8, 8 * aspRatio))


        plt.xlabel('Position ($\mu$m)')
        plt.ylabel('Position ($\mu$m)')
#        plt.set_title('WeS2')

        # Telling matplotlib what to plot, and what color map to include
        img = ax.imshow(counts_array / 1000 / readout_sec, cmap=colorMap, interpolation='none',
                        extent = (scale*xMin, scale*xMax, scale*yMin, scale*yMax))

        # Add the color bar
        cbar = plt.colorbar(img)
        cbar.ax.set_title('kcts/sec')

        # Create the image
        fig.canvas.draw()
        fig.canvas.flush_events()

        # Save the file in the same file directory
        fig.savefig(fileNameBase + '_replot.' + save_file_type)

def create_figure(file_name):

    data = tool_belt.get_raw_data(__file__, file_name)
    x_range = data['x_range']
    y_range = data['y_range']
    x_voltages = data['x_voltages']
#    coords = data['coords']
#    nv_sig = data['nv_sig']
#    coords = nv_sig['coords']
#    nv_sig = data['nv_sig']
#    coords = nv_sig['coords']
    try:
        nv_sig = data['nv_sig']
        coords = nv_sig['coords']
    except Exception as e:
        print(e)
        coords = data['coords']
    img_array = numpy.array(data['img_array'])
    readout = data['readout']

    x_coord = coords[0]
    half_x_range = x_range / 2
    x_low = x_coord - half_x_range
    x_high = x_coord + half_x_range
    y_coord = coords[1]
    half_y_range = y_range / 2
    y_low = y_coord - half_y_range
    y_high = y_coord + half_y_range

    img_array_kcps = (img_array / 1000) / (readout / 10**9)

    pixel_size = x_voltages[1] - x_voltages[0]
    half_pixel_size = pixel_size / 2
    img_extent = [x_high + half_pixel_size, x_low - half_pixel_size,
                  y_low - half_pixel_size, y_high + half_pixel_size]

    fig = tool_belt.create_image_figure(img_array_kcps, img_extent,
                                        clickHandler=on_click_image)
    # Redraw the canvas and flush the changes to the backend
    fig.canvas.draw()
    fig.canvas.flush_events()

    return fig


# %% Mains


def main(nv_sig, x_range, y_range, num_steps, apd_indices,
         continuous=False, save_data=True, plot_data=True):

    with labrad.connect() as cxn:
        main_with_cxn(cxn, nv_sig, x_range, y_range, num_steps, apd_indices,
                      continuous, save_data, plot_data)

def main_with_cxn(cxn, nv_sig, x_range, y_range, num_steps, apd_indices,
                  continuous=False, save_data=True, plot_data=True):

    # %% Some initial setup

    tool_belt.reset_cfm(cxn)

    shared_params = tool_belt.get_shared_parameters_dict(cxn)
    readout = shared_params['continuous_readout_dur']

    adj_coords = (numpy.array(nv_sig['coords']) + \
                  numpy.array(tool_belt.get_drift())).tolist()
    x_center, y_center, z_center = adj_coords

    readout_sec = float(readout) / 10**9

    if x_range != y_range:
        raise RuntimeError('x and y resolutions must match for now.')

    # The galvo's small angle step response is 400 us
    # Let's give ourselves a buffer of 500 us (500000 ns)
    delay = int(0.5 * 10**6)

    total_num_samples = num_steps**2

    # %% Load the PulseStreamer

    seq_args = [delay, readout, apd_indices[0]]
    seq_args_string = tool_belt.encode_seq_args(seq_args)
    ret_vals = cxn.pulse_streamer.stream_load('simple_readout.py',
                                              seq_args_string)
    period = ret_vals[0]

    # %% Initialize at the passed coordinates

    tool_belt.set_xyz(cxn, [x_center, y_center, z_center])

    # %% Set up the galvo

    x_voltages, y_voltages = cxn.galvo.load_sweep_scan(x_center, y_center,
                                                       x_range, y_range,
                                                       num_steps, period)

    x_num_steps = len(x_voltages)
    x_low = x_voltages[0]
    x_high = x_voltages[x_num_steps-1]
    y_num_steps = len(y_voltages)
    y_low = y_voltages[0]
    y_high = y_voltages[y_num_steps-1]

    pixel_size = x_voltages[1] - x_voltages[0]

    # %% Set up the APD

    cxn.apd_tagger.start_tag_stream(apd_indices)

    # %% Set up our raw data objects

    # Initialize imgArray and set all values to NaN so that unset values
    # are not interpreted as 0 by matplotlib's colobar
    img_array = numpy.empty((x_num_steps, y_num_steps))
    img_array[:] = numpy.nan
    img_write_pos = []

    # %% Set up the image display

    if plot_data:

        img_array_kcps = numpy.copy(img_array)

        # For the image extent, we need to bump out the min/max x/y by half the
        # pixel size in each direction so that the center of each pixel properly
        # lies at its x/y voltages.
        half_pixel_size = pixel_size / 2
        img_extent = [x_high + half_pixel_size, x_low - half_pixel_size,
                      y_low - half_pixel_size, y_high + half_pixel_size]

        fig = tool_belt.create_image_figure(img_array, img_extent,
                                            clickHandler=on_click_image)

    # %% Collect the data

    cxn.pulse_streamer.stream_start(total_num_samples)

    timeout_duration = ((period*(10**-9)) * total_num_samples) + 10
    timeout_inst = time.time() + timeout_duration

    num_read_so_far = 0

    tool_belt.init_safe_stop()

    while num_read_so_far < total_num_samples:

        if time.time() > timeout_inst:
            break

        if tool_belt.safe_stop():
            break

        # Read the samples and update the image
        new_samples = cxn.apd_tagger.read_counter_simple()
        num_new_samples = len(new_samples)
        if num_new_samples > 0:
            populate_img_array(new_samples, img_array, img_write_pos)
            # This is a horribly inefficient way of getting kcps, but it
            # is easy and readable and probably fine up to some resolution
            # we likely will never try
            if plot_data:
                img_array_kcps[:] = (img_array[:] / 1000) / readout_sec
                tool_belt.update_image_figure(fig, img_array_kcps)
            num_read_so_far += num_new_samples

    # %% Clean up

    tool_belt.reset_cfm(cxn)

    # Return to center
    cxn.galvo.write(x_center, y_center)

    # %% Save the data

    timestamp = tool_belt.get_time_stamp()

    rawData = {'timestamp': timestamp,
               'nv_sig': nv_sig,
               'nv_sig-units': tool_belt.get_nv_sig_units(),
               'x_range': x_range,
               'x_range-units': 'V',
               'y_range': y_range,
               'y_range-units': 'V',
               'num_steps': num_steps,
               'readout': readout,
               'readout-units': 'ns',
               'x_voltages': x_voltages.tolist(),
               'x_voltages-units': 'V',
               'y_voltages': y_voltages.tolist(),
               'y_voltages-units': 'V',
               'img_array': img_array.astype(int).tolist(),
               'img_array-units': 'counts'}

    if save_data:

        filePath = tool_belt.get_file_path(__file__, timestamp, nv_sig['name'])
        tool_belt.save_raw_data(rawData, filePath)

        if plot_data:

            tool_belt.save_figure(fig, filePath)

    return rawData


# %% Run the file


if __name__ == '__main__':
<<<<<<< HEAD
    file_name = '2019_09/2019-09-13-10_56_02-ayrton12-nv0_2019_06_06'
    create_figure(file_name)
=======

#    file_name = '2019-06-04_09-58-38_ayrton12'
#    create_figure(file_name)
    reformat_plot('inferno', 'svg')
    file_name = '2019-07-25_18-37-46_ayrton12_search'
    create_figure(file_name)
>>>>>>> 765366ac
<|MERGE_RESOLUTION|>--- conflicted
+++ resolved
@@ -138,7 +138,7 @@
 
             # Read in the arrays of Center and Image Reoslution
             nv_sig = data['nv_sig']
-            
+
             xyzCenters = nv_sig["coords"]
             imgResolution = data["num_steps"]
 
@@ -405,14 +405,9 @@
 
 
 if __name__ == '__main__':
-<<<<<<< HEAD
-    file_name = '2019_09/2019-09-13-10_56_02-ayrton12-nv0_2019_06_06'
-    create_figure(file_name)
-=======
 
 #    file_name = '2019-06-04_09-58-38_ayrton12'
 #    create_figure(file_name)
     reformat_plot('inferno', 'svg')
     file_name = '2019-07-25_18-37-46_ayrton12_search'
-    create_figure(file_name)
->>>>>>> 765366ac
+    create_figure(file_name)