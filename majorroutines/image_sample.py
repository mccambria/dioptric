--- conflicted
+++ resolved
@@ -288,7 +288,7 @@
     timeout_inst = time.time() + timeout_duration
 
     num_read_so_far = 0
-    
+
     charge_initialization = nv_minus_initialization
 
     tool_belt.init_safe_stop()
@@ -306,11 +306,11 @@
             new_samples = cxn.apd_tagger.read_counter_modulo_gates(2)
         else:
             new_samples = cxn.apd_tagger.read_counter_simple()
-            
+
 #        print(new_samples)
         num_new_samples = len(new_samples)
         if num_new_samples > 0:
-            
+
             # If we did charge initialization, subtract out the background
             if charge_initialization:
                 new_samples = [max(int(el[0]) - int(el[1]), 0) for el in new_samples]
@@ -333,10 +333,7 @@
     # %% Save the data
 
     timestamp = tool_belt.get_time_stamp()
-<<<<<<< HEAD
-=======
     # print(nv_sig['coords'])
->>>>>>> a2d10225
     rawData = {'timestamp': timestamp,
                'nv_sig': nv_sig,
                'nv_sig-units': tool_belt.get_nv_sig_units(),
@@ -372,12 +369,8 @@
 if __name__ == '__main__':
 
 
-<<<<<<< HEAD
     file_name = '2022_03_15-12_29_37-cannon_sc-nv_2022_03_15'
     scale = 83
-=======
-    file_name = '2022_01_12-10_34_08-burnell-nv2_2022_01_11'
->>>>>>> a2d10225
 
     data = tool_belt.get_raw_data(file_name)
     nv_sig = data['nv_sig']
@@ -387,7 +380,7 @@
     y_range= data['y_range']
     x_voltages = data['x_voltages']
     y_voltages = data['y_voltages']
-    
+
     # x_low = x_voltages[0]
     # x_high = x_voltages[-1]
     # y_low = y_voltages[0]
