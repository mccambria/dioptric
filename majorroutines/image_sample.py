# -*- coding: utf-8 -*-
"""
Scan over the designated area, collecting counts at each point.
Generate an image of the sample.

Created on April 9th, 2019

@author: mccambria
"""


import matplotlib.pyplot as plt
import numpy as np
import time
import labrad
import majorroutines.optimize as optimize
from utils.constants import ControlStyle
from utils import tool_belt as tb
from utils import common
from utils import kplotlib as kpl
from utils import positioning
from scipy import ndimage
from numpy import fft


def circle_mask(radius, center=None):
    h = 512
    w = 512

    if center is None:  # use the middle of the image
        center = (int(w / 2), int(h / 2))
    if radius is None:  # use the smallest distance between the center and image walls
        radius = min(center[0], center[1], w - center[0], h - center[1])

    Y, X = np.ogrid[:h, :w]
    dist_from_center = np.sqrt((X - center[0]) ** 2 + (Y - center[1]) ** 2)

    mask = dist_from_center > radius
    return mask


def widefield_process(img_array):
<<<<<<< HEAD
    bg_file = "2023_08_09-14_54_53-johnson-nvref"
    bg_data = tb.get_raw_data(bg_file)
    bg = bg_data["img_array"]
    bg_smooth = ndimage.gaussian_filter(bg, 7)
    # proc = img_array - bg_smooth
    img_array -= bg_smooth
    # proc = bg_smooth

    lowpass = ndimage.gaussian_filter(img_array, 5)
    proc = img_array - lowpass
    # proc = ndimage.gaussian_filter(proc, 3)

    # proc = fft.fft2(img_array)
    # proc = fft.fftshift(proc)
    # # highprocpass = np.abs(fft.fft2(img_array))
    # proc *= circle_mask(10)
    # proc = fft.ifftshift(proc)
    # proc = fft.ifft2(proc)

    # proc = circle_mask(100)
    # return np.abs(proc)
    return proc
=======
    subt_img = "2023_08_14-14_36_52-johnson-nvref"
    subt_img_data = tb.get_raw_data(subt_img)
    subt_img_array = subt_img_data["img_array"]
    ret_img_array = subt_img_array - img_array

    # lowpass = ndimage.gaussian_filter(img_array, 7)
    # highpass = img_array - lowpass
    # highpass = ndimage.gaussian_filter(highpass, 3)

    # highpass = fft.fft2(img_array)
    # highpass = fft.fftshift(highpass)
    # # highpass = np.abs(fft.fft2(img_array))
    # highpass *= circle_mask(10)
    # highpass = fft.ifftshift(highpass)
    # highpass = fft.ifft2(highpass)

    # highpass = circle_mask(100)
    # return np.abs(highpass)
    # return highpass
    return ret_img_array
>>>>>>> ede6c62f


def populate_img_array(valsToAdd, imgArray, writePos):
    """
    We scan the sample in a winding pattern. This function takes a chunk
    of the 1D list returned by this process and places each value appropriately
    in the 2D image array. This allows for real time imaging of the sample's
    fluorescence.

    Note that this function could probably be much faster. At least in this
    context, we don't care if it's fast. The implementation below was
    written for simplicity.

    Params:
        valsToAdd: np.ndarray
            The increment of raw data to add to the image array
        imgArray: np.ndarray
            The xDim x yDim array of fluorescence counts
        writePos: tuple(int)
            The last x, y write position on the image array. [] will default
            to the bottom right corner.
    """
    yDim = imgArray.shape[0]
    xDim = imgArray.shape[1]

    if len(writePos) == 0:
        writePos[:] = [xDim, yDim - 1]

    xPos = writePos[0]
    yPos = writePos[1]

    # Figure out what direction we're heading
    headingLeft = (yDim - 1 - yPos) % 2 == 0

    for val in valsToAdd:
        if headingLeft:
            # Determine if we're at the left x edge
            if xPos == 0:
                yPos = yPos - 1
                imgArray[yPos, xPos] = val
                headingLeft = not headingLeft  # Flip directions
            else:
                xPos = xPos - 1
                imgArray[yPos, xPos] = val
        else:
            # Determine if we're at the right x edge
            if xPos == xDim - 1:
                yPos = yPos - 1
                imgArray[yPos, xPos] = val
                headingLeft = not headingLeft  # Flip directions
            else:
                xPos = xPos + 1
                imgArray[yPos, xPos] = val
    writePos[:] = [xPos, yPos]

    return imgArray


def main(
    nv_sig,
    x_range,
    y_range,
    num_steps,
    um_scaled=False,
    nv_minus_init=False,
    vmin=None,
    vmax=None,
    scan_type="XY",
    camera_mode=False,
):
    with labrad.connect(username="", password="") as cxn:
        img_array, x_voltages, y_voltages = main_with_cxn(
            cxn,
            nv_sig,
            x_range,
            y_range,
            num_steps,
            um_scaled,
            nv_minus_init,
            vmin,
            vmax,
            scan_type,
            camera_mode,
        )

    return img_array, x_voltages, y_voltages


def main_with_cxn(
    cxn,
    nv_sig,
    x_range,
    y_range,
    num_steps,
    um_scaled=False,
    nv_minus_init=False,
    vmin=None,
    vmax=None,
    scan_type="XY",
    camera_mode=False,
):
    ### Some initial setup

    xy_control_style = positioning.get_xy_control_style()

    tb.reset_cfm(cxn)
    x_center, y_center, z_center = positioning.set_xyz_on_nv(cxn, nv_sig)
    optimize.prepare_microscope(cxn, nv_sig)
    xy_server = positioning.get_server_pos_xy(cxn)
    # print(xy_server)
    xyz_server = positioning.get_server_pos_xyz(cxn)
    counter = tb.get_server_counter(cxn)
    pulse_gen = tb.get_server_pulse_gen(cxn)
    total_num_samples = num_steps**2

    laser_key = "imaging_laser"
    readout_laser = nv_sig[laser_key]
    tb.set_filter(cxn, nv_sig, laser_key)
    time.sleep(1)
    readout_power = tb.set_laser_power(cxn, nv_sig, laser_key)

    # See if this setup has finely specified delay times, else just get the
    # one-size-fits-all value.
    config = common.get_config_dict()
    config_positioning = config["Positioning"]

    if "xy_small_response_delay" in config_positioning:
        xy_delay = config_positioning["xy_small_response_delay"]
    else:
        xy_delay = config_positioning["xy_delay"]
    z_delay = config_positioning["z_delay"]

    # Get the scale in um per unit
    if um_scaled:
        if "xy_nm_per_unit" in config_positioning:
            xy_scale = config_positioning["xy_nm_per_unit"] * 1000
        if "z_nm_per_unit" in config_positioning:
            z_scale = config_positioning["z_nm_per_unit"] * 1000

    # Use whichever delay is longer
    if (z_delay > xy_delay) and scan_type == "XZ":
        delay = z_delay
    elif (z_delay > xy_delay) and scan_type == "YZ":
        delay = z_delay
    else:
        delay = xy_delay

    xy_units = config_positioning["xy_units"]
    z_units = config_positioning["z_units"]

    if camera_mode:
        cam = cxn.camera_NUVU_hnu512gamma

    ### Load the pulse generator

    readout = nv_sig["imaging_readout_dur"]
    readout_us = readout / 10**3
    readout_sec = readout / 10**9

    if nv_minus_init:
        laser_key = "nv-_prep_laser"
        tb.set_filter(cxn, nv_sig, laser_key)
        init = nv_sig["{}_dur".format(laser_key)]
        init_laser = nv_sig[laser_key]
        init_power = tb.set_laser_power(cxn, nv_sig, laser_key)
        seq_args = [init, readout, init_laser, init_power, readout_laser, readout_power]
        seq_args_string = tb.encode_seq_args(seq_args)
        seq_file = "charge_init-simple_readout.py"
    elif camera_mode:
        seq_args = [xy_delay, readout, readout_laser, readout_power]
        seq_args_string = tb.encode_seq_args(seq_args)
        seq_file = "simple_readout-camera.py"
    else:
        seq_args = [xy_delay, readout, readout_laser, readout_power]
        seq_args_string = tb.encode_seq_args(seq_args)
        seq_file = "simple_readout.py"

    # print(seq_args)
    # return
    ret_vals = pulse_gen.stream_load(seq_file, seq_args_string)
    period = ret_vals[0]

    ### Set up the xy_server (xyz_server if 'xz' scan_type)

    x_num_steps = num_steps
    y_num_steps = num_steps

    if scan_type == "XY":
        ret_vals = positioning.get_scan_grid_2d(
            x_center, y_center, x_range, y_range, x_num_steps, y_num_steps
        )
    elif scan_type == "XZ":
        ret_vals = positioning.get_scan_grid_2d(
            x_center, z_center, x_range, y_range, x_num_steps, y_num_steps
        )
    elif scan_type == "YZ":
        ret_vals = positioning.get_scan_grid_2d(
            y_center, z_center, x_range, y_range, x_num_steps, y_num_steps
        )

    if xy_control_style == ControlStyle.STEP:
        x_positions, y_positions, x_positions_1d, y_positions_1d, extent = ret_vals
        pos_units = "um"

        x_low = x_positions_1d[0]
        x_high = x_positions_1d[x_num_steps - 1]
        y_low = y_positions_1d[0]
        y_high = y_positions_1d[y_num_steps - 1]

        pixel_size = x_positions_1d[1] - x_positions_1d[0]

        ### Set up our raw data objects
        # make an array to save information if the piezo did not reach it's target
        flag_img_array = np.empty((x_num_steps, y_num_steps))
        flag_img_write_pos = []
        # array for dx values
        dx_img_array = np.empty((x_num_steps, y_num_steps))
        dx_img_write_pos = []
        # array for dy values
        dy_img_array = np.empty((x_num_steps, y_num_steps))
        dy_img_write_pos = []

    elif xy_control_style == ControlStyle.STREAM:
        x_voltages, y_voltages, x_voltages_1d, y_voltages_1d, extent = ret_vals
        x_positions_1d, y_positions_1d = x_voltages_1d, y_voltages_1d
        pos_units = "V"
        # xy_server.load_stream_xy(x_voltages, y_voltages)
        if scan_type == "XY":
            xy_server.load_stream_xy(x_voltages, y_voltages)
        elif scan_type == "XZ":
            z_voltages = y_voltages
            y_vals_static = [y_center] * len(x_voltages)
            xyz_server.load_stream_xyz(x_voltages, y_vals_static, z_voltages)
        elif scan_type == "YZ":
            z_voltages = y_voltages
            x_vals_static = [x_center] * len(x_voltages)
            xyz_server.load_stream_xyz(x_vals_static, x_voltages, z_voltages)

    # Initialize img_array and set all values to NaN so that unset values
    # are not interpreted as 0 by matplotlib's colobar
    img_array = np.empty((x_num_steps, y_num_steps))
    img_array[:] = np.nan
    img_array_kcps = np.copy(img_array)
    img_write_pos = []

    ### Set up the image display

    kpl.init_kplotlib(font_size=kpl.Size.SMALL)

    if um_scaled:
        extent = [el * xy_scale for el in extent]
        axes_labels = ["um", "um"]
    elif xy_units is not None:
        axes_labels = [xy_units, xy_units]

    title = f"{scan_type} image under {readout_laser}, {readout_us} us readout"

    fig, ax = plt.subplots()
    if not camera_mode:
        kpl.imshow(
            ax,
            img_array_kcps,
            title=title,
            x_label=axes_labels[0],
            y_label=axes_labels[1],
            cbar_label="kcps",
            extent=extent,
            vmin=vmin,
            vmax=vmax,
            aspect="auto",
        )

    ### Collect the data

    if not camera_mode:
        counter.start_tag_stream()
    tb.init_safe_stop()

    if xy_control_style == ControlStyle.STEP:
        dx_list = []
        dy_list = []
        dz_list = []

        for i in range(total_num_samples):
            cur_x_pos = x_positions[i]
            cur_y_pos = y_positions[i]

            if tb.safe_stop():
                break

            if scan_type == "XY":
                flag = xy_server.write_xy(cur_x_pos, cur_y_pos)
            elif scan_type == "XZ" or scan_type == "YZ":
                flag = xyz_server.write_xyz(cur_x_pos, y_center, cur_y_pos)

            # Some diagnostic stuff - checking how far we are from the target pos
            actual_x_pos, actual_y_pos, actual_z_pos = xyz_server.read_xyz()
            dx_list.append((actual_x_pos - cur_x_pos) * 1e3)
            if scan_type == "XY":
                dy_list.append((actual_y_pos - cur_y_pos) * 1e3)
            elif scan_type == "XZ" or scan_type == "YZ":
                cur_z_pos = cur_y_pos
                dy_list.append((actual_z_pos - cur_z_pos) * 1e3)
            # read the counts at this location

            pulse_gen.stream_start(1)

            new_samples = counter.read_counter_simple(1)
            # update the image arrays
            populate_img_array(new_samples, img_array, img_write_pos)
            populate_img_array([flag], flag_img_array, flag_img_write_pos)

            populate_img_array(
                [(actual_x_pos - cur_x_pos) * 1e3], dx_img_array, dx_img_write_pos
            )
            populate_img_array(
                [(actual_y_pos - cur_y_pos) * 1e3], dy_img_array, dy_img_write_pos
            )
            # Either include this in loop so it plots data as it takes it (takes about 2x as long)
            # or put it ourside loop so it plots after data is complete
            img_array_kcps[:] = (img_array[:] / 1000) / readout_sec
            kpl.imshow_update(ax, img_array_kcps, vmin, vmax)

    elif xy_control_style == ControlStyle.STREAM:
        if camera_mode:
            cam.arm()

        pulse_gen.stream_start(total_num_samples)

        if camera_mode:
            img_array = cam.read()
            cam.disarm()

            kpl.imshow(
                ax,
                img_array,
                title=title,
                x_label=axes_labels[0],
                y_label=axes_labels[1],
                cbar_label="Pixel values",
                # extent=extent,
                vmin=vmin,
                vmax=vmax,
                aspect="auto",
            )

        else:
            charge_init = nv_minus_init

            timeout_duration = ((period * (10**-9)) * total_num_samples) + 10
            timeout_inst = time.time() + timeout_duration
            num_read_so_far = 0

            while num_read_so_far < total_num_samples:
                if (time.time() > timeout_inst) or tb.safe_stop():
                    break

                # Read the samples
                if charge_init:
                    new_samples = counter.read_counter_modulo_gates(2)
                else:
                    new_samples = counter.read_counter_simple()

                # Update the image
                num_new_samples = len(new_samples)
                if num_new_samples > 0:
                    # If we did charge initialization, subtract out the non-initialized counts
                    if charge_init:
                        new_samples = [
                            max(int(el[0]) - int(el[1]), 0) for el in new_samples
                        ]
                    populate_img_array(new_samples, img_array, img_write_pos)
                    img_array_kcps[:] = (img_array[:] / 1000) / readout_sec
                    kpl.imshow_update(ax, img_array_kcps, vmin, vmax)
                    num_read_so_far += num_new_samples

    if not camera_mode:
        counter.clear_buffer()

    ### Clean up and save the data

    tb.reset_cfm(cxn)
    if scan_type == "XY":
        xy_server.write_xy(x_center, y_center)
    else:
        xyz_server.write_xyz(x_center, y_center, z_center)

    timestamp = tb.get_time_stamp()
    rawData = {
        "timestamp": timestamp,
        "nv_sig": nv_sig,
        # 'nv_sig-units': tb.get_nv_sig_units(),
        "x_center": x_center,
        "y_center": y_center,
        "z_center": z_center,
        "x_range": x_range,
        "x_range-units": "um",
        "y_range": y_range,
        "y_range-units": "um",
        "num_steps": num_steps,
        "scan_type": scan_type,
        "readout": readout,
        "readout-units": "ns",
        "title": title,
        "x_positions_1d": x_positions_1d.tolist(),
        "x_positions_1d-units": pos_units,
        "y_positions_1d": y_positions_1d.tolist(),
        "y_positions_1d-units": pos_units,
        "img_array": img_array.astype(int).tolist(),
        "img_array-units": "counts",
    }

    filePath = tb.get_file_path(__file__, timestamp, nv_sig["name"])
    tb.save_figure(fig, filePath)
    tb.save_raw_data(rawData, filePath)

    return img_array, x_positions_1d, y_positions_1d


if __name__ == "__main__":
<<<<<<< HEAD
    file_name = "2023_08_12-17_56_31-johnson-nvref"
=======
    file_name = "2023_08_14-14_29_39-johnson-nvref"
>>>>>>> ede6c62f
    data = tb.get_raw_data(file_name)
    img_array = np.array(data["img_array"])
    readout = data["readout"]
    img_array_kcps = (img_array / 1000) / (readout * 1e-9)

    do_presentation = False
    try:
        scan_type = data["scan_type"]
        if scan_type == "XY":
            x_center = data["x_center"]
            y_center = data["y_center"]
            # x_range = data["x_range"]
            # y_range = data["y_range"]
            # x_num_steps = data["num_steps"]
            # y_num_steps = data["num_steps"]

        elif scan_type == "XZ":
            x_center = data["x_center"]
            y_center = data["z_center"]
        elif scan_type == "YZ":
            x_center = data["y_center"]
            y_center = data["z_center"]
    except Exception:
        nv_sig = data["nv_sig"]
        x_center = nv_sig["coords"][0]
        y_center = nv_sig["coords"][1]

    x_range = data["x_range"]
    y_range = data["y_range"]
    num_steps = data["num_steps"]
    num_steps = data["num_steps"]
    xlabel = "X"
    ylabel = "Y"
    if do_presentation:
        pass
        # x_center=0
        # y_center=0
        # with labrad.connect() as cxn:
        #     scale = common.get_registry_entry(
        #         cxn, "xy_nm_per_unit", ["", "Config", "Positioning"])
        # scale=35000
        # x_range = x_range * scale/1000
        # y_range = y_range * scale/1000
        # xlabel = "um"
        # ylabel = "um"

    ret_vals = positioning.get_scan_grid_2d(
        x_center, y_center, x_range, y_range, num_steps, num_steps
    )
    extent = ret_vals[-1]

    kpl.init_kplotlib()
    fig, ax = plt.subplots()
    im = kpl.imshow(
        ax,
        img_array,
        # img_array_kcps,
        # title=title,
        x_label=xlabel,
        y_label=ylabel,
        # cbar_label="kcps",
        cbar_label="Pixel values",
        # vmax=55,
        # extent=extent,
        # aspect="auto",
    )

    # Processing tests
    fig, ax = plt.subplots()
    process_img_array = widefield_process(img_array)
    im = kpl.imshow(
        ax,
        process_img_array,
        # img_array_kcps,
        # title=title,
        x_label=xlabel,
        y_label=ylabel,
        # cbar_label="kcps",
        cbar_label="Pixel values",
        # vmax=55,
        # extent=extent,
        # aspect="auto",
    )

    plt.show(block=True)<|MERGE_RESOLUTION|>--- conflicted
+++ resolved
@@ -40,30 +40,6 @@
 
 
 def widefield_process(img_array):
-<<<<<<< HEAD
-    bg_file = "2023_08_09-14_54_53-johnson-nvref"
-    bg_data = tb.get_raw_data(bg_file)
-    bg = bg_data["img_array"]
-    bg_smooth = ndimage.gaussian_filter(bg, 7)
-    # proc = img_array - bg_smooth
-    img_array -= bg_smooth
-    # proc = bg_smooth
-
-    lowpass = ndimage.gaussian_filter(img_array, 5)
-    proc = img_array - lowpass
-    # proc = ndimage.gaussian_filter(proc, 3)
-
-    # proc = fft.fft2(img_array)
-    # proc = fft.fftshift(proc)
-    # # highprocpass = np.abs(fft.fft2(img_array))
-    # proc *= circle_mask(10)
-    # proc = fft.ifftshift(proc)
-    # proc = fft.ifft2(proc)
-
-    # proc = circle_mask(100)
-    # return np.abs(proc)
-    return proc
-=======
     subt_img = "2023_08_14-14_36_52-johnson-nvref"
     subt_img_data = tb.get_raw_data(subt_img)
     subt_img_array = subt_img_data["img_array"]
@@ -73,18 +49,14 @@
     # highpass = img_array - lowpass
     # highpass = ndimage.gaussian_filter(highpass, 3)
 
-    # highpass = fft.fft2(img_array)
-    # highpass = fft.fftshift(highpass)
-    # # highpass = np.abs(fft.fft2(img_array))
-    # highpass *= circle_mask(10)
-    # highpass = fft.ifftshift(highpass)
-    # highpass = fft.ifft2(highpass)
+    lowpass = ndimage.gaussian_filter(img_array, 5)
+    proc = img_array - lowpass
+    # proc = ndimage.gaussian_filter(proc, 3)
 
     # highpass = circle_mask(100)
     # return np.abs(highpass)
     # return highpass
     return ret_img_array
->>>>>>> ede6c62f
 
 
 def populate_img_array(valsToAdd, imgArray, writePos):
@@ -505,11 +477,7 @@
 
 
 if __name__ == "__main__":
-<<<<<<< HEAD
-    file_name = "2023_08_12-17_56_31-johnson-nvref"
-=======
     file_name = "2023_08_14-14_29_39-johnson-nvref"
->>>>>>> ede6c62f
     data = tb.get_raw_data(file_name)
     img_array = np.array(data["img_array"])
     readout = data["readout"]
