# -*- coding: utf-8 -*-
"""
Scan over the designated area, collecting counts at each point.
Generate an image of the sample.

Created on April 9th, 2019

@author: mccambria
"""


import matplotlib.pyplot as plt
import numpy as np
import utils.tool_belt as tool_belt
from utils.positioning import ControlStyle
import utils.common as common
import time
import labrad
import majorroutines.optimize as optimize
import utils.kplotlib as kpl
import utils.positioning as positioning


def populate_img_array(valsToAdd, imgArray, writePos):
    """
    We scan the sample in a winding pattern. This function takes a chunk
    of the 1D list returned by this process and places each value appropriately
    in the 2D image array. This allows for real time imaging of the sample's
    fluorescence.

    Note that this function could probably be much faster. At least in this
    context, we don't care if it's fast. The implementation below was
    written for simplicity.

    Params:
        valsToAdd: np.ndarray
            The increment of raw data to add to the image array
        imgArray: np.ndarray
            The xDim x yDim array of fluorescence counts
        writePos: tuple(int)
            The last x, y write position on the image array. [] will default
            to the bottom right corner.
    """
    yDim = imgArray.shape[0]
    xDim = imgArray.shape[1]

    if len(writePos) == 0:
        writePos[:] = [xDim, yDim - 1]

    xPos = writePos[0]
    yPos = writePos[1]

    # Figure out what direction we're heading
    headingLeft = (yDim - 1 - yPos) % 2 == 0

    for val in valsToAdd:
        if headingLeft:
            # Determine if we're at the left x edge
            if xPos == 0:
                yPos = yPos - 1
                imgArray[yPos, xPos] = val
                headingLeft = not headingLeft  # Flip directions
            else:
                xPos = xPos - 1
                imgArray[yPos, xPos] = val
        else:
            # Determine if we're at the right x edge
            if xPos == xDim - 1:
                yPos = yPos - 1
                imgArray[yPos, xPos] = val
                headingLeft = not headingLeft  # Flip directions
            else:
                xPos = xPos + 1
                imgArray[yPos, xPos] = val
    writePos[:] = [xPos, yPos]

    return imgArray


def main(
    nv_sig,
    x_range,
    y_range,
    num_steps,
    um_scaled=False,
    nv_minus_init=False,
    vmin=None,
    vmax=None,
    scan_type="XY",
):

    with labrad.connect() as cxn:
        img_array, x_voltages, y_voltages = main_with_cxn(
            cxn,
            nv_sig,
            x_range,
            y_range,
            num_steps,
            um_scaled,
            nv_minus_init,
            vmin,
            vmax,
            scan_type,
        )

    return img_array, x_voltages, y_voltages


# %%

# def main_with_cxn_old(
#     cxn,
#     nv_sig,
#     x_range,
#     y_range,
#     num_steps,
#     um_scaled=False,
#     nv_minus_init=False,
#     vmin=None,
#     vmax=None,
# ):

#     ### Some initial setup

#     tool_belt.reset_cfm(cxn)
#     x_center, y_center, z_center = positioning.set_xyz_on_nv(cxn, nv_sig)
#     optimize.prepare_microscope(cxn, nv_sig)
#     xy_server = positioning.get_server_pos_xy(cxn)
#     counter = tool_belt.get_server_counter(cxn)
#     pulse_gen = tool_belt.get_server_pulse_gen(cxn)
#     total_num_samples = num_steps**2

#     laser_key = "imaging_laser"
#     readout_laser = nv_sig[laser_key]
#     tool_belt.set_filter(cxn, nv_sig, laser_key)
#     time.sleep(1)
#     readout_power = tool_belt.set_laser_power(cxn, nv_sig, laser_key)

#     # See if this setup has finely specified delay times, else just get the
#     # one-size-fits-all value.
#     dir_path = ["", "Config", "Positioning"]
#     cxn.registry.cd(*dir_path)
#     _, keys = cxn.registry.dir()

#     if "xy_small_response_delay" in keys:
#         xy_delay = tool_belt.get_registry_entry(
#             cxn, "xy_small_response_delay", dir_path
#         )
#     else:
#         xy_delay = tool_belt.get_registry_entry(cxn, "xy_delay", dir_path)

#     # Get the scale in um per unit
#     xy_scale = tool_belt.get_registry_entry(cxn, "xy_nm_per_unit", dir_path)
#     if xy_scale == -1:
#         um_scaled = False
#     else:
#         xy_scale *= 1000

#     try:
#         xy_units = common.get_registry_entry_no_cxn(
#             "xy_units", ["", "Config", "Positioning"]
#         )
#     except Exception as exc:
#         print("xy_units not in config")
#         xy_units = None

#     ### Load the pulse generator

#     readout = nv_sig["imaging_readout_dur"]
#     readout_sec = readout / 10**9
#     readout_us = readout / 10**3

#     if nv_minus_init:
#         laser_key = "nv-_prep_laser"
#         tool_belt.set_filter(cxn, nv_sig, laser_key)
#         init = nv_sig["{}_dur".format(laser_key)]
#         init_laser = nv_sig[laser_key]
#         init_power = tool_belt.set_laser_power(cxn, nv_sig, laser_key)
#         seq_args = [init, readout, init_laser, init_power, readout_laser, readout_power]
#         seq_args_string = tool_belt.encode_seq_args(seq_args)
#         seq_name = "charge_init-simple_readout.py"
#     else:
#         seq_args = [xy_delay, readout, readout_laser, readout_power]
#         seq_args_string = tool_belt.encode_seq_args(seq_args)
#         seq_name = "simple_readout.py"
#     ret_vals = pulse_gen.stream_load(seq_name, seq_args_string)
#     period = ret_vals[0]

#     ### Set up the xy_server

#     x_num_steps = num_steps
#     y_num_steps = num_steps
#     ret_vals = positioning.get_scan_grid_2d(
#         x_center, y_center, x_range, y_range, x_num_steps, y_num_steps)

#     x_voltages, y_voltages, x_voltages_1d, y_voltages_1d, extent = ret_vals

#     xy_server.load_stream_xy(x_voltages, y_voltages)

#     ### Set up our raw data objects

#     # Initialize img_array and set all values to NaN so that unset values
#     # are not interpreted as 0 by matplotlib's colobar
#     img_array = np.empty((x_num_steps, y_num_steps))
#     img_array[:] = np.nan
#     img_array_kcps = np.copy(img_array)
#     img_write_pos = []

#     ### Set up the image display

#     kpl.init_kplotlib(font_size=kpl.Size.SMALL, no_latex=True)

#     if um_scaled:
#         extent = [el * xy_scale for el in extent]
#         axes_labels = ["um", "um"]
#     elif xy_units is not None:
#         axes_labels = [xy_units, xy_units]

#     readout_laser_text = kpl.tex_escape(readout_laser)
#     title = f"XY image under {readout_laser_text}, {readout_us} us readout"

#     fig, ax = plt.subplots()
#     kpl.imshow(
#         ax,
#         img_array_kcps,
#         title=title,
#         axes_labels=axes_labels,
#         cbar_label="kcps",
#         extent=extent,
#         vmin=vmin,
#         vmax=vmax,
#     )

#     ### Collect the data

#     counter.start_tag_stream()
#     pulse_gen.stream_start(total_num_samples)

#     charge_init = nv_minus_init

#     timeout_duration = ((period * (10**-9)) * total_num_samples) + 10
#     timeout_inst = time.time() + timeout_duration
#     num_read_so_far = 0
#     tool_belt.init_safe_stop()

#     while num_read_so_far < total_num_samples:

#         if (time.time() > timeout_inst) or tool_belt.safe_stop():
#             break

#         # Read the samples
#         if charge_init:
#             new_samples = counter.read_counter_modulo_gates(2)
#         else:
#             new_samples = counter.read_counter_simple()

#         # Update the image
#         num_new_samples = len(new_samples)
#         if num_new_samples > 0:
#             # If we did charge initialization, subtract out the non-initialized counts
#             if charge_init:
#                 new_samples = [max(int(el[0]) - int(el[1]), 0) for el in new_samples]
#             populate_img_array(new_samples, img_array, img_write_pos)
#             img_array_kcps[:] = (img_array[:] / 1000) / readout_sec
#             kpl.imshow_update(ax, img_array_kcps, vmin, vmax)
#             num_read_so_far += num_new_samples

#     ### Clean up and save the data

#     tool_belt.reset_cfm(cxn)
#     xy_server.write_xy(x_center, y_center)

#     timestamp = tool_belt.get_time_stamp()
#     rawData = {
#         "timestamp": timestamp,
#         "nv_sig": nv_sig,
#         "nv_sig-units": tool_belt.get_nv_sig_units(),
#         "x_center": x_center,
#         "y_center": y_center,
#         "z_center": z_center,
#         "x_range": x_range,
#         "x_range-units": xy_units,
#         "y_range": y_range,
#         "y_range-units": xy_units,
#         "num_steps": num_steps,
#         "readout": readout,
#         "readout-units": "ns",
#         "title": title,
#         "axes_labels": axes_labels,
#         "extent": extent,
#         "xy_scale": xy_scale,
#         "x_voltages_1d": x_voltages_1d,
#         "x_voltages_1d-units": "V",
#         "y_voltages_1d": y_voltages_1d,
#         "y_voltages_1d-units": "V",
#         "img_array": img_array.astype(int),
#         "img_array-units": "counts",
#     }

#     filePath = tool_belt.get_file_path(__file__, timestamp, nv_sig["name"])
#     tool_belt.save_raw_data(rawData, filePath)
#     tool_belt.save_figure(fig, filePath)

#     return img_array, x_voltages_1d, y_voltages_1d
# %%
# merged


def main_with_cxn(
    cxn,
    nv_sig,
    x_range,
    y_range,
    num_steps,
    um_scaled=False,
    nv_minus_init=False,
    vmin=None,
    vmax=None,
    scan_type="XY",
):

    ### Some initial setup

    xy_control_style = positioning.get_xy_control_style(cxn)

    tool_belt.reset_cfm(cxn)
    x_center, y_center, z_center = positioning.set_xyz_on_nv(cxn, nv_sig)
    optimize.prepare_microscope(cxn, nv_sig)
    xy_server = positioning.get_server_pos_xy(cxn)
    # print(xy_server)
    xyz_server = positioning.get_server_pos_xyz(cxn)
    counter = tool_belt.get_server_counter(cxn)
    pulse_gen = tool_belt.get_server_pulse_gen(cxn)
    total_num_samples = num_steps**2

    laser_key = "imaging_laser"
    readout_laser = nv_sig[laser_key]
    tool_belt.set_filter(cxn, nv_sig, laser_key)
    time.sleep(1)
    readout_power = tool_belt.set_laser_power(cxn, nv_sig, laser_key)
    # See if this setup has finely specified delay times, else just get the
    # one-size-fits-all value.
    dir_path = ["", "Config", "Positioning"]
    cxn.registry.cd(*dir_path)
    _, keys = cxn.registry.dir()

    if "xy_small_response_delay" in keys:
        xy_delay = common.get_registry_entry(cxn, "xy_small_response_delay", dir_path)
    else:
        xy_delay = common.get_registry_entry(cxn, "xy_delay", dir_path)

    # Get the scale in um per unit
    xy_scale = common.get_registry_entry(cxn, "xy_nm_per_unit", dir_path)
    if xy_scale == -1:
        um_scaled = False
    else:
        xy_scale *= 1000

    z_delay = common.get_registry_entry(cxn, "z_delay", ["", "Config", "Positioning"])
    z_scale = common.get_registry_entry(
        cxn, "z_nm_per_unit", ["", "Config", "Positioning"]
    )
    # use whichever delay is longer:
    if (z_delay > xy_delay) and scan_type == "XZ" :
        delay = z_delay
    elif (z_delay > xy_delay) and scan_type == "YZ" :
        delay = z_delay
    else:
        delay = xy_delay

    try:
        xy_units = common.get_registry_entry(
            cxn, "xy_units", ["", "Config", "Positioning"]
        )
        z_units = common.get_registry_entry(
            cxn, "z_units", ["", "Config", "Positioning"]
        )
    except Exception as exc:
        print("xy_units or z_units not in config")
        xy_units = None
        z_units = None

    ### Load the pulse generator

    readout = nv_sig["imaging_readout_dur"]
    readout_us = readout / 10**3
    readout_sec = readout / 10**9

    if nv_minus_init:
        laser_key = "nv-_prep_laser"
        tool_belt.set_filter(cxn, nv_sig, laser_key)
        init = nv_sig["{}_dur".format(laser_key)]
        init_laser = nv_sig[laser_key]
        init_power = tool_belt.set_laser_power(cxn, nv_sig, laser_key)
        seq_args = [init, readout, init_laser, init_power, readout_laser, readout_power]
        seq_args_string = tool_belt.encode_seq_args(seq_args)
        seq_file = "charge_init-simple_readout.py"
    else:
        seq_args = [xy_delay, readout, readout_laser, readout_power]
        seq_args_string = tool_belt.encode_seq_args(seq_args)
        seq_file = "simple_readout.py"

    # print(seq_args)
    # return
    ret_vals = pulse_gen.stream_load(seq_file, seq_args_string)
    period = ret_vals[0]

    ### Set up the xy_server (xyz_server if 'xz' scan_type)

    x_num_steps = num_steps
    y_num_steps = num_steps

    if scan_type == "XY":
        ret_vals = positioning.get_scan_grid_2d(
            x_center, y_center, x_range, y_range, x_num_steps, y_num_steps
        )
    elif scan_type == "XZ":
        ret_vals = positioning.get_scan_grid_2d(
<<<<<<< HEAD
            x_center, z_center,x_range, y_range, x_num_steps, y_num_steps)
    elif scan_type == 'YZ':
        ret_vals = positioning.get_scan_grid_2d(
            y_center, z_center,x_range, y_range, x_num_steps, y_num_steps)
=======
            x_center, z_center, x_range, y_range, x_num_steps, y_num_steps
        )
>>>>>>> f78ec84d

    if xy_control_style == ControlStyle.STEP:
        x_positions, y_positions, x_positions_1d, y_positions_1d, extent = ret_vals
        pos_units = "um"

        x_low = x_positions_1d[0]
        x_high = x_positions_1d[x_num_steps - 1]
        y_low = y_positions_1d[0]
        y_high = y_positions_1d[y_num_steps - 1]

        pixel_size = x_positions_1d[1] - x_positions_1d[0]

        # %% Set up our raw data objects
        # make an array to save information if the piezo did not reach it's target
        flag_img_array = np.empty((x_num_steps, y_num_steps))
        flag_img_write_pos = []
        # array for dx values
        dx_img_array = np.empty((x_num_steps, y_num_steps))
        dx_img_write_pos = []
        # array for dy values
        dy_img_array = np.empty((x_num_steps, y_num_steps))
        dy_img_write_pos = []

    elif xy_control_style == ControlStyle.STREAM:
        x_voltages, y_voltages, x_voltages_1d, y_voltages_1d, extent = ret_vals
        x_positions_1d, y_positions_1d = x_voltages_1d, y_voltages_1d
        pos_units = "V"
        # xy_server.load_stream_xy(x_voltages, y_voltages)
        if scan_type == "XY":
            xy_server.load_stream_xy(x_voltages, y_voltages)
        elif scan_type == "XZ":
            z_voltages = y_voltages
            y_vals_static = [y_center] * len(x_voltages)
            xyz_server.load_stream_xyz(x_voltages, y_vals_static, z_voltages)
        elif scan_type == "YZ":
            z_voltages = y_voltages
            x_vals_static = [x_center]*len(x_voltages)
            xyz_server.load_stream_xyz( x_vals_static, x_voltages,z_voltages)

    # Initialize imgArray and set all values to NaN so that unset values
    # are not interpreted as 0 by matplotlib's colobar
    img_array = np.empty((x_num_steps, y_num_steps))
    img_array[:] = np.nan
    img_array_kcps = np.copy(img_array)
    img_write_pos = []

    ### Set up the image display

    kpl.init_kplotlib(font_size=kpl.Size.SMALL, latex=False)

    if um_scaled:
        extent = [el * xy_scale for el in extent]
        axes_labels = ["um", "um"]
    elif xy_units is not None:
        axes_labels = [xy_units, xy_units]

    title = f"{scan_type} image under {readout_laser}, {readout_us} us readout"

    fig, ax = plt.subplots()
    if scan_type == "XZ" or scan_type == "YZ" :
        kpl.imshow(
            ax,
            img_array_kcps,
            title=title,
            x_label=axes_labels[0],
            y_label=axes_labels[1],
            cbar_label="kcps",
            extent=extent,
            vmin=vmin,
            vmax=vmax,
            aspect="auto",
        )
    else:
        kpl.imshow(
            ax,
            img_array_kcps,
            title=title,
            x_label=axes_labels[0],
            y_label=axes_labels[1],
            cbar_label="kcps",
            extent=extent,
            vmin=vmin,
            vmax=vmax,
        )

    ### Collect the data

    counter.start_tag_stream()
    tool_belt.init_safe_stop()

    if xy_control_style == ControlStyle.STEP:

        dx_list = []
        dy_list = []
        dz_list = []

        for i in range(total_num_samples):

            cur_x_pos = x_positions[i]
            cur_y_pos = y_positions[i]

            if tool_belt.safe_stop():
                break

            if scan_type == "XY":
                flag = xy_server.write_xy(cur_x_pos, cur_y_pos)
<<<<<<< HEAD
            elif scan_type == 'XZ' or scan_type == 'YZ'  :
=======
            elif scan_type == "XZ":
>>>>>>> f78ec84d
                flag = xyz_server.write_xyz(cur_x_pos, y_center, cur_y_pos)

            # Some diagnostic stuff - checking how far we are from the target pos
            actual_x_pos, actual_y_pos, actual_z_pos = xyz_server.read_xyz()
            dx_list.append((actual_x_pos - cur_x_pos) * 1e3)
            if scan_type == "XY":
                dy_list.append((actual_y_pos - cur_y_pos) * 1e3)
            elif scan_type == "XZ" or scan_type == 'YZ' :
                cur_z_pos = cur_y_pos
                dy_list.append((actual_z_pos - cur_z_pos) * 1e3)
            # read the counts at this location

            pulse_gen.stream_start(1)

            new_samples = counter.read_counter_simple(1)
            # update the image arrays
            populate_img_array(new_samples, img_array, img_write_pos)
            populate_img_array([flag], flag_img_array, flag_img_write_pos)

            populate_img_array(
                [(actual_x_pos - cur_x_pos) * 1e3], dx_img_array, dx_img_write_pos
            )
            populate_img_array(
                [(actual_y_pos - cur_y_pos) * 1e3], dy_img_array, dy_img_write_pos
            )
            # Either include this in loop so it plots data as it takes it (takes about 2x as long)
            # or put it ourside loop so it plots after data is complete
            img_array_kcps[:] = (img_array[:] / 1000) / readout_sec
            kpl.imshow_update(ax, img_array_kcps, vmin, vmax)

    elif xy_control_style == ControlStyle.STREAM:

        pulse_gen.stream_start(total_num_samples)

        charge_init = nv_minus_init

        timeout_duration = ((period * (10**-9)) * total_num_samples) + 10
        timeout_inst = time.time() + timeout_duration
        num_read_so_far = 0

        while num_read_so_far < total_num_samples:

            if (time.time() > timeout_inst) or tool_belt.safe_stop():
                break

            # Read the samples
            if charge_init:
                new_samples = counter.read_counter_modulo_gates(2)
            else:
                new_samples = counter.read_counter_simple()

            # Update the image
            num_new_samples = len(new_samples)
            if num_new_samples > 0:
                # If we did charge initialization, subtract out the non-initialized counts
                if charge_init:
                    new_samples = [
                        max(int(el[0]) - int(el[1]), 0) for el in new_samples
                    ]
                populate_img_array(new_samples, img_array, img_write_pos)
                img_array_kcps[:] = (img_array[:] / 1000) / readout_sec
                kpl.imshow_update(ax, img_array_kcps, vmin, vmax)
                num_read_so_far += num_new_samples

    counter.clear_buffer()

    ### Clean up and save the data

    tool_belt.reset_cfm(cxn)
    if scan_type == "XY":
        xy_server.write_xy(x_center, y_center)
<<<<<<< HEAD
    else:
=======
    elif scan_type == "XZ":
>>>>>>> f78ec84d
        xyz_server.write_xyz(x_center, y_center, z_center)

    timestamp = tool_belt.get_time_stamp()
    rawData = {
        "timestamp": timestamp,
        "nv_sig": nv_sig,
        # 'nv_sig-units': tool_belt.get_nv_sig_units(),
        "x_center": x_center,
        "y_center": y_center,
        "z_center": z_center,
        "x_range": x_range,
        "x_range-units": "um",
        "y_range": y_range,
        "y_range-units": "um",
        "num_steps": num_steps,
        "scan_type": scan_type,
        "readout": readout,
        "readout-units": "ns",
        "title": title,
        "x_positions_1d": x_positions_1d.tolist(),
        "x_positions_1d-units": pos_units,
        "y_positions_1d": y_positions_1d.tolist(),
        "y_positions_1d-units": pos_units,
        "img_array": img_array.astype(int).tolist(),
        "img_array-units": "counts",
    }

    filePath = tool_belt.get_file_path(__file__, timestamp, nv_sig["name"])
    tool_belt.save_figure(fig, filePath)
    tool_belt.save_raw_data(rawData, filePath)

    return img_array, x_positions_1d, y_positions_1d


if __name__ == "__main__":

<<<<<<< HEAD
    file_name = "2023_03_27-11_32_36-siena-surface"
=======
    file_name = "2023_02_22-20_19_40-15micro-nvref_zfs_vs_t"
>>>>>>> f78ec84d
    data = tool_belt.get_raw_data(file_name)
    img_array = np.array(data["img_array"])
    readout = data["readout"]
    img_array_kcps = (img_array / 1000) / (readout * 1e-9)
    scan_type = data['scan_type']
    if scan_type == 'XY':
        x_center = data["x_center"]
        y_center = data["y_center"]
        # x_range = data["x_range"]
        # y_range = data["y_range"]
        # x_num_steps = data["num_steps"]
        # y_num_steps = data["num_steps"]
        
    elif scan_type == 'XZ':
        x_center = data["x_center"]
        y_center = data["z_center"]
    elif scan_type == 'YZ':
        x_center = data["y_center"]
        y_center = data["z_center"]
        
    x_range = data["x_range"]
    y_range = data["y_range"]
<<<<<<< HEAD
    x_num_steps = data["num_steps"]
    y_num_steps = data["num_steps"]
=======
    num_steps = data["num_steps"]
>>>>>>> f78ec84d
    ret_vals = positioning.get_scan_grid_2d(
        x_center, y_center, x_range, y_range, num_steps, num_steps
    )
    extent = ret_vals[-1]

    kpl.init_kplotlib()
    fig, ax = plt.subplots()
    im = kpl.imshow(
        ax,
        img_array_kcps,
        # title=title,
        x_label="V",
        y_label="V",
        cbar_label="kcps",
        vmax = 60,
        extent=extent,
<<<<<<< HEAD
        aspect="auto",
    )

    # plt.show(block=True)
    
=======
        # vmin=vmin,
        # vmax=vmax,
        aspect="auto",
    )

    # Annotation
    nvs = [
        [0.182, -0.174],
        [0.135, -0.164],
        [-0.064, -0.022],
        [0.042, 0.154],
        [0.206, 0.19],
        [0.091, -0.06],
    ]
    nvs_temp = []
    for el in nvs[:-1]:
        nvs_temp.append([el[0] + 0.01, el[1] - 0.01])
    nvs_temp.append(nvs[-1])
    nvs = nvs_temp
    for ind in range(len(nvs)):
        nv = nvs[ind]
        plt.plot(nv[0], nv[1], marker=f"${ind+6}$", color="lime", ms=10)

    plt.show(block=True)
>>>>>>> f78ec84d
<|MERGE_RESOLUTION|>--- conflicted
+++ resolved
@@ -416,15 +416,10 @@
         )
     elif scan_type == "XZ":
         ret_vals = positioning.get_scan_grid_2d(
-<<<<<<< HEAD
             x_center, z_center,x_range, y_range, x_num_steps, y_num_steps)
     elif scan_type == 'YZ':
         ret_vals = positioning.get_scan_grid_2d(
             y_center, z_center,x_range, y_range, x_num_steps, y_num_steps)
-=======
-            x_center, z_center, x_range, y_range, x_num_steps, y_num_steps
-        )
->>>>>>> f78ec84d
 
     if xy_control_style == ControlStyle.STEP:
         x_positions, y_positions, x_positions_1d, y_positions_1d, extent = ret_vals
@@ -531,11 +526,7 @@
 
             if scan_type == "XY":
                 flag = xy_server.write_xy(cur_x_pos, cur_y_pos)
-<<<<<<< HEAD
             elif scan_type == 'XZ' or scan_type == 'YZ'  :
-=======
-            elif scan_type == "XZ":
->>>>>>> f78ec84d
                 flag = xyz_server.write_xyz(cur_x_pos, y_center, cur_y_pos)
 
             # Some diagnostic stuff - checking how far we are from the target pos
@@ -607,11 +598,7 @@
     tool_belt.reset_cfm(cxn)
     if scan_type == "XY":
         xy_server.write_xy(x_center, y_center)
-<<<<<<< HEAD
     else:
-=======
-    elif scan_type == "XZ":
->>>>>>> f78ec84d
         xyz_server.write_xyz(x_center, y_center, z_center)
 
     timestamp = tool_belt.get_time_stamp()
@@ -648,11 +635,7 @@
 
 if __name__ == "__main__":
 
-<<<<<<< HEAD
     file_name = "2023_03_27-11_32_36-siena-surface"
-=======
-    file_name = "2023_02_22-20_19_40-15micro-nvref_zfs_vs_t"
->>>>>>> f78ec84d
     data = tool_belt.get_raw_data(file_name)
     img_array = np.array(data["img_array"])
     readout = data["readout"]
@@ -665,22 +648,18 @@
         # y_range = data["y_range"]
         # x_num_steps = data["num_steps"]
         # y_num_steps = data["num_steps"]
-        
+
     elif scan_type == 'XZ':
         x_center = data["x_center"]
         y_center = data["z_center"]
     elif scan_type == 'YZ':
         x_center = data["y_center"]
         y_center = data["z_center"]
-        
+
     x_range = data["x_range"]
     y_range = data["y_range"]
-<<<<<<< HEAD
     x_num_steps = data["num_steps"]
     y_num_steps = data["num_steps"]
-=======
-    num_steps = data["num_steps"]
->>>>>>> f78ec84d
     ret_vals = positioning.get_scan_grid_2d(
         x_center, y_center, x_range, y_range, num_steps, num_steps
     )
@@ -697,35 +676,7 @@
         cbar_label="kcps",
         vmax = 60,
         extent=extent,
-<<<<<<< HEAD
         aspect="auto",
     )
 
-    # plt.show(block=True)
-    
-=======
-        # vmin=vmin,
-        # vmax=vmax,
-        aspect="auto",
-    )
-
-    # Annotation
-    nvs = [
-        [0.182, -0.174],
-        [0.135, -0.164],
-        [-0.064, -0.022],
-        [0.042, 0.154],
-        [0.206, 0.19],
-        [0.091, -0.06],
-    ]
-    nvs_temp = []
-    for el in nvs[:-1]:
-        nvs_temp.append([el[0] + 0.01, el[1] - 0.01])
-    nvs_temp.append(nvs[-1])
-    nvs = nvs_temp
-    for ind in range(len(nvs)):
-        nv = nvs[ind]
-        plt.plot(nv[0], nv[1], marker=f"${ind+6}$", color="lime", ms=10)
-
-    plt.show(block=True)
->>>>>>> f78ec84d
+    # plt.show(block=True)