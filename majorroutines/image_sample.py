# -*- coding: utf-8 -*-
"""
Scan the galvos over the designated area, collecting counts at each point.
Generate an image of the sample.

Includes a replotting routine to show the data with axes in um instead of V.

Includes a replotting routine to replot rw data to manipulate again.

Created on Tue Apr  9 15:18:53 2019

@author: mccambria
"""

import numpy
import utils.tool_belt as tool_belt
import time

import json
import matplotlib.pyplot as plt
import labrad


def populate_img_array(valsToAdd, imgArray, writePos):
    """
    We scan the sample in a winding pattern. This function takes a chunk
    of the 1D list returned by this process and places each value appropriately
    in the 2D image array. This allows for real time imaging of the sample's
    fluorescence.

    Note that this function could probably be much faster. At least in this
    context, we don't care if it's fast. The implementation below was
    written for simplicity.

    Params:
        valsToAdd: numpy.ndarray
            The increment of raw data to add to the image array
        imgArray: numpy.ndarray
            The xDim x yDim array of fluorescence counts
        writePos: tuple(int)
            The last x, y write position on the image array. [] will default
            to the bottom right corner.
    """

    yDim = imgArray.shape[0]
    xDim = imgArray.shape[1]

    if len(writePos) == 0:
        writePos[:] = [xDim, yDim - 1]

    xPos = writePos[0]
    yPos = writePos[1]

    # Figure out what direction we're heading
    headingLeft = ((yDim - 1 - yPos) % 2 == 0)

    for val in valsToAdd:
        if headingLeft:
            # Determine if we're at the left x edge
            if (xPos == 0):
                yPos = yPos - 1
                imgArray[yPos, xPos] = val
                headingLeft = not headingLeft  # Flip directions
            else:
                xPos = xPos - 1
                imgArray[yPos, xPos] = val
        else:
            # Determine if we're at the right x edge
            if (xPos == xDim - 1):
                yPos = yPos - 1
                imgArray[yPos, xPos] = val
                headingLeft = not headingLeft  # Flip directions
            else:
                xPos = xPos + 1
                imgArray[yPos, xPos] = val
    writePos[:] = [xPos, yPos]


def on_click_image(event):
    """
    Click handler for images. Prints the click coordinates to the console.

    Params:
        event: dictionary
            Dictionary containing event details
    """

    try:
        print('{:.3f}, {:.3f}'.format(event.xdata, event.ydata))
#        print('[{:.3f}, {:.3f}, 50.0],'.format(event.xdata, event.ydata))
    except TypeError:
        # Ignore TypeError if you click in the figure but out of the image
        pass

        # %%

def reformat_plot(colorMap, save_file_type):
    """
    Recreates the scan from an image_sample file. The plot will have axes in
    microns

    The function will open a window to select the file. This window may appear
    behind Spyder, so just minimize Spyder to select a file.

    """

    # Select a file
    fileName = tool_belt.ask_open_file("nvdata/image_sample")

    if fileName == '':
        print('No file selected')
    else:

        # remove the extension
        fileNameBase = fileName[:-4]

        # Add the .txt extension to the file naem base
        fileName = fileNameBase + '.txt'
        print('File selected: ' + fileNameBase + '.svg')

        # Open the specified file
        with open(fileName) as json_file:

            # Load the data from the file
            data = json.load(json_file)

            # Build the image array from the data
            imgArray = []

            for line in data["imgArray"]:
                imgArray.append(line)

            counts_array = numpy.array(imgArray)
#            counts_array = numpy.flip(numpy.flip(imgArray, 0),1)

            # Get the readout
            readout = data['readout']

            # Read in the arrays of Center and Image Reoslution
            try:
                nv_sig = data['nv_sig']
                xyzCenters = nv_sig["coords"]
            except Exception:
                xyzCenters = data['xyzCenters']
            imgResolution = data["scanStepSize"]

            # Read in the values for the scan ranges, centers, and resolution
            yScanRange = data["yScanRange"]
            yCenter = xyzCenters[1]
            yImgResolution = imgResolution

            xScanRange = data["xScanRange"]
            xCenter = xyzCenters[0]
            xImgResolution = imgResolution

        # define the readout in seconds
        readout_sec = float(readout) / 10**9

        # Define the scale from the voltso on the Galvo to microns
        # Currently using 35 microns per volt
        scale = 35

        # Calculate various values pertaining to the positions in the image
        xScanCenterPlusMinus = xScanRange / 2
        xMin = xCenter - xScanCenterPlusMinus
        xMax = xCenter + xScanCenterPlusMinus

        yScanCenterPlusMinus = yScanRange / 2
        yMin = yCenter - yScanCenterPlusMinus
        yMax = yCenter + yScanCenterPlusMinus

        # Calculate the aspect ratio between y and x , to be used in the figsize
        aspRatio = yImgResolution / xImgResolution

        # Create the figure, specifying only one plot. x and y label inputs are self-
        # explanatory. cmap allows a choice of color mapping.
        fig, ax = plt.subplots(figsize=(8, 8 * aspRatio))


        plt.xlabel('Position ($\mu$m)')
        plt.ylabel('Position ($\mu$m)')
#        plt.set_title('WeS2')

        # Telling matplotlib what to plot, and what color map to include
        img = ax.imshow(counts_array / 1000 / readout_sec, cmap=colorMap, interpolation='none',
                        extent = (scale*xMin, scale*xMax, scale*yMin, scale*yMax))

        # Add the color bar
        cbar = plt.colorbar(img)
        cbar.ax.set_title('kcts/sec')

        # Create the image
        fig.canvas.draw()
        fig.canvas.flush_events()

        # Save the file in the same file directory
        fig.savefig(fileNameBase + '_replot.' + save_file_type)

def create_figure(file_name):

    data = tool_belt.get_raw_data(__file__, file_name)
    x_range = data['x_range']
    y_range = data['y_range']
    x_voltages = data['x_voltages']
#    coords = data['coords']
#    nv_sig = data['nv_sig']
#    coords = nv_sig['coords']
#    nv_sig = data['nv_sig']
#    coords = nv_sig['coords']
    try:
        nv_sig = data['nv_sig']
        coords = nv_sig['coords']
    except Exception as e:
        print(e)
        coords = data['coords']
    img_array = numpy.array(data['img_array'])
    readout = data['readout']

    x_coord = coords[0]
    half_x_range = x_range / 2
    x_low = x_coord - half_x_range
    x_high = x_coord + half_x_range
    y_coord = coords[1]
    half_y_range = y_range / 2
    y_low = y_coord - half_y_range
    y_high = y_coord + half_y_range

    img_array_kcps = (img_array / 1000) / (readout / 10**9)

    pixel_size = x_voltages[1] - x_voltages[0]
    half_pixel_size = pixel_size / 2
    img_extent = [x_high + half_pixel_size, x_low - half_pixel_size,
                  y_low - half_pixel_size, y_high + half_pixel_size]

    fig = tool_belt.create_image_figure(img_array_kcps, img_extent,
                                        clickHandler=on_click_image)
    # Redraw the canvas and flush the changes to the backend
    fig.canvas.draw()
    fig.canvas.flush_events()

    return fig


# %% Mains


def main(nv_sig, x_range, y_range, num_steps, apd_indices,
         continuous=False, save_data=True, plot_data=True):

    with labrad.connect() as cxn:
        main_with_cxn(cxn, nv_sig, x_range, y_range, num_steps, apd_indices,
                      continuous, save_data, plot_data)

def main_with_cxn(cxn, nv_sig, x_range, y_range, num_steps, apd_indices,
                  continuous=False, save_data=True, plot_data=True):

    # %% Some initial setup

    tool_belt.reset_cfm(cxn)

    shared_params = tool_belt.get_shared_parameters_dict(cxn)
    readout = shared_params['continuous_readout_dur']

    adj_coords = (numpy.array(nv_sig['coords']) + \
                  numpy.array(tool_belt.get_drift())).tolist()
    x_center, y_center, z_center = adj_coords

    readout_sec = float(readout) / 10**9

    if x_range != y_range:
        raise RuntimeError('x and y resolutions must match for now.')

    # The galvo's small angle step response is 400 us
    # Let's give ourselves a buffer of 500 us (500000 ns)
    delay = int(0.5 * 10**6)

    total_num_samples = num_steps**2

    # %% Load the PulseStreamer

    seq_args = [delay, readout, apd_indices[0]]
    seq_args_string = tool_belt.encode_seq_args(seq_args)
    ret_vals = cxn.pulse_streamer.stream_load('simple_readout.py',
                                              seq_args_string)
    period = ret_vals[0]

    # %% Initialize at the passed coordinates

    tool_belt.set_xyz(cxn, [x_center, y_center, z_center])

    # %% Set up the galvo

    x_voltages, y_voltages = cxn.galvo.load_sweep_scan(x_center, y_center,
                                                       x_range, y_range,
                                                       num_steps, period)

    x_num_steps = len(x_voltages)
    x_low = x_voltages[0]
    x_high = x_voltages[x_num_steps-1]
    y_num_steps = len(y_voltages)
    y_low = y_voltages[0]
    y_high = y_voltages[y_num_steps-1]

    pixel_size = x_voltages[1] - x_voltages[0]

    # %% Set up the APD

    cxn.apd_tagger.start_tag_stream(apd_indices)

    # %% Set up our raw data objects

    # Initialize imgArray and set all values to NaN so that unset values
    # are not interpreted as 0 by matplotlib's colobar
    img_array = numpy.empty((x_num_steps, y_num_steps))
    img_array[:] = numpy.nan
    img_write_pos = []

    # %% Set up the image display

    if plot_data:

        img_array_kcps = numpy.copy(img_array)

        # For the image extent, we need to bump out the min/max x/y by half the
        # pixel size in each direction so that the center of each pixel properly
        # lies at its x/y voltages.
        half_pixel_size = pixel_size / 2
        img_extent = [x_high + half_pixel_size, x_low - half_pixel_size,
                      y_low - half_pixel_size, y_high + half_pixel_size]

        fig = tool_belt.create_image_figure(img_array, img_extent,
                                            clickHandler=on_click_image)

    # %% Collect the data

    cxn.pulse_streamer.stream_start(total_num_samples)

    timeout_duration = ((period*(10**-9)) * total_num_samples) + 10
    timeout_inst = time.time() + timeout_duration

    num_read_so_far = 0

    tool_belt.init_safe_stop()

    while num_read_so_far < total_num_samples:

        if time.time() > timeout_inst:
            break

        if tool_belt.safe_stop():
            break

        # Read the samples and update the image
        new_samples = cxn.apd_tagger.read_counter_simple()
        num_new_samples = len(new_samples)
        if num_new_samples > 0:
            populate_img_array(new_samples, img_array, img_write_pos)
            # This is a horribly inefficient way of getting kcps, but it
            # is easy and readable and probably fine up to some resolution
            # we likely will never try
            if plot_data:
                img_array_kcps[:] = (img_array[:] / 1000) / readout_sec
                tool_belt.update_image_figure(fig, img_array_kcps)
            num_read_so_far += num_new_samples

    # %% Clean up

    tool_belt.reset_cfm(cxn)

    # Return to center
    cxn.galvo.write(x_center, y_center)

    # %% Save the data

    timestamp = tool_belt.get_time_stamp()

    rawData = {'timestamp': timestamp,
               'nv_sig': nv_sig,
               'nv_sig-units': tool_belt.get_nv_sig_units(),
               'x_range': x_range,
               'x_range-units': 'V',
               'y_range': y_range,
               'y_range-units': 'V',
               'num_steps': num_steps,
               'readout': readout,
               'readout-units': 'ns',
               'x_voltages': x_voltages.tolist(),
               'x_voltages-units': 'V',
               'y_voltages': y_voltages.tolist(),
               'y_voltages-units': 'V',
               'img_array': img_array.astype(int).tolist(),
               'img_array-units': 'counts'}

    if save_data:

        filePath = tool_belt.get_file_path(__file__, timestamp, nv_sig['name'])
        tool_belt.save_raw_data(rawData, filePath)

        if plot_data:

            tool_belt.save_figure(fig, filePath)

    return rawData


# %% Run the file


if __name__ == '__main__':

<<<<<<< HEAD
    file_name = '2019_12/2019_12_02-15_33_39-goeppert_mayer-nv7_2019_11_27'
=======
    file_name = '2019_12/2019_11_27-13_59_47-Geoppert-Mayer-search'
>>>>>>> 3177ca6e
    create_figure(file_name)
<|MERGE_RESOLUTION|>--- conflicted
+++ resolved
@@ -408,9 +408,7 @@
 
 if __name__ == '__main__':
 
-<<<<<<< HEAD
+
     file_name = '2019_12/2019_12_02-15_33_39-goeppert_mayer-nv7_2019_11_27'
-=======
-    file_name = '2019_12/2019_11_27-13_59_47-Geoppert-Mayer-search'
->>>>>>> 3177ca6e
+
     create_figure(file_name)
