--- conflicted
+++ resolved
@@ -142,34 +142,29 @@
     except TypeError:
         # Ignore TypeError if you click in the figure but out of the image
         pass
-    
-    
+
+
 # %% Main
-    
+
 
 def main(nv_sig, x_range, y_range, num_steps, apd_indices,
-         save_data=True, plot_data=True, 
+         save_data=True, plot_data=True,
          um_scaled=False, nv_minus_initialization=False):
 
     with labrad.connect() as cxn:
         img_array, x_voltages, y_voltages = main_with_cxn(cxn, nv_sig, x_range,
-                      y_range, num_steps, apd_indices, save_data, plot_data, 
+                      y_range, num_steps, apd_indices, save_data, plot_data,
                       um_scaled, nv_minus_initialization)
 
     return img_array, x_voltages, y_voltages
 
 def main_with_cxn(cxn, nv_sig, x_range, y_range, num_steps,
-                  apd_indices, save_data=True, plot_data=True, 
+                  apd_indices, save_data=True, plot_data=True,
                   um_scaled=False, nv_minus_initialization=False):
 
     # %% Some initial setup
-    
+
     tool_belt.reset_cfm(cxn)
-<<<<<<< HEAD
-=======
-    
-    laser_key = 'imaging_laser'
->>>>>>> 90083697
 
     drift = tool_belt.get_drift()
     coords = nv_sig['coords']
@@ -182,20 +177,20 @@
     tool_belt.set_filter(cxn, nv_sig, laser_key)
     readout_power = tool_belt.set_laser_power(cxn, nv_sig, laser_key)
     # print(laser_power)
-    
+
     if x_range != y_range:
         raise RuntimeError('x and y resolutions must match for now.')
 
     xy_server = tool_belt.get_xy_server(cxn)
-    
+
     # Get a couple registry entries
-    # See if this setup has finely specified delay times, else just get the 
+    # See if this setup has finely specified delay times, else just get the
     # one-size-fits-all value.
     dir_path = ['', 'Config', 'Positioning']
     cxn.registry.cd(*dir_path)
     _, keys = cxn.registry.dir()
     if 'xy_small_response_delay' in keys:
-        xy_delay = tool_belt.get_registry_entry(cxn, 
+        xy_delay = tool_belt.get_registry_entry(cxn,
                                         'xy_small_response_delay', dir_path)
     else:
         xy_delay = tool_belt.get_registry_entry(cxn, 'xy_delay', dir_path)
@@ -203,25 +198,25 @@
     xy_scale = tool_belt.get_registry_entry(cxn, 'xy_nm_per_unit', dir_path)
     if xy_scale == -1:
         um_scaled = False
-    else: 
+    else:
         xy_scale *= 1000
 
     total_num_samples = num_steps**2
 
     # %% Load the PulseStreamer
-    
+
     readout = nv_sig['imaging_readout_dur']
-    
+
     readout_sec = readout / 10**9
     readout_us = readout / 10**3
-    
+
     if nv_minus_initialization:
         laser_key = "nv-_prep_laser"
         tool_belt.set_filter(cxn, nv_sig, laser_key)
         init = nv_sig['{}_dur'.format(laser_key)]
         init_laser = nv_sig[laser_key]
         init_power = tool_belt.set_laser_power(cxn, nv_sig, laser_key)
-        seq_args = [init, readout, apd_indices[0], init_laser, init_power, 
+        seq_args = [init, readout, apd_indices[0], init_laser, init_power,
                     readout_laser, readout_power]
         seq_args_string = tool_belt.encode_seq_args(seq_args)
         ret_vals = cxn.pulse_streamer.stream_load('charge_initialization-simple_readout.py',
@@ -237,12 +232,12 @@
     # %% Initialize at the starting point
 
     # tool_belt.set_xyz(cxn, [x_center, y_center, z_center])
-    
+
     # %% Set up the xy_server
 
     x_voltages, y_voltages = xy_server.load_sweep_scan_xy(x_center, y_center,
                                        x_range, y_range, num_steps, period)
-    
+
     # return
     x_num_steps = len(x_voltages)
     x_low = x_voltages[0]
@@ -379,25 +374,25 @@
     # x_high = x_voltages[-1]
     # y_low = y_voltages[0]
     # y_high = y_voltages[-1]
-    
-    
+
+
     x_low = -x_range/2
     x_high = x_range/2
     y_low = -y_range/2
     y_high = y_range/2
-    
+
     pixel_size = x_voltages[1] - x_voltages[0]
     half_pixel_size = pixel_size / 2
     img_extent = [x_low - half_pixel_size,x_high + half_pixel_size,
                   y_low - half_pixel_size, y_high + half_pixel_size]
-    
+
     # csv_name = '{}_{}'.format(timestamp, nv_sig['name'])
-    
-    
+
+
     tool_belt.create_image_figure(img_array, numpy.array(img_extent)*35, clickHandler=on_click_image,
-                        title=None, color_bar_label='Counts', 
+                        title=None, color_bar_label='Counts',
                         min_value=None, um_scaled=True)
-    
-    
-    # tool_belt.save_image_data_csv(img_array, x_voltages, y_voltages,  path, 
+
+
+    # tool_belt.save_image_data_csv(img_array, x_voltages, y_voltages,  path,
     #                               csv_name)