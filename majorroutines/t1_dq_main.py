--- conflicted
+++ resolved
@@ -830,11 +830,7 @@
 if __name__ == "__main__":
 
     path = "pc_hahn/branch_master/t1_dq_main/data_collections"
-<<<<<<< HEAD
-    folder = "wu-nv1_2022_02_10-5.5K-2"
-=======
     folder = "wu-nv1_2022_02_10-50K"
->>>>>>> 735e2f7b
     collate_incremental(path, folder)
     full_path_to_incremental = "{}/{}/incremental".format(path, folder)
     data = tool_belt.get_raw_data(
