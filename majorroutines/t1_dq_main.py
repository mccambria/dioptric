--- conflicted
+++ resolved
@@ -852,11 +852,7 @@
     path = (
         "pc_hahn/branch_master/t1_dq_main/data_collections-optically_enhanced/"
     )
-<<<<<<< HEAD
-    folder = "hopper-nv1_2022_06_15-295K-10mW-z_adjusted-expanded-2"
-=======
     folder = "hopper-nv1_2022_06_15-295K-10mW-z_adjusted"
->>>>>>> f0dfb8e8
     collate_incremental(path, folder)
     full_path_to_incremental = "{}/{}/incremental".format(path, folder)
     data = tool_belt.get_raw_data(
