--- conflicted
+++ resolved
@@ -2,20 +2,20 @@
 """
 Ramsey measruement.
 
-This routine puts polarizes the nv state into 0, then applies a pi/2 pulse to 
+This routine puts polarizes the nv state into 0, then applies a pi/2 pulse to
 put the state into a superposition between the 0 and + or - 1 state. The state
 then evolves for a time, tau, of free precesion, and then a second pi/s pulse
-is applied. The amount of population in 0 is read out by collecting the 
+is applied. The amount of population in 0 is read out by collecting the
 fluorescence during a readout.
 
-It then takes a fast fourier transform of the time data to attempt to extract 
-the frequencies in the ramsey experiment. If the funtion can't determine the 
-peaks in the fft, then a detuning is used. 
+It then takes a fast fourier transform of the time data to attempt to extract
+the frequencies in the ramsey experiment. If the funtion can't determine the
+peaks in the fft, then a detuning is used.
 
 We could change this file so that we input a detuning and the actual transition
 frequency, and then that detuning can be used in the fft.
 
-Lastly, this file curve_fits the data to a triple sum of cosines using the 
+Lastly, this file curve_fits the data to a triple sum of cosines using the
 found frequencies.
 
 Created on Wed Apr 24 15:01:04 2019
@@ -44,13 +44,13 @@
 
 def main(cxn, nv_sig, nd_filter, apd_indices,
          uwave_freq, uwave_power, uwave_pi_half_pulse, precession_time_range,
-         num_steps, num_reps, num_runs, 
+         num_steps, num_reps, num_runs,
          name='untitled'):
-    
+
     tool_belt.reset_cfm(cxn)
-    
+
 #    print(coords)
-    
+
     # %% Defiene the times to be used in the sequence
 
     # Define some times (in ns)
@@ -72,120 +72,120 @@
     rf_delay_time = 40
     # the length of time the gate will be open to count photons
     gate_time = 320
-    
+
     # Convert pi_pulse to integer
     uwave_pi_half_pulse = round(uwave_pi_half_pulse)
-    
+
     seq_file_name = 't1_double_quantum.py'
-    
+
 
     # %% Create the array of relaxation times
-    
+
     # Array of times to sweep through
     # Must be ints since the pulse streamer only works with int64s
-    
+
     min_precession_time = int(precession_time_range[0])
     max_precession_time = int(precession_time_range[1])
-    
+
     taus = numpy.linspace(min_precession_time, max_precession_time,
                           num=num_steps, dtype=numpy.int32)
-     
+
     # %% Fix the length of the sequence to account for odd amount of elements
-     
-    # Our sequence pairs the longest time with the shortest time, and steps 
+
+    # Our sequence pairs the longest time with the shortest time, and steps
     # toward the middle. This means we only step through half of the length
-    # of the time array. 
-    
-    # That is a problem if the number of elements is odd. To fix this, we add 
-    # one to the length of the array. When this number is halfed and turned 
+    # of the time array.
+
+    # That is a problem if the number of elements is odd. To fix this, we add
+    # one to the length of the array. When this number is halfed and turned
     # into an integer, it will step through the middle element.
-    
+
     if len(taus) % 2 == 0:
         half_length_taus = int( len(taus) / 2 )
     elif len(taus) % 2 == 1:
         half_length_taus = int( (len(taus) + 1) / 2 )
-        
+
     # Then we must use this half length to calculate the list of integers to be
     # shuffled for each run
-    
+
     tau_ind_list = list(range(0, half_length_taus))
-        
+
     # %% Create data structure to save the counts
-    
+
     # We create an array of NaNs that we'll fill
-    # incrementally for the signal and reference counts. 
+    # incrementally for the signal and reference counts.
     # NaNs are ignored by matplotlib, which is why they're useful for us here.
     # We define 2D arrays, with the horizontal dimension for the frequency and
     # the veritical dimension for the index of the run.
-    
+
     sig_counts = numpy.empty([num_runs, num_steps], dtype=numpy.uint32)
     sig_counts[:] = numpy.nan
     ref_counts = numpy.copy(sig_counts)
-    
+
     # %% Make some lists and variables to save at the end
-    
+
     opti_coords_list = []
-    
-    
+
+
     # %% Analyze the sequence
-    
+
     # We can simply reuse t1_double_quantum for this if we pass a pi/2 pulse
     # instead of a pi pulse and use the same states for init/readout
-    seq_args = [min_precession_time, polarization_time, signal_time, reference_time, 
-                sig_to_ref_wait_time, pre_uwave_exp_wait_time, 
-                post_uwave_exp_wait_time, aom_delay_time, rf_delay_time, 
+    seq_args = [min_precession_time, polarization_time, signal_time, reference_time,
+                sig_to_ref_wait_time, pre_uwave_exp_wait_time,
+                post_uwave_exp_wait_time, aom_delay_time, rf_delay_time,
                 gate_time, uwave_pi_half_pulse, 0,
                 max_precession_time, apd_indices[0], 1, 1]
     ret_vals = cxn.pulse_streamer.stream_load(seq_file_name, seq_args, 1)
     seq_time = ret_vals[0]
 #    print(sequence_args)
 #    print(seq_time)
-    
+
     # %% Let the user know how long this will take
-    
+
     seq_time_s = seq_time / (10**9)  # s
     expected_run_time = num_steps * num_reps * num_runs * seq_time_s / 2  # s
     expected_run_time_m = expected_run_time / 60 # s
-    
+
     print(' \nExpected run time: {:.1f} minutes. '.format(expected_run_time_m))
-    
+
     # %% Get the starting time of the function, to be used to calculate run time
 
     startFunctionTime = time.time()
-    
+
     # %% Collect the data
-    
+
     # Start 'Press enter to stop...'
     tool_belt.init_safe_stop()
-    
+
     for run_ind in range(num_runs):
 
         print(' \nRun index: {}'.format(run_ind))
-        
+
         # Break out of the while if the user says stop
         if tool_belt.safe_stop():
             break
-        
+
         # Optimize
         opti_coords = optimize.main(cxn, nv_sig, nd_filter, apd_indices)
         opti_coords_list.append(opti_coords)
-        
+
         # Set up the microwaves - just use the Tektronix
         cxn.signal_generator_tsg4104a.set_freq(uwave_freq)
         cxn.signal_generator_tsg4104a.set_amp(uwave_power)
         cxn.signal_generator_tsg4104a.uwave_on()
-            
+
         # Load the APD
-        cxn.apd_tagger.start_tag_stream(apd_indices)  
-        
+        cxn.apd_tagger.start_tag_stream(apd_indices)
+
         # Shuffle the list of tau indices so that it steps thru them randomly
         shuffle(tau_ind_list)
-                
+
         for tau_ind in tau_ind_list:
-            
+
             # 'Flip a coin' to determine which tau (long/shrt) is used first
             rand_boolean = numpy.random.randint(0, high=2)
-            
+
             if rand_boolean == 1:
                 tau_ind_first = tau_ind
                 tau_ind_second = -tau_ind - 1
@@ -196,33 +196,33 @@
             # Break out of the while if the user says stop
             if tool_belt.safe_stop():
                 break
-            
+
             print(' \nFirst relaxation time: {}'.format(taus[tau_ind_first]))
-            print('Second relaxation time: {}'.format(taus[tau_ind_second])) 
-            
-            seq_args = [taus[tau_ind_first], polarization_time, signal_time, reference_time, 
-                            sig_to_ref_wait_time, pre_uwave_exp_wait_time, 
-                            post_uwave_exp_wait_time, aom_delay_time, rf_delay_time, 
+            print('Second relaxation time: {}'.format(taus[tau_ind_second]))
+
+            seq_args = [taus[tau_ind_first], polarization_time, signal_time, reference_time,
+                            sig_to_ref_wait_time, pre_uwave_exp_wait_time,
+                            post_uwave_exp_wait_time, aom_delay_time, rf_delay_time,
                             gate_time, uwave_pi_half_pulse, 0,
                             taus[tau_ind_second], apd_indices[0], 1, 1]
-            
+
             cxn.pulse_streamer.stream_immediate(seq_file_name, num_reps,
-                                                seq_args, 1)   
-            
+                                                seq_args, 1)
+
             # Each sample is of the form [*(<sig_shrt>, <ref_shrt>, <sig_long>, <ref_long>)]
             # So we can sum on the values for similar index modulus 4 to
             # parse the returned list into what we want.
             new_counts = cxn.apd_tagger.read_counter_separate_gates(1)
             sample_counts = new_counts[0]
-            
+
             count = sum(sample_counts[0::4])
             sig_counts[run_ind, tau_ind_first] = count
             print('First signal = ' + str(count))
-            
+
             count = sum(sample_counts[1::4])
-            ref_counts[run_ind, tau_ind_first] = count  
+            ref_counts[run_ind, tau_ind_first] = count
             print('First Reference = ' + str(count))
-            
+
             count = sum(sample_counts[2::4])
             sig_counts[run_ind, tau_ind_second] = count
             print('Second Signal = ' + str(count))
@@ -230,19 +230,19 @@
             count = sum(sample_counts[3::4])
             ref_counts[run_ind, tau_ind_second] = count
             print('Second Reference = ' + str(count))
-            
+
         cxn.apd_tagger.stop_tag_stream()
 
     # %% Hardware clean up
-    
+
     tool_belt.reset_cfm(cxn)
-    
+
     # %% Average the counts over the iterations
 
     avg_sig_counts = numpy.average(sig_counts, axis=0)
     avg_ref_counts = numpy.average(ref_counts, axis=0)
-    
-    # %% Calculate the ramsey data, signal / reference over different 
+
+    # %% Calculate the ramsey data, signal / reference over different
     # relaxation times
 
     # Replace x/0=inf with 0
@@ -253,7 +253,7 @@
         inf_mask = numpy.isinf(norm_avg_sig)
         # Assign to 0 based on the passed conditional array
         norm_avg_sig[inf_mask] = 0
-    
+
     # %% Plot the signal
 
     raw_fig, axes_pack = plt.subplots(1, 2, figsize=(17, 8.5))
@@ -274,7 +274,7 @@
     raw_fig.canvas.draw()
     # fig.set_tight_layout(True)
     raw_fig.canvas.flush_events()
-    
+
     # %% Save the data
 
     endFunctionTime = time.time()
@@ -282,7 +282,7 @@
     timeElapsed = endFunctionTime - startFunctionTime
 
     timestamp = tool_belt.get_time_stamp()
-    
+
     raw_data = {'timestamp': timestamp,
             'timeElapsed': timeElapsed,
             'name': name,
@@ -311,41 +311,39 @@
             'ref_counts-units': 'counts',
             'norm_avg_sig': norm_avg_sig.astype(float).tolist(),
             'norm_avg_sig-units': 'arb'}
-    
+
     file_path = tool_belt.get_file_path(__file__, timestamp, name)
     tool_belt.save_figure(raw_fig, file_path)
     tool_belt.save_raw_data(raw_data, file_path)
-<<<<<<< HEAD
-=======
-       
-    
+
+
 # %% Fitting the data
-        
+
 #    open_file_name = '{}{}'.format(folder_dir, file_name)
-#    
+#
 #    with open(open_file_name) as json_file:
 #        data = json.load(json_file)
-        
+
         # Get information about the frequency
 #        precession_time_range = data["precession_time_range"]
 #        num_steps = data["num_steps"]
-        
-        # Get the averaged, normalized counts from the ESR 
-#        norm_avg_sig = numpy.array(data["norm_avg_sig"])  
+
+        # Get the averaged, normalized counts from the ESR
+#        norm_avg_sig = numpy.array(data["norm_avg_sig"])
 #        sig_counts = numpy.array(data['sig_counts'])
 #        ref_counts = numpy.array(data['ref_counts'])
-#        norm_avg_counts = sig_counts[1,:] / ref_counts[1,:]  
-        
-    # Calculate some of the necessary values about the frequency scanned 
+#        norm_avg_counts = sig_counts[1,:] / ref_counts[1,:]
+
+    # Calculate some of the necessary values about the frequency scanned
 #    min_precession_time = precession_time_range[0] / 10**3
 #    max_precession_time = precession_time_range[1] / 10**3
-#    
+#
 #    taus = numpy.linspace(min_precession_time, max_precession_time,
 #                          num=num_steps)
-    
+
     # Create an empty array for the frequency arrays
-    FreqParams = numpy.empty([3]) 
-    
+    FreqParams = numpy.empty([3])
+
     # Perform the fft
     time_step = (max_precession_time - min_precession_time) / (num_steps - 1)
 
@@ -353,7 +351,7 @@
 #    window = max_precession_time - min_precession_time
     freqs = numpy.fft.rfftfreq(num_steps, d=time_step)
     transform_mag = numpy.absolute(transform)
-    
+
     # Plot the fft
     fig_fft, ax= plt.subplots(1, 1, figsize=(10, 8))
     ax.plot(freqs[1:], transform_mag[1:])  # [1:] excludes frequency 0 (DC component)
@@ -362,12 +360,12 @@
     ax.set_title('Ramsey FFT')
     fig_fft.canvas.draw()
     fig_fft.canvas.flush_events()
-    
+
     # Save the fft figure
     tool_belt.save_figure(fig_fft, file_path + '_fft')
-    
+
     freq_step = freqs[1] - freqs[0]
-    
+
     # Guess the peaks in the fft. There are parameters that can be used to make
     # this more efficient
     freq_guesses_ind = find_peaks(transform_mag[1:]
@@ -375,14 +373,14 @@
 #                                  , height = 0.8
 #                                  , distance = 2.2 / freq_step
                                   )
-    
+
 #    print(freq_guesses_ind[0])
-    
+
     # Check to see if there are three peaks. If not, try a detuning of 3
     if len(freq_guesses_ind[0]) != 3:
         print('Number of frequencies found: {}'.fromat(len(freq_guesses_ind[0])))
         detuning = 3 # MHz
-    
+
         FreqParams[0] = detuning - 2.2
         FreqParams[1] = detuning
         FreqParams[2] = detuning + 2.2
@@ -390,31 +388,31 @@
         FreqParams[0] = freqs[freq_guesses_ind[0][0]]
         FreqParams[1] = freqs[freq_guesses_ind[0][1]]
         FreqParams[2] = freqs[freq_guesses_ind[0][2]]
-              
-    
-    # Guess the other params for fitting           
+
+
+    # Guess the other params for fitting
     amp_1 = 0.3
     amp_2 = amp_1
     amp_3 = amp_1
     decay = 1
     offset = 1
-    
-    guess_params = (offset, decay, amp_1, FreqParams[0], 
-                        amp_2, FreqParams[1], 
+
+    guess_params = (offset, decay, amp_1, FreqParams[0],
+                        amp_2, FreqParams[1],
                         amp_3, FreqParams[2])
-    
+
     # Try the fit to a sum of three cosines
-    
+
     try:
-        popt,pcov = curve_fit(tool_belt.cosine_sum, taus, norm_avg_sig, 
+        popt,pcov = curve_fit(tool_belt.cosine_sum, taus, norm_avg_sig,
                       p0=guess_params)
-    except Exception: 
+    except Exception:
         print('Something went wrong!')
         popt = guess_params
-    
+
     taus_linspace = numpy.linspace(min_precession_time, max_precession_time,
                           num=1000)
-    
+
     fig_fit, ax = plt.subplots(1, 1, figsize=(10, 8))
     ax.plot(taus, norm_avg_sig,'b',label='data')
     ax.plot(taus_linspace, tool_belt.cosine_sum(taus_linspace,*popt),'r',label='fit')
@@ -428,22 +426,17 @@
                        r'$\nu_3 = $' + '%.2f'%(popt[7]) + ' MHz'
                        ))
     props = dict(boxstyle="round", facecolor="wheat", alpha=0.5)
-    
+
     ax.text(0.40, 0.25, text1, transform=ax.transAxes, fontsize=12,
                             verticalalignment="top", bbox=props)
-        
-   
-        
+
+
+
 # %% Plot the data itself and the fitted curve
-    
+
     fig_fit.canvas.draw()
 #    fig.set_tight_layout(True)
     fig_fit.canvas.flush_events()
-    
+
     # Save the file in the same file directory
-    tool_belt.save_figure(fig_fit, file_path + '_fit')
-
-
-
->>>>>>> ee1116c4
-    +    tool_belt.save_figure(fig_fit, file_path + '_fit')