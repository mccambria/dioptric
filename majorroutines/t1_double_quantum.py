# -*- coding: utf-8 -*-
"""
T1 measurement routine.

This version of t1 allows the the readout and measurement of all nine possible
combinations of the preparation and readout of the states in relaxation 
measurements.

With the current HP signal generator we have, we write the +1 frequency to the
Tektronix signal generator, and must set the HP signal generator to the -1 freq

To specify the preparation and readout states, pass into the function a list in 
the form [preparation state, readout state]. That is passed in as 
init_read_state.

Created on Wed Apr 24 15:01:04 2019

@author: agardill
"""

# %% Imports


import utils.tool_belt as tool_belt
import majorroutines.optimize as optimize
import numpy
import os
import time
from random import shuffle
import matplotlib.pyplot as plt
from scipy.optimize import curve_fit
import json


# %% Main


def main(cxn, nv_sig, apd_indices,
         uwave_freq_plus, uwave_freq_minus,
         uwave_power_plus, uwave_power_minus,
         uwave_pi_pulse_plus, uwave_pi_pulse_minus, relaxation_time_range,
         num_steps, num_reps, num_runs, 
         init_read_list):
    
    tool_belt.reset_cfm(cxn)
    
    
    # %% Defiene the times to be used in the sequence

    # Define some times (in ns)
    # time to intially polarize the nv
    polarization_time = 3 * 10**3
    # time of illumination during which signal readout occurs
    signal_time = 3 * 10**3
    # time of illumination during which reference readout occurs
    reference_time = 3 * 10**3
    # time between polarization and experiment without illumination
    pre_uwave_exp_wait_time = 1 * 10**3
    # time between the end of the experiment and signal without illumination
    post_uwave_exp_wait_time = 1 * 10**3
    # time between signal and reference without illumination
    sig_to_ref_wait_time = pre_uwave_exp_wait_time + post_uwave_exp_wait_time
    # the amount of time the AOM delays behind the gate and rf
    aom_delay_time = 1000
    # the amount of time the rf delays behind the AOM and rf
    rf_delay_time = 40
    # the length of time the gate will be open to count photons
    gate_time = 320
    
    # %% Unpack the initial and read state
    
    init_state = init_read_list[0]
    read_state = init_read_list[1]  
    
    # %% Setting initialize and readout states
    
    if init_state == 0:
        uwave_pi_pulse_init = 0
    elif init_state == 1:
        uwave_pi_pulse_init = round(uwave_pi_pulse_plus)
    elif init_state == -1:
        uwave_pi_pulse_init = round(uwave_pi_pulse_minus)

    if read_state == 0:
        uwave_pi_pulse_read = 0
    elif read_state == 1:
        uwave_pi_pulse_read =round(uwave_pi_pulse_plus)
    elif read_state == -1:
        uwave_pi_pulse_read = round(uwave_pi_pulse_minus)
        
    if init_state == 0:
        uwave_freq_init = 2.87 
    if init_state == 1:
        uwave_freq_init = uwave_freq_plus
    if init_state == -1:
        uwave_freq_init = uwave_freq_minus

        
    if read_state == 0:
        uwave_freq_read = 2.87    
    if read_state == 1:
        uwave_freq_read = uwave_freq_plus
    if read_state == -1:
        uwave_freq_read = uwave_freq_minus        


    print('Initial pi pulse: {} ns'.format(uwave_pi_pulse_init))
    print('Initial frequency: {} GHz'.format(uwave_freq_init))
    print('Readout pi pulse: {} ns'.format(uwave_pi_pulse_read))
    print('Readout frequency: {} GHz'.format(uwave_freq_read))

    # %% Create the array of relaxation times
    
    # Array of times to sweep through
    # Must be ints since the pulse streamer only works with int64s
    
    min_relaxation_time = int( relaxation_time_range[0] )
    max_relaxation_time = int( relaxation_time_range[1] )
    
    taus = numpy.linspace(min_relaxation_time, max_relaxation_time,
                          num=num_steps, dtype=numpy.int32)
     
    # %% Fix the length of the sequence to account for odd amount of elements
     
    # Our sequence pairs the longest time with the shortest time, and steps 
    # toward the middle. This means we only step through half of the length
    # of the time array. 
    
    # That is a problem if the number of elements is odd. To fix this, we add 
    # one to the length of the array. When this number is halfed and turned 
    # into an integer, it will step through the middle element.
    
    if len(taus) % 2 == 0:
        half_length_taus = int( len(taus) / 2 )
    elif len(taus) % 2 == 1:
        half_length_taus = int( (len(taus) + 1) / 2 )
        
    # Then we must use this half length to calculate the list of integers to be
    # shuffled for each run
    
    tau_ind_list = list(range(0, half_length_taus))
        
    # %% Create data structure to save the counts
    
    # We create an array of NaNs that we'll fill
    # incrementally for the signal and reference counts. 
    # NaNs are ignored by matplotlib, which is why they're useful for us here.
    # We define 2D arrays, with the horizontal dimension for the frequency and
    # the veritical dimension for the index of the run.
    
    sig_counts = numpy.empty([num_runs, num_steps], dtype=numpy.uint32)
    sig_counts[:] = numpy.nan
    ref_counts = numpy.copy(sig_counts)
    
    # %% Make some lists and variables to save at the end
    
    opti_coords_list = []
    tau_index_master_list = [[] for i in range(num_runs)]
    
    # %% Analyze the sequence
    
    # pulls the file of the sequence from serves/timing/sequencelibrary
    file_name = os.path.basename(__file__)
    
    sequence_args = [min_relaxation_time, polarization_time, signal_time, reference_time, 
                    sig_to_ref_wait_time, pre_uwave_exp_wait_time, 
                    post_uwave_exp_wait_time, aom_delay_time, rf_delay_time, 
                    gate_time, uwave_pi_pulse_plus, uwave_pi_pulse_minus, max_relaxation_time,
                    apd_indices[0], init_state, read_state]
    ret_vals = cxn.pulse_streamer.stream_load(file_name, sequence_args, 1)
    seq_time = ret_vals[0]
    
    # %% Ask user if they wish to run experiment based on run time
    
    seq_time_s = seq_time / (10**9)  # s
    expected_run_time = num_steps * num_reps * num_runs * seq_time_s / 2  # s
    expected_run_time_m = expected_run_time / 60 # m

    
#    msg = 'Expected run time: {:.1f} minutes. ' \
#        'Enter \'y\' to continue: '.format(expected_run_time_m)
#    if input(msg) != 'y':
#        return
    
    
    print(' \nExpected run time: {:.1f} minutes. '.format(expected_run_time_m))
    
    # %% Get the starting time of the function, to be used to calculate run time

    startFunctionTime = time.time()
    start_timestamp = tool_belt.get_time_stamp()
    
    # %% Collect the data
    
    # Start 'Press enter to stop...'
    tool_belt.init_safe_stop()
    
    for run_ind in range(num_runs):

        print(' \nRun index: {}'.format(run_ind))
        
        # Break out of the while if the user says stop
        if tool_belt.safe_stop():
            break
        
        # Optimize
        opti_coords = optimize.main(cxn, nv_sig, apd_indices)
        opti_coords_list.append(opti_coords)
        
        # Set up the microwaves
        # Tektronix controls +
        cxn.signal_generator_tsg4104a.set_freq(uwave_freq_plus)
        cxn.signal_generator_tsg4104a.set_amp(uwave_power_plus)
        cxn.signal_generator_tsg4104a.uwave_on()
        # Berkeley controls -
        cxn.signal_generator_bnc835.set_freq(uwave_freq_minus)
        cxn.signal_generator_bnc835.set_amp(uwave_power_minus)
        cxn.signal_generator_bnc835.uwave_on()
            
        # Load the APD
        cxn.apd_tagger.start_tag_stream(apd_indices)  
        
        # Shuffle the list of tau indices so that it steps thru them randomly
        shuffle(tau_ind_list)
        
        for tau_ind in tau_ind_list:
            
            # 'Flip a coin' to determine which tau (long/shrt) is used first
            rand_boolean = numpy.random.randint(0, high=2)
            
            if rand_boolean == 1:
                tau_ind_first = tau_ind
                tau_ind_second = -tau_ind - 1
            elif rand_boolean == 0:
                tau_ind_first = -tau_ind - 1
                tau_ind_second = tau_ind
                
            # add the tau indexxes used to a list to save at the end
            tau_index_master_list[run_ind].append(tau_ind_first)
            tau_index_master_list[run_ind].append(tau_ind_second)
                
            
            # Break out of the while if the user says stop
            if tool_belt.safe_stop():
                break  
            
            # Stream the sequence
            args = [taus[tau_ind_first], polarization_time, signal_time, reference_time, 
                    sig_to_ref_wait_time, pre_uwave_exp_wait_time, 
                    post_uwave_exp_wait_time, aom_delay_time, rf_delay_time, 
                    gate_time, uwave_pi_pulse_plus, uwave_pi_pulse_minus, taus[tau_ind_second],
                    apd_indices[0], init_state, read_state]

            print(' \nFirst relaxation time: {}'.format(taus[tau_ind_first]))
            print('Second relaxation time: {}'.format(taus[tau_ind_second]))  
            
            cxn.pulse_streamer.stream_immediate(file_name, num_reps, args, 1)
            
            # Each sample is of the form [*(<sig_shrt>, <ref_shrt>, <sig_long>, <ref_long>)]
            # So we can sum on the values for similar index modulus 4 to
            # parse the returned list into what we want.
            new_counts = cxn.apd_tagger.read_counter_separate_gates(1)
            sample_counts = new_counts[0]
            
            sig_gate_counts = sample_counts[::4]
            sig_counts[run_ind, tau_ind] = sum(sig_gate_counts)
            
            count = sum(sample_counts[0::4])
            sig_counts[run_ind, tau_ind_first] = count
            print('First signal = ' + str(count))
            
            count = sum(sample_counts[1::4])
            ref_counts[run_ind, tau_ind_first] = count  
            print('First Reference = ' + str(count))
            
            count = sum(sample_counts[2::4])
            sig_counts[run_ind, tau_ind_second] = count
            print('Second Signal = ' + str(count))

            count = sum(sample_counts[3::4])
            ref_counts[run_ind, tau_ind_second] = count
            print('Second Reference = ' + str(count))
            
        cxn.apd_tagger.stop_tag_stream()
        
        # %% Save the data we have incrementally for long T1s
    
        raw_data = {'start_timestamp': start_timestamp,
                    'init_state': int(init_state),
                    'read_state': int(read_state),
                    'nv_sig': nv_sig,
                    'nv_sig-units': tool_belt.get_nv_sig_units(),
                    'gate_time': gate_time,
                    'gate_time-units': 'ns',
                    'uwave_freq_init': uwave_freq_init,
                    'uwave_freq_init-units': 'GHz',
                    'uwave_freq_read': uwave_freq_read,
                    'uwave_freq_read-units': 'GHz',
                    'uwave_power_plus': uwave_power_plus,
                    'uwave_power_plus-units': 'dBm',
                    'uwave_power_minus': uwave_power_minus,
                    'uwave_power_minus-units': 'dBm',
                    'uwave_pi_pulse_init': uwave_pi_pulse_init,
                    'uwave_pi_pulse_init-units': 'ns',
                    'uwave_pi_pulse_read': uwave_pi_pulse_read,
                    'uwave_pi_pulse_read-units': 'ns',
                    'relaxation_time_range': relaxation_time_range,
                    'relaxation_time_range-units': 'ns',
                    'num_steps': num_steps,
                    'num_runs': num_runs,
                    'num_reps': num_reps,
                    'tau_index_master_list': tau_index_master_list,
                    'opti_coords_list': opti_coords_list,
                    'opti_coords_list-units': 'V',
                    'run_ind': run_ind,
                    'sig_counts': sig_counts.astype(int).tolist(),
                    'sig_counts-units': 'counts',
                    'ref_counts': ref_counts.astype(int).tolist(),
                    'ref_counts-units': 'counts'}
        
        # This will continuously be the same file path so we will overwrite
        # the existing file with the latest version
        file_path = tool_belt.get_file_path(__file__, start_timestamp,
                                            nv_sig['name'], 'incremental')
        tool_belt.save_raw_data(raw_data, file_path)

    # %% Hardware clean up
    
    tool_belt.reset_cfm(cxn)
    
    # %% Average the counts over the iterations

    avg_sig_counts = numpy.average(sig_counts, axis=0)
    avg_ref_counts = numpy.average(ref_counts, axis=0)
    
    # %% Calculate the t1 data, signal / reference over different relaxation times

    # Replace x/0=inf with 0
    try:
        norm_avg_sig = avg_sig_counts / avg_ref_counts
    except RuntimeWarning as e:
        print(e)
        inf_mask = numpy.isinf(norm_avg_sig)
        # Assign to 0 based on the passed conditional array
        norm_avg_sig[inf_mask] = 0
    
    # %% Plot the t1 signal

    raw_fig, axes_pack = plt.subplots(1, 2, figsize=(17, 8.5))

    ax = axes_pack[0]
    ax.plot(taus / 10**6, avg_sig_counts, 'r-', label = 'signal')
    ax.plot(taus / 10**6, avg_ref_counts, 'g-', label = 'reference')
    ax.set_xlabel('Relaxation time (ms)')
    ax.set_ylabel('Counts')
    ax.legend()

    ax = axes_pack[1]
    ax.plot(taus / 10**6, norm_avg_sig, 'b-')
    ax.set_title('T1 Measurement. Initial state: {}, readout state: {}'.format(init_state, read_state))
    ax.set_xlabel('Relaxation time (ms)')
    ax.set_ylabel('Contrast (arb. units)')

    raw_fig.canvas.draw()
    # fig.set_tight_layout(True)
    raw_fig.canvas.flush_events()
    
    # %% Save the data

    endFunctionTime = time.time()

    timeElapsed = endFunctionTime - startFunctionTime

    timestamp = tool_belt.get_time_stamp()
    
    raw_data = {'timestamp': timestamp,
            'timeElapsed': timeElapsed,
            'init_state': int(init_state),
            'read_state': int(read_state),
            'nv_sig': nv_sig,
            'nv_sig-units': tool_belt.get_nv_sig_units(),
<<<<<<< HEAD
=======
            'nv_sig-format': tool_belt.get_nv_sig_format(),
            'nd_filter': nd_filter,
>>>>>>> 16ef7f9b
            'gate_time': gate_time,
            'gate_time-units': 'ns',
            'uwave_freq_init': uwave_freq_init,
            'uwave_freq_init-units': 'GHz',
            'uwave_freq_read': uwave_freq_read,
            'uwave_freq_read-units': 'GHz',
            'uwave_power_plus': uwave_power_plus,
            'uwave_power_plus-units': 'dBm',
            'uwave_power_minus': uwave_power_minus,
            'uwave_power_minus-units': 'dBm',
            'uwave_pi_pulse_init': uwave_pi_pulse_init,
            'uwave_pi_pulse_init-units': 'ns',
            'uwave_pi_pulse_read': uwave_pi_pulse_read,
            'uwave_pi_pulse_read-units': 'ns',
            'relaxation_time_range': relaxation_time_range,
            'relaxation_time_range-units': 'ns',
            'num_steps': num_steps,
            'num_reps': num_reps,
            'num_runs': num_runs,
<<<<<<< HEAD
            'tau_index_master_list': tau_index_master_list,
=======
>>>>>>> 16ef7f9b
            'opti_coords_list': opti_coords_list,
            'opti_coords_list-units': 'V',
            'sig_counts': sig_counts.astype(int).tolist(),
            'sig_counts-units': 'counts',
            'ref_counts': ref_counts.astype(int).tolist(),
            'ref_counts-units': 'counts',
            'norm_avg_sig': norm_avg_sig.astype(float).tolist(),
            'norm_avg_sig-units': 'arb'}
    
    file_path = tool_belt.get_file_path(__file__, timestamp, nv_sig['name'])
    tool_belt.save_figure(raw_fig, file_path)
    tool_belt.save_raw_data(raw_data, file_path)
    
# %%    
    
def decayExp(t, offset, amplitude, decay):
    return offset + amplitude * numpy.exp(-decay * t)    
    
# %% Fitting the data
    
def t1_exponential_decay(open_file_name, save_file_type):
    
    directory = 'E:/Team Drives/Kolkowitz Lab Group/nvdata/t1_measurement/'
   
    # Open the specified file
    with open(directory + open_file_name + '.txt') as json_file:
        
        # Load the data from the file
        data = json.load(json_file)
        countsT1 = data["norm_avg_sig"]
        relaxation_time_range = data["relaxation_time_range"]
        num_steps = data["num_steps"]
        spin = data["spin_measured?"]
        
    min_relaxation_time = relaxation_time_range[0] 
    max_relaxation_time = relaxation_time_range[1]
        
    timeArray = numpy.linspace(min_relaxation_time, max_relaxation_time,
                              num=num_steps, dtype=numpy.int32)
    
    offset = 0.8
    amplitude = 0.1
    decay = 1/10000 # inverse ns

    popt,pcov = curve_fit(decayExp, timeArray, countsT1, 
                              p0=[offset, amplitude, decay])
    
    decay_time = 1 / popt[2]
            
    first = timeArray[0]
    last = timeArray[len(timeArray)-1]
    linspaceTime = numpy.linspace(first, last, num=1000)
    
    
    fig, ax= plt.subplots(1, 1, figsize=(10, 8))
    ax.plot(timeArray / 10**6, countsT1,'bo',label='data')
    ax.plot(linspaceTime / 10**6, decayExp(linspaceTime,*popt),'r-',label='fit')
    ax.set_xlabel('Dark Time (ms)')
    ax.set_ylabel('Contrast (arb. units)')
    ax.set_title('T1 of ' + str(spin))
    ax.legend()
    
    text = "\n".join((r'$C + A_0 e^{-t / d}$',
                      r'$C = $' + '%.1f'%(popt[0]),
                      r'$A_0 = $' + '%.1f'%(popt[1]),
                      r'$d = $' + "%.3f"%(decay_time / 10**6) + " ms"))
    
    
    props = dict(boxstyle="round", facecolor="wheat", alpha=0.5)
    ax.text(0.70, 0.95, text, transform=ax.transAxes, fontsize=12,
                            verticalalignment="top", bbox=props)
    
    fig.canvas.draw()
    fig.canvas.flush_events()
    
    fig.savefig(open_file_name + 'replot.' + save_file_type)

    <|MERGE_RESOLUTION|>--- conflicted
+++ resolved
@@ -3,14 +3,14 @@
 T1 measurement routine.
 
 This version of t1 allows the the readout and measurement of all nine possible
-combinations of the preparation and readout of the states in relaxation 
+combinations of the preparation and readout of the states in relaxation
 measurements.
 
 With the current HP signal generator we have, we write the +1 frequency to the
 Tektronix signal generator, and must set the HP signal generator to the -1 freq
 
-To specify the preparation and readout states, pass into the function a list in 
-the form [preparation state, readout state]. That is passed in as 
+To specify the preparation and readout states, pass into the function a list in
+the form [preparation state, readout state]. That is passed in as
 init_read_state.
 
 Created on Wed Apr 24 15:01:04 2019
@@ -39,12 +39,12 @@
          uwave_freq_plus, uwave_freq_minus,
          uwave_power_plus, uwave_power_minus,
          uwave_pi_pulse_plus, uwave_pi_pulse_minus, relaxation_time_range,
-         num_steps, num_reps, num_runs, 
+         num_steps, num_reps, num_runs,
          init_read_list):
-    
+
     tool_belt.reset_cfm(cxn)
-    
-    
+
+
     # %% Defiene the times to be used in the sequence
 
     # Define some times (in ns)
@@ -66,14 +66,14 @@
     rf_delay_time = 40
     # the length of time the gate will be open to count photons
     gate_time = 320
-    
+
     # %% Unpack the initial and read state
-    
+
     init_state = init_read_list[0]
-    read_state = init_read_list[1]  
-    
+    read_state = init_read_list[1]
+
     # %% Setting initialize and readout states
-    
+
     if init_state == 0:
         uwave_pi_pulse_init = 0
     elif init_state == 1:
@@ -87,21 +87,21 @@
         uwave_pi_pulse_read =round(uwave_pi_pulse_plus)
     elif read_state == -1:
         uwave_pi_pulse_read = round(uwave_pi_pulse_minus)
-        
+
     if init_state == 0:
-        uwave_freq_init = 2.87 
+        uwave_freq_init = 2.87
     if init_state == 1:
         uwave_freq_init = uwave_freq_plus
     if init_state == -1:
         uwave_freq_init = uwave_freq_minus
 
-        
+
     if read_state == 0:
-        uwave_freq_read = 2.87    
+        uwave_freq_read = 2.87
     if read_state == 1:
         uwave_freq_read = uwave_freq_plus
     if read_state == -1:
-        uwave_freq_read = uwave_freq_minus        
+        uwave_freq_read = uwave_freq_minus
 
 
     print('Initial pi pulse: {} ns'.format(uwave_pi_pulse_init))
@@ -110,103 +110,103 @@
     print('Readout frequency: {} GHz'.format(uwave_freq_read))
 
     # %% Create the array of relaxation times
-    
+
     # Array of times to sweep through
     # Must be ints since the pulse streamer only works with int64s
-    
+
     min_relaxation_time = int( relaxation_time_range[0] )
     max_relaxation_time = int( relaxation_time_range[1] )
-    
+
     taus = numpy.linspace(min_relaxation_time, max_relaxation_time,
                           num=num_steps, dtype=numpy.int32)
-     
+
     # %% Fix the length of the sequence to account for odd amount of elements
-     
-    # Our sequence pairs the longest time with the shortest time, and steps 
+
+    # Our sequence pairs the longest time with the shortest time, and steps
     # toward the middle. This means we only step through half of the length
-    # of the time array. 
-    
-    # That is a problem if the number of elements is odd. To fix this, we add 
-    # one to the length of the array. When this number is halfed and turned 
+    # of the time array.
+
+    # That is a problem if the number of elements is odd. To fix this, we add
+    # one to the length of the array. When this number is halfed and turned
     # into an integer, it will step through the middle element.
-    
+
     if len(taus) % 2 == 0:
         half_length_taus = int( len(taus) / 2 )
     elif len(taus) % 2 == 1:
         half_length_taus = int( (len(taus) + 1) / 2 )
-        
+
     # Then we must use this half length to calculate the list of integers to be
     # shuffled for each run
-    
+
     tau_ind_list = list(range(0, half_length_taus))
-        
+
     # %% Create data structure to save the counts
-    
+
     # We create an array of NaNs that we'll fill
-    # incrementally for the signal and reference counts. 
+    # incrementally for the signal and reference counts.
     # NaNs are ignored by matplotlib, which is why they're useful for us here.
     # We define 2D arrays, with the horizontal dimension for the frequency and
     # the veritical dimension for the index of the run.
-    
+
     sig_counts = numpy.empty([num_runs, num_steps], dtype=numpy.uint32)
     sig_counts[:] = numpy.nan
     ref_counts = numpy.copy(sig_counts)
-    
+
     # %% Make some lists and variables to save at the end
-    
+
     opti_coords_list = []
     tau_index_master_list = [[] for i in range(num_runs)]
-    
+
     # %% Analyze the sequence
-    
+
     # pulls the file of the sequence from serves/timing/sequencelibrary
     file_name = os.path.basename(__file__)
-    
-    sequence_args = [min_relaxation_time, polarization_time, signal_time, reference_time, 
-                    sig_to_ref_wait_time, pre_uwave_exp_wait_time, 
-                    post_uwave_exp_wait_time, aom_delay_time, rf_delay_time, 
+
+    sequence_args = [min_relaxation_time, polarization_time, signal_time, reference_time,
+                    sig_to_ref_wait_time, pre_uwave_exp_wait_time,
+                    post_uwave_exp_wait_time, aom_delay_time, rf_delay_time,
                     gate_time, uwave_pi_pulse_plus, uwave_pi_pulse_minus, max_relaxation_time,
                     apd_indices[0], init_state, read_state]
     ret_vals = cxn.pulse_streamer.stream_load(file_name, sequence_args, 1)
     seq_time = ret_vals[0]
-    
+
     # %% Ask user if they wish to run experiment based on run time
-    
+
     seq_time_s = seq_time / (10**9)  # s
     expected_run_time = num_steps * num_reps * num_runs * seq_time_s / 2  # s
     expected_run_time_m = expected_run_time / 60 # m
 
-    
+
 #    msg = 'Expected run time: {:.1f} minutes. ' \
 #        'Enter \'y\' to continue: '.format(expected_run_time_m)
 #    if input(msg) != 'y':
 #        return
-    
-    
+
+
     print(' \nExpected run time: {:.1f} minutes. '.format(expected_run_time_m))
-    
+
     # %% Get the starting time of the function, to be used to calculate run time
 
     startFunctionTime = time.time()
     start_timestamp = tool_belt.get_time_stamp()
-    
+
     # %% Collect the data
-    
+
     # Start 'Press enter to stop...'
     tool_belt.init_safe_stop()
-    
+
     for run_ind in range(num_runs):
 
         print(' \nRun index: {}'.format(run_ind))
-        
+
         # Break out of the while if the user says stop
         if tool_belt.safe_stop():
             break
-        
+
         # Optimize
         opti_coords = optimize.main(cxn, nv_sig, apd_indices)
         opti_coords_list.append(opti_coords)
-        
+
         # Set up the microwaves
         # Tektronix controls +
         cxn.signal_generator_tsg4104a.set_freq(uwave_freq_plus)
@@ -216,63 +216,63 @@
         cxn.signal_generator_bnc835.set_freq(uwave_freq_minus)
         cxn.signal_generator_bnc835.set_amp(uwave_power_minus)
         cxn.signal_generator_bnc835.uwave_on()
-            
+
         # Load the APD
-        cxn.apd_tagger.start_tag_stream(apd_indices)  
-        
+        cxn.apd_tagger.start_tag_stream(apd_indices)
+
         # Shuffle the list of tau indices so that it steps thru them randomly
         shuffle(tau_ind_list)
-        
+
         for tau_ind in tau_ind_list:
-            
+
             # 'Flip a coin' to determine which tau (long/shrt) is used first
             rand_boolean = numpy.random.randint(0, high=2)
-            
+
             if rand_boolean == 1:
                 tau_ind_first = tau_ind
                 tau_ind_second = -tau_ind - 1
             elif rand_boolean == 0:
                 tau_ind_first = -tau_ind - 1
                 tau_ind_second = tau_ind
-                
+
             # add the tau indexxes used to a list to save at the end
             tau_index_master_list[run_ind].append(tau_ind_first)
             tau_index_master_list[run_ind].append(tau_ind_second)
-                
-            
+
+
             # Break out of the while if the user says stop
             if tool_belt.safe_stop():
-                break  
-            
+                break
+
             # Stream the sequence
-            args = [taus[tau_ind_first], polarization_time, signal_time, reference_time, 
-                    sig_to_ref_wait_time, pre_uwave_exp_wait_time, 
-                    post_uwave_exp_wait_time, aom_delay_time, rf_delay_time, 
+            args = [taus[tau_ind_first], polarization_time, signal_time, reference_time,
+                    sig_to_ref_wait_time, pre_uwave_exp_wait_time,
+                    post_uwave_exp_wait_time, aom_delay_time, rf_delay_time,
                     gate_time, uwave_pi_pulse_plus, uwave_pi_pulse_minus, taus[tau_ind_second],
                     apd_indices[0], init_state, read_state]
 
             print(' \nFirst relaxation time: {}'.format(taus[tau_ind_first]))
-            print('Second relaxation time: {}'.format(taus[tau_ind_second]))  
-            
+            print('Second relaxation time: {}'.format(taus[tau_ind_second]))
+
             cxn.pulse_streamer.stream_immediate(file_name, num_reps, args, 1)
-            
+
             # Each sample is of the form [*(<sig_shrt>, <ref_shrt>, <sig_long>, <ref_long>)]
             # So we can sum on the values for similar index modulus 4 to
             # parse the returned list into what we want.
             new_counts = cxn.apd_tagger.read_counter_separate_gates(1)
             sample_counts = new_counts[0]
-            
+
             sig_gate_counts = sample_counts[::4]
             sig_counts[run_ind, tau_ind] = sum(sig_gate_counts)
-            
+
             count = sum(sample_counts[0::4])
             sig_counts[run_ind, tau_ind_first] = count
             print('First signal = ' + str(count))
-            
+
             count = sum(sample_counts[1::4])
-            ref_counts[run_ind, tau_ind_first] = count  
+            ref_counts[run_ind, tau_ind_first] = count
             print('First Reference = ' + str(count))
-            
+
             count = sum(sample_counts[2::4])
             sig_counts[run_ind, tau_ind_second] = count
             print('Second Signal = ' + str(count))
@@ -280,11 +280,11 @@
             count = sum(sample_counts[3::4])
             ref_counts[run_ind, tau_ind_second] = count
             print('Second Reference = ' + str(count))
-            
+
         cxn.apd_tagger.stop_tag_stream()
-        
+
         # %% Save the data we have incrementally for long T1s
-    
+
         raw_data = {'start_timestamp': start_timestamp,
                     'init_state': int(init_state),
                     'read_state': int(read_state),
@@ -317,7 +317,7 @@
                     'sig_counts-units': 'counts',
                     'ref_counts': ref_counts.astype(int).tolist(),
                     'ref_counts-units': 'counts'}
-        
+
         # This will continuously be the same file path so we will overwrite
         # the existing file with the latest version
         file_path = tool_belt.get_file_path(__file__, start_timestamp,
@@ -325,14 +325,14 @@
         tool_belt.save_raw_data(raw_data, file_path)
 
     # %% Hardware clean up
-    
+
     tool_belt.reset_cfm(cxn)
-    
+
     # %% Average the counts over the iterations
 
     avg_sig_counts = numpy.average(sig_counts, axis=0)
     avg_ref_counts = numpy.average(ref_counts, axis=0)
-    
+
     # %% Calculate the t1 data, signal / reference over different relaxation times
 
     # Replace x/0=inf with 0
@@ -343,7 +343,7 @@
         inf_mask = numpy.isinf(norm_avg_sig)
         # Assign to 0 based on the passed conditional array
         norm_avg_sig[inf_mask] = 0
-    
+
     # %% Plot the t1 signal
 
     raw_fig, axes_pack = plt.subplots(1, 2, figsize=(17, 8.5))
@@ -364,7 +364,7 @@
     raw_fig.canvas.draw()
     # fig.set_tight_layout(True)
     raw_fig.canvas.flush_events()
-    
+
     # %% Save the data
 
     endFunctionTime = time.time()
@@ -372,18 +372,13 @@
     timeElapsed = endFunctionTime - startFunctionTime
 
     timestamp = tool_belt.get_time_stamp()
-    
+
     raw_data = {'timestamp': timestamp,
             'timeElapsed': timeElapsed,
             'init_state': int(init_state),
             'read_state': int(read_state),
             'nv_sig': nv_sig,
             'nv_sig-units': tool_belt.get_nv_sig_units(),
-<<<<<<< HEAD
-=======
-            'nv_sig-format': tool_belt.get_nv_sig_format(),
-            'nd_filter': nd_filter,
->>>>>>> 16ef7f9b
             'gate_time': gate_time,
             'gate_time-units': 'ns',
             'uwave_freq_init': uwave_freq_init,
@@ -403,10 +398,7 @@
             'num_steps': num_steps,
             'num_reps': num_reps,
             'num_runs': num_runs,
-<<<<<<< HEAD
             'tau_index_master_list': tau_index_master_list,
-=======
->>>>>>> 16ef7f9b
             'opti_coords_list': opti_coords_list,
             'opti_coords_list-units': 'V',
             'sig_counts': sig_counts.astype(int).tolist(),
@@ -415,52 +407,52 @@
             'ref_counts-units': 'counts',
             'norm_avg_sig': norm_avg_sig.astype(float).tolist(),
             'norm_avg_sig-units': 'arb'}
-    
+
     file_path = tool_belt.get_file_path(__file__, timestamp, nv_sig['name'])
     tool_belt.save_figure(raw_fig, file_path)
     tool_belt.save_raw_data(raw_data, file_path)
-    
-# %%    
-    
+
+# %%
+
 def decayExp(t, offset, amplitude, decay):
-    return offset + amplitude * numpy.exp(-decay * t)    
-    
+    return offset + amplitude * numpy.exp(-decay * t)
+
 # %% Fitting the data
-    
+
 def t1_exponential_decay(open_file_name, save_file_type):
-    
+
     directory = 'E:/Team Drives/Kolkowitz Lab Group/nvdata/t1_measurement/'
-   
+
     # Open the specified file
     with open(directory + open_file_name + '.txt') as json_file:
-        
+
         # Load the data from the file
         data = json.load(json_file)
         countsT1 = data["norm_avg_sig"]
         relaxation_time_range = data["relaxation_time_range"]
         num_steps = data["num_steps"]
         spin = data["spin_measured?"]
-        
-    min_relaxation_time = relaxation_time_range[0] 
+
+    min_relaxation_time = relaxation_time_range[0]
     max_relaxation_time = relaxation_time_range[1]
-        
+
     timeArray = numpy.linspace(min_relaxation_time, max_relaxation_time,
                               num=num_steps, dtype=numpy.int32)
-    
+
     offset = 0.8
     amplitude = 0.1
     decay = 1/10000 # inverse ns
 
-    popt,pcov = curve_fit(decayExp, timeArray, countsT1, 
+    popt,pcov = curve_fit(decayExp, timeArray, countsT1,
                               p0=[offset, amplitude, decay])
-    
+
     decay_time = 1 / popt[2]
-            
+
     first = timeArray[0]
     last = timeArray[len(timeArray)-1]
     linspaceTime = numpy.linspace(first, last, num=1000)
-    
-    
+
+
     fig, ax= plt.subplots(1, 1, figsize=(10, 8))
     ax.plot(timeArray / 10**6, countsT1,'bo',label='data')
     ax.plot(linspaceTime / 10**6, decayExp(linspaceTime,*popt),'r-',label='fit')
@@ -468,20 +460,18 @@
     ax.set_ylabel('Contrast (arb. units)')
     ax.set_title('T1 of ' + str(spin))
     ax.legend()
-    
+
     text = "\n".join((r'$C + A_0 e^{-t / d}$',
                       r'$C = $' + '%.1f'%(popt[0]),
                       r'$A_0 = $' + '%.1f'%(popt[1]),
                       r'$d = $' + "%.3f"%(decay_time / 10**6) + " ms"))
-    
-    
+
+
     props = dict(boxstyle="round", facecolor="wheat", alpha=0.5)
     ax.text(0.70, 0.95, text, transform=ax.transAxes, fontsize=12,
                             verticalalignment="top", bbox=props)
-    
+
     fig.canvas.draw()
     fig.canvas.flush_events()
-    
-    fig.savefig(open_file_name + 'replot.' + save_file_type)
-
-    +
+    fig.savefig(open_file_name + 'replot.' + save_file_type)