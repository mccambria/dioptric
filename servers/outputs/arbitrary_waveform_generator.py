--- conflicted
+++ resolved
@@ -32,7 +32,7 @@
 
 class ArbitraryWaveformGenerator(LabradServer):
     name = 'arbitrary_waveform_generator'
-    logging.basicConfig(level=logging.DEBUG, 
+    logging.basicConfig(level=logging.DEBUG,
                 format='%(asctime)s %(levelname)-8s %(message)s',
                 datefmt='%y-%m-%d_%H-%M-%S',
                 filename='E:/Shared drives/Kolkowitz Lab Group/nvdata/labrad_logging/{}.log'.format(name))
@@ -51,7 +51,7 @@
     def on_get_config(self, config):
         resource_manager = visa.ResourceManager()
         self.wave_gen = resource_manager.open_resource(config)
-<<<<<<< HEAD
+        self.reset(None)
         logging.debug('init complete')
 
     @setting(0, i_voltages='*v[]', q_voltages='*v[]')
@@ -60,7 +60,7 @@
         external source. Triggered off the rising edge of an external
         trigger input.
         """
-        
+
         # Clear the memory so we can load waveforms with existing names
         self.wave_gen.write('SOUR1:DATA:VOL:CLE')
         self.wave_gen.write('SOUR2:DATA:VOL:CLE')
@@ -79,7 +79,7 @@
         self.wave_gen.write('SOUR2:FUNC DC')
         self.wave_gen.write('SOUR2:VOLT:OFFS 0.0')
         self.wave_gen.write('OUTP2 ON')
-        
+
         # Set to arbitrary mode
         self.wave_gen.write('SOUR1:FUNC ARB')
         self.wave_gen.write('SOUR2:FUNC ARB')
@@ -87,14 +87,11 @@
         # Load the waveforms we just set up
         self.wave_gen.write('SOUR1:FUNC:ARB i_voltages')
         self.wave_gen.write('SOUR2:FUNC:ARB q_voltages')
-=======
-        self.reset(None)
->>>>>>> 7c693a5e
-        
+
         # Set the amplitude to the full 2.0 V range
         self.wave_gen.write('SOUR1:FUNC:ARB:PTP 2.0')
         self.wave_gen.write('SOUR2:FUNC:ARB:PTP 2.0')
-        
+
         # Turn off the filter so we can use an external trigger
         self.wave_gen.write('SOUR1:FUNC:ARB:FILT OFF')
         self.wave_gen.write('SOUR2:FUNC:ARB:FILT OFF')
@@ -126,7 +123,7 @@
     def wave_off(self, c):
         self.wave_gen.write('OUTP1 OFF')
         self.wave_gen.write('OUTP2 OFF')
-        
+
     @setting(6)
     def reset(self, c):
         pass
