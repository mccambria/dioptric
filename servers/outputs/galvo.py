# -*- coding: utf-8 -*-
"""
Output server for the Thorlabs GVS212 galvanometer. Controlled by the DAQ.

Created on Mon Apr  8 19:50:12 2019

@author: mccambria

### BEGIN NODE INFO
[info]
name = galvo
version = 1.0
description =

[startup]
cmdline = %PYTHON% %FILE%
timeout = 20

[shutdown]
message = 987654321
timeout = 5
### END NODE INFO
"""

from labrad.server import LabradServer
from labrad.server import setting
from twisted.internet.defer import ensureDeferred
import nidaqmx
import nidaqmx.stream_writers as stream_writers
import numpy
import time


class Galvo(LabradServer):
    name = 'galvo'

    def initServer(self):
        self.task = None
        self.stream_writer = None
        self.stream_voltages = None
        self.stream_buffer_pos = None
        config = ensureDeferred(self.get_config())
        config.addCallback(self.on_get_config)

    async def get_config(self):
        p = self.client.registry.packet()
        p.cd(['Config', 'Wiring', 'Daq'])
        p.get('ao_galvo_x')
        p.get('ao_galvo_y')
        p.get('di_clock')
        result = await p.send()
        return result['get']

    def on_get_config(self, config):
        self.daq_ao_galvo_x = config[0]
        self.daq_ao_galvo_y = config[1]
        self.daq_di_clock = config[2]
        
    def stopServer(self):
        self.close_task_internal()

    def stopServer(self):
        self.close_task_internal()

    def load_stream_writer(self, c, task_name, voltages, period):

        # Close the existing task if there is one
        if self.task is not None:
            self.close_task_internal()

        # Write the initial voltages and stream the rest
        num_voltages = voltages.shape[1]
        self.write(c, voltages[0, 0], voltages[1, 0])
        stream_voltages = voltages[:, 1:num_voltages]
        stream_voltages = numpy.ascontiguousarray(stream_voltages)
        num_stream_voltages = num_voltages - 1

        # Create a new task
        task = nidaqmx.Task(task_name)
        self.task = task

        # Clear other existing stream state attributes
        self.stream_writer = None
        self.stream_voltages = None
        self.stream_buffer_pos = None

        # Set up the output channels
        task.ao_channels.add_ao_voltage_chan(self.daq_ao_galvo_x,
                                             min_val=-10.0, max_val=10.0)
        task.ao_channels.add_ao_voltage_chan(self.daq_ao_galvo_y,
                                             min_val=-10.0, max_val=10.0)

        # Set up the output stream
        output_stream = nidaqmx.task.OutStream(task)
        writer = stream_writers.AnalogMultiChannelWriter(output_stream)

        # Configure the sample to advance on the rising edge of the PFI input.
        # The frequency specified is just the max expected rate in this case.
        # We'll stop once we've run all the samples.
        freq = float(1/(period*(10**-9)))  # freq in seconds as a float
        task.timing.cfg_samp_clk_timing(freq, source=self.daq_di_clock,
                                        samps_per_chan=num_stream_voltages)

        # We'll write incrementally if there are more than 4000 samples
        # per channel since the DAQ buffer supports 8191 samples max
        if False: # num_stream_voltages > 4000:
            buffer_voltages = numpy.ascontiguousarray(stream_voltages[:,
                                                                      0:4000])
            # Set up the stream state attributes
            self.stream_writer = writer
            self.stream_voltages = stream_voltages
            self.stream_buffer_pos = 4000
            # Refill the buffer every 3000 samples
            writer.write_many_sample(buffer_voltages)
            task.register_every_n_samples_transferred_from_buffer_event(3000,
                                                            self.fill_buffer)
        else:
            # Just write all the samples
            writer.write_many_sample(stream_voltages)
<<<<<<< HEAD

=======
        
>>>>>>> 1eaaff22
        # Close the task once we've written all the samples
        task.register_done_event(self.close_task_internal)
        
        task.start()

    def fill_buffer(self, task_handle=None, every_n_samples_event_type=None,
                    number_of_samples=None, callback_data=None):
        # Check if there are more than 3000 samples left to write
        voltages = self.stream_voltages
        buffer_pos = self.stream_buffer_pos
        num_left_to_write = voltages.shape[1] - buffer_pos
        if num_left_to_write > 3000:
            next_buffer_pos = buffer_pos + 3000
            buffer_voltages = voltages[:, buffer_pos:next_buffer_pos]
            self.stream_buffer_pos = next_buffer_pos
        else:
            buffer_voltages = voltages[:, buffer_pos:]
        cont_buffer_voltages = numpy.ascontiguousarray(buffer_voltages)
        self.stream_writer.write_many_sample(cont_buffer_voltages)

    def close_task_internal(self, task_handle=None, status=None,
                            callback_data=None):
        task = self.task
        if task is not None:
            task.close()
            self.task = None
            self.stream_writer = None
            self.stream_voltages = None
            self.stream_buffer_pos = None
        return 0

    @setting(0, xVoltage='v[]', yVoltage='v[]')
    def write(self, c, xVoltage, yVoltage):
        
        # Close the stream task if it exists
        # This can happen if we quit out early
        if self.task is not None:
            self.close_task_internal()
            
        with nidaqmx.Task() as task:
            # Set up the output channels
            task.ao_channels.add_ao_voltage_chan(self.daq_ao_galvo_x,
                                                 min_val=-10.0, max_val=10.0)
            task.ao_channels.add_ao_voltage_chan(self.daq_ao_galvo_y,
                                                 min_val=-10.0, max_val=10.0)
            task.write([xVoltage, yVoltage])

    @setting(1, returns='*v[]')
    def read(self, c):
        with nidaqmx.Task() as task:
            # Set up the internal channels - to do: actual parsing...
            if self.daq_ao_galvo_x == 'dev1/AO0':
                chan_name = 'dev1/_ao0_vs_aognd'
            task.ai_channels.add_ai_voltage_chan(chan_name,
                                                 min_val=-10.0, max_val=10.0)
            if self.daq_ao_galvo_y == 'dev1/AO1':
                chan_name = 'dev1/_ao1_vs_aognd'
            task.ai_channels.add_ai_voltage_chan(chan_name,
                                                 min_val=-10.0, max_val=10.0)
            voltages = task.read()

        return voltages[0], voltages[1]

    @setting(2, x_center='v[]', y_center='v[]',
             x_range='v[]', y_range='v[]', num_steps='i', period='i',
             returns='*v[]*v[]')
    def load_sweep_scan(self, c, x_center, y_center,
                        x_range, y_range, num_steps, period):

        ######### Assumes x_range == y_range #########

        if x_range != y_range:
            raise ValueError('x_range must equal y_range for now')

        x_num_steps = num_steps
        y_num_steps = num_steps

        # Force the scan to have square pixels by only applying num_steps
        # to the shorter axis
        half_x_range = x_range / 2
        half_y_range = y_range / 2

        x_low = x_center - half_x_range
        x_high = x_center + half_x_range
        y_low = y_center - half_y_range
        y_high = y_center + half_y_range

        # Apply scale and offset to get the voltages we'll apply to the galvo
        # Note that the polar/azimuthal angles, not the actual x/y positions
        # are linear in these voltages. For a small range, however, we don't
        # really care.
        x_voltages_1d = numpy.linspace(x_low, x_high, num_steps)
        y_voltages_1d = numpy.linspace(y_low, y_high, num_steps)

        ######### Works for any x_range, y_range #########

        # Winding cartesian product
        # The x values are repeated and the y values are mirrored and tiled
        # The comments below shows what happens for [1, 2, 3], [4, 5, 6]

        # [1, 2, 3] => [1, 2, 3, 3, 2, 1]
        x_inter = numpy.concatenate((x_voltages_1d,
                                     numpy.flipud(x_voltages_1d)))
        # [1, 2, 3, 3, 2, 1] => [1, 2, 3, 3, 2, 1, 1, 2, 3]
        if y_num_steps % 2 == 0:  # Even x size
            x_voltages = numpy.tile(x_inter, int(y_num_steps/2))
        else:  # Odd x size
            x_voltages = numpy.tile(x_inter, int(numpy.floor(y_num_steps/2)))
            x_voltages = numpy.concatenate((x_voltages, x_voltages_1d))

        # [4, 5, 6] => [4, 4, 4, 5, 5, 5, 6, 6, 6]
        y_voltages = numpy.repeat(y_voltages_1d, x_num_steps)

        voltages = numpy.vstack((x_voltages, y_voltages))

        self.load_stream_writer(c, 'Galvo-load_sweep_scan', voltages, period)

        return x_voltages_1d, y_voltages_1d

    @setting(3, x_center='v[]', y_center='v[]', xy_range='v[]',
             num_steps='i', period='i', returns='*v[]*v[]')
    def load_cross_scan(self, c, x_center, y_center,
                        xy_range, num_steps, period):

        half_xy_range = xy_range / 2

        x_low = x_center - half_xy_range
        x_high = x_center + half_xy_range
        y_low = y_center - half_xy_range
        y_high = y_center + half_xy_range

        x_voltages_1d = numpy.linspace(x_low, x_high, num_steps)
        y_voltages_1d = numpy.linspace(y_low, y_high, num_steps)

        x_voltages = numpy.concatenate([x_voltages_1d,
                                        numpy.full(num_steps, x_center)])
        y_voltages = numpy.concatenate([numpy.full(num_steps, y_center),
                                        y_voltages_1d])

        voltages = numpy.vstack((x_voltages, y_voltages))

        self.load_stream_writer(c, 'Galvo-load_cross_scan', voltages, period)

        return x_voltages_1d, y_voltages_1d

<<<<<<< HEAD
=======
    @setting(4, x_center='v[]', y_center='v[]', scan_range='v[]',
             num_steps='i', period='i', returns='*v[]')
    def load_x_scan(self, c, x_center, y_center,
                    scan_range, num_steps, period):

        half_scan_range = scan_range / 2

        x_low = x_center - half_scan_range
        x_high = x_center + half_scan_range

        x_voltages = numpy.linspace(x_low, x_high, num_steps)
        y_voltages = numpy.full(num_steps, y_center)

        voltages = numpy.vstack((x_voltages, y_voltages))
        
        self.load_stream_writer(c, 'Galvo-load_x_scan', voltages, period)

        return x_voltages

    @setting(5, x_center='v[]', y_center='v[]', scan_range='v[]',
             num_steps='i', period='i', returns='*v[]')
    def load_y_scan(self, c, x_center, y_center,
                    scan_range, num_steps, period):

        half_scan_range = scan_range / 2

        y_low = y_center - half_scan_range
        y_high = y_center + half_scan_range

        x_voltages = numpy.full(num_steps, x_center)
        y_voltages = numpy.linspace(y_low, y_high, num_steps)

        voltages = numpy.vstack((x_voltages, y_voltages))
        
        self.load_stream_writer(c, 'Galvo-load_y_scan', voltages, period)

        return y_voltages

>>>>>>> 1eaaff22

__server__ = Galvo()

if __name__ == '__main__':
    from labrad import util
    util.runServer(__server__)<|MERGE_RESOLUTION|>--- conflicted
+++ resolved
@@ -55,7 +55,7 @@
         self.daq_ao_galvo_x = config[0]
         self.daq_ao_galvo_y = config[1]
         self.daq_di_clock = config[2]
-        
+
     def stopServer(self):
         self.close_task_internal()
 
@@ -117,14 +117,10 @@
         else:
             # Just write all the samples
             writer.write_many_sample(stream_voltages)
-<<<<<<< HEAD
-
-=======
-        
->>>>>>> 1eaaff22
+
         # Close the task once we've written all the samples
         task.register_done_event(self.close_task_internal)
-        
+
         task.start()
 
     def fill_buffer(self, task_handle=None, every_n_samples_event_type=None,
@@ -155,12 +151,12 @@
 
     @setting(0, xVoltage='v[]', yVoltage='v[]')
     def write(self, c, xVoltage, yVoltage):
-        
+
         # Close the stream task if it exists
         # This can happen if we quit out early
         if self.task is not None:
             self.close_task_internal()
-            
+
         with nidaqmx.Task() as task:
             # Set up the output channels
             task.ao_channels.add_ao_voltage_chan(self.daq_ao_galvo_x,
@@ -267,8 +263,6 @@
 
         return x_voltages_1d, y_voltages_1d
 
-<<<<<<< HEAD
-=======
     @setting(4, x_center='v[]', y_center='v[]', scan_range='v[]',
              num_steps='i', period='i', returns='*v[]')
     def load_x_scan(self, c, x_center, y_center,
@@ -283,7 +277,7 @@
         y_voltages = numpy.full(num_steps, y_center)
 
         voltages = numpy.vstack((x_voltages, y_voltages))
-        
+
         self.load_stream_writer(c, 'Galvo-load_x_scan', voltages, period)
 
         return x_voltages
@@ -302,12 +296,11 @@
         y_voltages = numpy.linspace(y_low, y_high, num_steps)
 
         voltages = numpy.vstack((x_voltages, y_voltages))
-        
+
         self.load_stream_writer(c, 'Galvo-load_y_scan', voltages, period)
 
         return y_voltages
 
->>>>>>> 1eaaff22
 
 __server__ = Galvo()
 
