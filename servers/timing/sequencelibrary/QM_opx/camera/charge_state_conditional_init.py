# -*- coding: utf-8 -*-
"""
Charge state readout after polarization/ionization, no spin manipulation

Created on October 13th, 2023

@author: mccambria
"""

import matplotlib.pyplot as plt
import numpy as np
from qm import QuantumMachinesManager, qua
from qm.simulate import SimulationConfig

import utils.common as common
from servers.timing.sequencelibrary.QM_opx import seq_utils


def get_seq(ion_coords_list, pol_coords_list, num_reps):
    if num_reps is None:
        num_reps = 1
    num_nvs = len(pol_coords_list)

    with qua.program() as seq:
        seq_utils.init(num_nvs)
        seq_utils.macro_run_aods()

        def one_rep(rep_ind=None):
            with qua.if_(rep_ind == 0):
                seq_utils.macro_ionize(ion_coords_list)
            with qua.else_():
                seq_utils.macro_polarize(
                    pol_coords_list,
                    spin_pol=False,
                    targeted_polarization=True,
                    verify_charge_states=False,
                )
<<<<<<< HEAD
=======

>>>>>>> c9d3001f
            seq_utils.macro_charge_state_readout()
            seq_utils.macro_wait_for_trigger()

        seq_utils.handle_reps(one_rep, num_reps, wait_for_trigger=False)
        seq_utils.macro_pause()

    seq_ret_vals = []
    return seq, seq_ret_vals


def get_conditional_sequence(
    pol_coords_list,
    ion_coords_list,
    num_reps,
    condition_fn=None,
    verify_charge_states=False,
    pol_duration_override=None,
    pol_amp_override=None,
    readout_duration_override=None,
    readout_amp_override=None,
):
    """
    Defines a conditional sequence for charge state readout after polarization/ionization.
    """
    if num_reps is None:
        num_reps = 1

    def one_exp(do_ionize):
        # Check the condition before polarization
        if condition_fn is not None and not condition_fn():
            return

        # Polarization step
        seq_utils.macro_polarize(
            pol_coords_list,
            pol_duration_override,
            pol_amp_override,
            targeted_polarization=verify_charge_states,
            verify_charge_states=verify_charge_states,
            spin_pol=False,
        )

        # Optional ionization step
        if do_ionize:
            seq_utils.macro_ionize(ion_coords_list)

        # Charge state readout
        seq_utils.macro_charge_state_readout(
            readout_duration_override, readout_amp_override
        )

        # Wait for the next trigger
        seq_utils.macro_wait_for_trigger()

    def one_rep(rep_ind=None):
        # Perform two experiments: one with ionization and one without
        for do_ionize in [True, False]:
            one_exp(do_ionize)

    # Handle repetitions and pause sequence at the end
    seq_utils.handle_reps(one_rep, num_reps, wait_for_trigger=False)
    seq_utils.macro_pause()


if __name__ == "__main__":
    config_module = common.get_config_module()
    config = config_module.config
    opx_config = config_module.opx_config

    qm_opx_args = config["DeviceIDs"]["QM_opx_args"]
    qmm = QuantumMachinesManager(**qm_opx_args)
    opx = qmm.open_qm(opx_config)

    try:
        seq, seq_ret_vals = get_seq(
            [
                [110, 109.51847988358679],
                [112, 110.70156405156148],
                [112, 110.70156405156148],
                [112, 110.70156405156148],
            ],
            5,
        )

        sim_config = SimulationConfig(duration=int(150e3 / 4))
        sim = opx.simulate(seq, sim_config)
        samples = sim.get_simulated_samples()
        samples.con1.plot()

    except Exception as exc:
        raise exc
    finally:
        qmm.close_all_quantum_machines()
        plt.show(block=True)<|MERGE_RESOLUTION|>--- conflicted
+++ resolved
@@ -35,10 +35,7 @@
                     targeted_polarization=True,
                     verify_charge_states=False,
                 )
-<<<<<<< HEAD
-=======
 
->>>>>>> c9d3001f
             seq_utils.macro_charge_state_readout()
             seq_utils.macro_wait_for_trigger()
 
