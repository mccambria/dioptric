--- conflicted
+++ resolved
@@ -25,11 +25,7 @@
     buffer = seq_utils.get_widefield_operation_buffer()
     uwave_ind_list = base_scc_seq_args[-1]
     # macro_pi_pulse_duration = seq_utils.get_macro_pi_pulse_duration(uwave_ind_list)
-<<<<<<< HEAD
-    macro_pi_pulse_duration = seq_utils.convert_ns_to_cc(88)  # mannually used for now
-=======
     macro_pi_pulse_duration = seq_utils.convert_ns_to_cc(104)
->>>>>>> 1b25a24f
     # Adjust step values to compensate for internal delays
     step_vals = [
         seq_utils.convert_ns_to_cc(el) - macro_pi_pulse_duration for el in step_vals
