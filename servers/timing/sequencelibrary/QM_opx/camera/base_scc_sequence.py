# -*- coding: utf-8 -*-
"""
Base spin sequence for widefield experiments with many spatially resolved NV centers.
Accompanies base routine

Created on December 11th, 2023

@author: mccambria
"""

import numpy as np
from qm import qua

from servers.timing.sequencelibrary.QM_opx import seq_utils


def macro(
    base_scc_seq_args,
    uwave_macro,
    step_vals=None,
    num_reps=1,
    scc_duration_override=None,
    scc_amp_override=None,
    reference=True,
):
    """Base spin sequence as a QUA macro for widefield experiments with many
    spatially resolved NV centers. Accompanies base routine

    Parameters
    ----------
    pol_coords_list : list(float)
        List of polarization coordinates to target -
        returned by widefield.get_base_scc_seq_args(nv_list)
    ion_coords_list : list(float)
        List of ionization coordinates to target -
        returned by widefield.get_base_scc_seq_args(nv_list)
    num_reps : int
        Number of repetitions to do
    uwave_macro : function or list(function)
        QUA macro describing the microwave pulse sequence. If a list, then
        run multiple experiments per rep - the first macro will be run for
        the first experiment, the second macro for the second experiment, etc.
    pol_duration_ns : int, optional
        Duration of polarization pulse in ns, by default pulls from config
    ion_duration_ns : int, optional
        Duration of ionization pulse in ns, by default pulls from config
    readout_duration_ns : int, optional
        Duration of readout pulse in ns, by default pulls from config
    setup_macro : function, optional
        QUA macro describing any setup sequence we may want to run. Called
        at the very beginning even before turning on AODs. By default None
    reference : bool, optional
        Whether to include a reference experiment in which no microwaves
        are applied, by default True

    Returns
    -------
    _type_
        _description_
    """

    ### Non-QUA stuff

    (
        pol_coords_list,
        pol_duration_list,
        pol_amp_list,
        scc_coords_list,
        scc_duration_list,
        scc_amp_list,
        spin_flip_do_target_list,
        uwave_ind_list,
    ) = base_scc_seq_args

    if isinstance(uwave_ind_list, int):
        uwave_ind_list = [uwave_ind_list]

    if num_reps is None:
        num_reps = 1

    # Construct the list of experiments to run
    if not isinstance(uwave_macro, list):
        uwave_macro = [uwave_macro]
    if reference:

        def ref_exp(uwave_ind_list, step_val):
            pass

        uwave_macro.append(ref_exp)
    num_exps_per_rep = len(uwave_macro)
    num_nvs = len(pol_coords_list)

    def macro_scc_sub(do_target_list=None):
        seq_utils.macro_scc(
            scc_coords_list,
            scc_duration_list,
            scc_amp_list,
            scc_duration_override,
            scc_amp_override,
            do_target_list,
        )

    ### QUA stuff

    seq_utils.init(num_nvs)

    if step_vals is not None and len(step_vals) > 0:
        step_vals = np.array(step_vals)
        step_int_check = [el.is_integer() for el in step_vals]
        if all(step_int_check):
            step_val = qua.declare(int)
        else:
            step_val = qua.declare(qua.fixed)
    else:
        step_val = qua.declare(int)

    def one_exp(rep_ind, exp_ind):
        # exp_ind = num_exps_per_rep - 1  # MCC
        seq_utils.macro_polarize(
            pol_coords_list, duration_list=pol_duration_list, amp_list=pol_amp_list
        )
        qua.align()
        uwave_macro[exp_ind](uwave_ind_list, step_val)

        # Check if this is the automatically included reference experiment
        ref_exp = reference and exp_ind == num_exps_per_rep - 1
        # Signal experiment
        if not ref_exp:
            if spin_flip_do_target_list is None or True not in spin_flip_do_target_list:
                macro_scc_sub()
            else:
                spin_flip_do_not_target_list = [
                    not (val) for val in spin_flip_do_target_list
                ]
                macro_scc_sub(spin_flip_do_not_target_list)
                seq_utils.macro_pi_pulse(uwave_ind_list)
                macro_scc_sub(spin_flip_do_target_list)
        # Reference experiment
        else:
            # "Dual-rail" referencing: measure ms=0 for even reps, and ms=+/-1
            # for odd by applying an extra pi pulse just before SCC
            with qua.if_(qua.Cast.unsafe_cast_bool(rep_ind)):
                seq_utils.macro_pi_pulse(uwave_ind_list)
            macro_scc_sub()

        seq_utils.macro_charge_state_readout()
        seq_utils.macro_wait_for_trigger()

    def one_rep(rep_ind=0):
        for exp_ind in range(num_exps_per_rep):
            one_exp(rep_ind, exp_ind)

    def one_step():
        seq_utils.handle_reps(one_rep, num_reps, wait_for_trigger=False)
        seq_utils.macro_pause()

    if step_vals is None:
        one_step()
    else:
<<<<<<< HEAD
        if scc_duration_override is not None and scc_amp_override is not None:
            duration_steps = [seq_utils.convert_ns_to_cc(el) for el in step_vals[:, 0]]
            amp_steps = step_vals[:, 1]
            with qua.for_each_(scc_duration_override, duration_steps):
                with qua.for_each_(scc_amp_override, amp_steps):
                    one_step()
        elif scc_duration_override is not None:
=======
        if scc_duration_override is not None:
>>>>>>> b49f2746
            with qua.for_each_(scc_duration_override, step_vals):
                one_step()
        elif scc_amp_override is not None:
            with qua.for_each_(scc_amp_override, step_vals):
                one_step()
        else:
            with qua.for_each_(step_val, step_vals):
                one_step()<|MERGE_RESOLUTION|>--- conflicted
+++ resolved
@@ -157,7 +157,6 @@
     if step_vals is None:
         one_step()
     else:
-<<<<<<< HEAD
         if scc_duration_override is not None and scc_amp_override is not None:
             duration_steps = [seq_utils.convert_ns_to_cc(el) for el in step_vals[:, 0]]
             amp_steps = step_vals[:, 1]
@@ -165,9 +164,6 @@
                 with qua.for_each_(scc_amp_override, amp_steps):
                     one_step()
         elif scc_duration_override is not None:
-=======
-        if scc_duration_override is not None:
->>>>>>> b49f2746
             with qua.for_each_(scc_duration_override, step_vals):
                 one_step()
         elif scc_amp_override is not None:
