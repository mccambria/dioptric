--- conflicted
+++ resolved
@@ -46,7 +46,7 @@
         rf_low_delay = sig_gen_tsg4104a_delay
     elif low_sig_gen_name == 'signal_generator_sg394':
         rf_low_delay = sig_gen_sg394_delay
-    
+
     high_sig_gen_name = tool_belt.get_signal_generator_name(States.HIGH)
     high_sig_gen_gate_chan_name = 'do_{}_gate'.format(high_sig_gen_name)
     pulser_do_sig_gen_high_gate = pulser_wiring[high_sig_gen_gate_chan_name]
@@ -54,7 +54,7 @@
         rf_high_delay = sig_gen_tsg4104a_delay
     elif high_sig_gen_name == 'signal_generator_sg394':
         rf_high_delay = sig_gen_sg394_delay
-    
+
     pulser_do_arb_wave_trigger = pulser_wiring['do_arb_wave_trigger']
 
     # %% Some further setup
@@ -64,7 +64,7 @@
     init_pi_high = 0
     read_pi_low = 0
     read_pi_high = 0
-    
+
     # This ensures that all sequences run the same duty cycle. It compensates
     # for finite pulse length.
     pi_pulse_buffer = max(5*pi_pulse_low, 5*pi_pulse_high)
@@ -79,9 +79,9 @@
         read_pi_low = 5*pi_pulse_low
     elif read_state_value == States.HIGH.value:
         read_pi_high = 5*pi_pulse_high
-        
+
     pulser_do_aom = pulser_wiring['do_532_aom']
-    
+
     base_uwave_experiment_dur = 2*pi_pulse_buffer
     uwave_experiment_shrt = base_uwave_experiment_dur + tau_shrt
     uwave_experiment_long = base_uwave_experiment_dur + tau_long
@@ -103,7 +103,7 @@
         signal_time + sig_to_ref_wait_time + gate_time
 
     seq = Sequence()
-    
+
     # %% APD
 
     pre_duration = prep_time
@@ -119,7 +119,7 @@
              (long_sig_to_long_ref, LOW),
              (gate_time, HIGH)]
     seq.setDigital(pulser_do_apd_gate, train)
-    
+
     # %% Green laser
 
     train = [(polarization_time, HIGH),
@@ -142,11 +142,7 @@
         sig_to_ref_wait_time + gate_time
 
     train = [(pre_duration - rf_high_delay, LOW)]
-<<<<<<< HEAD
-    train.extend([(1, HIGH), (pi_pulse_buffer-init_pi_high + tau_shrt, LOW), (read_pi_high, HIGH)])
-=======
     train.extend([(init_pi_high, LOW), (pi_pulse_buffer-init_pi_high + tau_shrt, LOW), (read_pi_high, LOW)])
->>>>>>> ca810bb9
     train.extend([(pi_pulse_buffer-read_pi_high + mid_duration, LOW)])
     train.extend([(init_pi_high, LOW), (pi_pulse_buffer-init_pi_high + tau_long, LOW), (read_pi_high, LOW)])
     train.extend([(pi_pulse_buffer-read_pi_high + post_duration + rf_high_delay, LOW)])
@@ -158,14 +154,14 @@
     train.extend([(init_pi_low, LOW), (pi_pulse_buffer-init_pi_low + tau_long, LOW), (read_pi_low, LOW)])
     train.extend([(pi_pulse_buffer-read_pi_low + post_duration + rf_low_delay, LOW)])
     seq.setDigital(pulser_do_sig_gen_low_gate, train)
-    
+
     # %% IQ modulation
-    
+
     composite_low_seq = [(10, HIGH), (pi_pulse_low-10, LOW)] * 5
     composite_high_seq = [(10, HIGH), (pi_pulse_high-10, LOW)] * 5
 
     train = [(pre_duration - iq_delay_time, LOW)]
-    
+
     if init_state_value == States.LOW.value:
         train.extend(composite_low_seq)
         train.extend([(pi_pulse_buffer-init_pi_low, LOW)])
@@ -174,9 +170,9 @@
         train.extend([(pi_pulse_buffer-init_pi_high, LOW)])
     else:
         train.extend([(pi_pulse_buffer, LOW)])
-        
+
     train.extend([(tau_shrt, LOW)])
-    
+
     if read_state_value == States.LOW.value:
         train.extend(composite_low_seq)
         train.extend([(pi_pulse_buffer-read_pi_low, LOW)])
@@ -185,9 +181,9 @@
         train.extend([(pi_pulse_buffer-read_pi_high, LOW)])
     else:
         train.extend([(pi_pulse_buffer, LOW)])
-        
+
     train.extend([(mid_duration, LOW)])
-    
+
     if init_state_value == States.LOW.value:
         train.extend(composite_low_seq)
         train.extend([(pi_pulse_buffer-init_pi_low, LOW)])
@@ -196,9 +192,9 @@
         train.extend([(pi_pulse_buffer-init_pi_high, LOW)])
     else:
         train.extend([(pi_pulse_buffer, LOW)])
-        
+
     train.extend([(tau_long, LOW)])
-    
+
     if read_state_value == States.LOW.value:
         train.extend(composite_low_seq)
         train.extend([(pi_pulse_buffer-read_pi_low, LOW)])
@@ -207,11 +203,11 @@
         train.extend([(pi_pulse_buffer-read_pi_high, LOW)])
     else:
         train.extend([(pi_pulse_buffer, LOW)])
-        
+
     train.extend([(post_duration + iq_delay_time, LOW)])
-    
+
     seq.setDigital(pulser_do_arb_wave_trigger, train)
-    
+
     # %% Return the sequence
 
     final_digital = [pulser_wiring['do_532_aom'],
@@ -227,7 +223,7 @@
               'do_signal_generator_sg394_gate': 2,
               'do_signal_generator_tsg4104a_gate': 3,
               'do_arb_wave_trigger': 5,}
-    
+
     # seq_args = [6428, 3000, 3000, 3000, 2000, 1000, 1000, 0, 0, 510, 51, 80, 3571, 0, 3, 3]
     # seq_args = [0, 3000, 3000, 3000, 2000, 1000, 1000, 0, 0, 510, 51, 80, 5000, 0, 3, 3]
     # seq_args = [3000, 1000, 1000, 1000, 2000, 1000, 1000, 1080, 1005, 995, 560, 350, 121, 73, 0, 0, 3, 3]
