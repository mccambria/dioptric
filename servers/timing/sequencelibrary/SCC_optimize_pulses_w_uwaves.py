--- conflicted
+++ resolved
@@ -47,27 +47,14 @@
     wait_time = config["CommonDurations"]["uwave_buffer"]
 
     # delays
-<<<<<<< HEAD
-    green_delay_time = config['Optics'][green_laser_name]['delay']
-    yellow_delay_time = config['Optics'][yellow_laser_name]['delay']
-    red_delay_time = config['Optics'][red_laser_name]['delay']
-    rf_delay_time = config['Microwaves'][sig_gen_name]['delay']
-=======
     green_delay_time = config["Optics"][green_laser_name]["delay"]
     yellow_delay_time = config["Optics"][yellow_laser_name]["delay"]
     red_delay_time = config["Optics"][red_laser_name]["delay"]
     rf_delay_time = config["Microwaves"][sig_gen_name]["delay"]
->>>>>>> 6ed416a6
     # green_delay_time = 0
     # yellow_delay_time = 0
     # red_delay_time = 0
     # rf_delay_time = 0
-<<<<<<< HEAD
-    
-    common_delay = max(green_delay_time, yellow_delay_time, red_delay_time, rf_delay_time) + 100
-    
-    # For rabi experiment, we want to have sequence take same amount of time 
-=======
 
     common_delay = (
         max(green_delay_time, yellow_delay_time, red_delay_time, rf_delay_time)
@@ -75,7 +62,6 @@
     )
 
     # For rabi experiment, we want to have sequence take same amount of time
->>>>>>> 6ed416a6
     # over each tau, so have some waittime after the readout to accoutn for this
     # +++ Artifact from rabi experiments, in determine SCC durations, this is 0
     post_wait_time = uwave_tau_max - pi_pulse
@@ -145,56 +131,28 @@
     # reionization pulse (green)
     # MCC
     delay = common_delay - green_delay_time
-<<<<<<< HEAD
-    train = [(delay, LOW), (reion_time, HIGH), 
-              (4*wait_time + post_wait_time + pi_pulse + shelf_time + ion_time + readout_time, LOW), 
-              (reion_time, HIGH), 
+    train = [(delay, LOW), (reion_time, HIGH),
+              (4*wait_time + post_wait_time + pi_pulse + shelf_time + ion_time + readout_time, LOW),
+              (reion_time, HIGH),
               (4*wait_time + post_wait_time + pi_pulse + shelf_time + ion_time + readout_time + green_delay_time, LOW)]
-    # train = [(delay, LOW), 
+    # train = [(delay, LOW),
     #           (reion_time, HIGH),
-    #           (wait_time + pi_pulse + wait_time, LOW), 
-    #           (shelf_time, HIGH), 
-    #           (ion_time, LOW), 
-    #           (wait_time, LOW), 
+    #           (wait_time + pi_pulse + wait_time, LOW),
+    #           (shelf_time, HIGH),
+    #           (ion_time, LOW),
+    #           (wait_time, LOW),
     #           (readout_time, LOW),
     #           (post_wait_time + wait_time, LOW),
     #           (reion_time, HIGH),
     #           (wait_time + pi_pulse + wait_time, LOW),
-    #           (shelf_time, HIGH), 
-    #           (ion_time, LOW), 
-    #           (wait_time, LOW), 
-    #           (readout_time, LOW), 
-    #           (post_wait_time + wait_time + green_delay_time, LOW)]  
+    #           (shelf_time, HIGH),
+    #           (ion_time, LOW),
+    #           (wait_time, LOW),
+    #           (readout_time, LOW),
+    #           (post_wait_time + wait_time + green_delay_time, LOW)]
     tool_belt.process_laser_seq(pulse_streamer, seq, config,
                                 green_laser_name, None, train)
- 
-=======
-    # train = [(delay, LOW), (reion_time, HIGH),
-    #           (4*wait_time + post_wait_time + pi_pulse + shelf_time + ion_time + readout_time, LOW),
-    #           (reion_time, HIGH),
-    #           (4*wait_time + post_wait_time + pi_pulse + shelf_time + ion_time + readout_time + green_delay_time, LOW)]
-    train = [
-        (delay, LOW),
-        (reion_time, HIGH),
-        (wait_time + pi_pulse + wait_time, LOW),
-        (shelf_time, HIGH),
-        (ion_time, LOW),
-        (wait_time, LOW),
-        (readout_time, LOW),
-        (post_wait_time + wait_time, LOW),
-        (reion_time, HIGH),
-        (wait_time + pi_pulse + wait_time, LOW),
-        (shelf_time, HIGH),
-        (ion_time, LOW),
-        (wait_time, LOW),
-        (readout_time, LOW),
-        (post_wait_time + wait_time + green_delay_time, LOW),
-    ]
-    tool_belt.process_laser_seq(
-        pulse_streamer, seq, config, green_laser_name, None, train
-    )
-
->>>>>>> 6ed416a6
+
     # ionization pulse (red)
     delay = common_delay - red_delay_time
     train = [
