--- conflicted
+++ resolved
@@ -163,12 +163,12 @@
                   p0=init_fit,
                     # sigma = counts_ste,
                     # absolute_sigma = True
-                   # bounds = ([-numpy.infty, -numpy.infty, -numpy.infty, 0], 
+                   # bounds = ([-numpy.infty, -numpy.infty, -numpy.infty, 0],
                    #   [numpy.infty, numpy.infty, numpy.infty, 100])
                   )
 
             # print(opti_params[2]*fwhm, numpy.sqrt(cov_arr[2][2])*fwhm)
-            
+
             if do_plot:
                 print(opti_params, cov_arr)
                 print()
@@ -186,14 +186,9 @@
         tool_belt.save_figure(fig, filePath + "-gaussian_fit")
 
     return rad_dist, counts, opti_params, cov_arr
-<<<<<<< HEAD
-# %%
-def plot_width_vs_dur(file_list,  path, threshold, e):
-=======
 
 
 def plot_width_vs_dur(file_list, path, threshold, e):
->>>>>>> 16d36499
     widths_master_list = []
     widths_error = []
     t_vals = []
@@ -263,7 +258,7 @@
         file_name = file_list[f]
         data = tool_belt.get_raw_data( file_name, path)
         nv_sig=data['nv_sig']
-    
+
         ret_vals = plot_1D_SpaCE(file_name, path, threshold, do_plot = False, do_fit = True)
         heights_master_list.append(ret_vals[2][0])
         heights_error.append(numpy.sqrt(ret_vals[3][0][0]))
@@ -285,7 +280,7 @@
     print('constrained alpha: ' + str(Alpha))
     print('A: ' + str(opti_params[0]) + ' +/-' + str(numpy.sqrt(cov_arr[0][0])))
     print('epsilon = {:.7f} +/- {:.7f}'.format(opti_params[1], numpy.sqrt(cov_arr[1][1])))
-    
+
 
     return opti_params[1]
 
@@ -296,23 +291,13 @@
     e_list = []
     R_list = []
     # recursively fit to find parameters from two models
-    for i in range(num_reps): 
+    for i in range(num_reps):
         print()
-<<<<<<< HEAD
-        print('*** Fitting round {} ***'.format(i))
-                
-        # use height of SAM peaks to find epsilon. We constrain alpha in this fit
-        e = plot_heights_vs_dur(file_list, path, threshold, alpha)
-        e_list.append(e)
-        # use FWHM of SAM peaks to find alpha (and R). We constrain e in this fit
-        alpha, R, R_err = plot_width_vs_dur(file_list,  path, threshold, e)
-=======
         print("*** Fitting round {} ***".format(i))
 
         e = plot_heights_vs_dur(file_list, path, threshold, alpha)
         e_list.append(e)
         alpha, R, R_err = plot_width_vs_dur(file_list, path, threshold, e)
->>>>>>> 16d36499
         R_list.append(R)
 
     fig, axes = plt.subplots(1, 2)
