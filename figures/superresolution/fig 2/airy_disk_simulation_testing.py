# -*- coding: utf-8 -*-
"""
Created on Mon Aug 16 14:34:37 2021

time in ms, power in mW

@author: agard
"""

from scipy.special import j1
from scipy.special import jv
import numpy
import matplotlib.pyplot as plt
from scipy.optimize import curve_fit
import utils.tool_belt as tool_belt
import random

wavelength = 638
NA = 1.3  
pi = numpy.pi
# v = 50 / (30 * NA**2 * pi /wavelength**2)**2 # I should measure the actual value here
# v = 1.6e10 #nm^4 / (ms mW^2)
# v = 1.6e10 #nm^4 / (ms mW^2)
# v = 1.6e13 #nm^4 / (ms mW^2) #hadn't converted us to ms?
v = 2.3e12 #nm^4 / (ms mW^2) value from Fig 2 fit. Actually, this should be 2.3e12...
fwhm =2.355

props = dict(boxstyle='round', facecolor='wheat', alpha=0.5)


# %%

def exp_func(t,g):
    return numpy.exp(-g*t)
def quad_func(I, v):
    return v*I**2
    
def estimate_ion_rate():    # try to fit to data (data from 7/27?, along x direction)

    n_1 = [0.9, 0.5, 0.2, 0.01] # near the first dip
    t_1 = [1e-3, 5e-3, 10e-3, 50e-3] #us
    r_1 = 350 # nm 
    
    n_2 = [0.8, 0.2, 0.1] # first dip
    t_2 = [1e-3, 5e-3, 10e-3]
    r_2 = 401.476 # nm 5.14
    
    n_3 = [0.9, 0.8, 0.4,0.01] # second dip
    t_3 = [10e-3, 50e-3, 100e-3, 500e-3]
    r_3 = 657.67 # nm 8.42
    
    P = 18.4
    # print(intensity_airy_func(r_1, P))
    
    n_list = [n_1, n_2, n_3]
    t_list = [t_1, t_2, t_3]
    r_list = [r_1, r_2, r_3]
    
    
    intensity_list = []
    g_list = []
    
    do_fit = True
    
    if do_fit:
        for i in range(len(r_list)):
            r= r_list[i]
            n = n_list[i]
            t = t_list[i]
            
            init_fit = [1e-1]
            t_linspace = numpy.linspace(t[0], t[-1], 100)
            
            # eta_n = lambda t, v: eta(r,v, P, t)
            opti_params, cov_arr = curve_fit(exp_func,
                  t ,n,p0=init_fit)
            print(opti_params)
            I = intensity_airy_func(r, P, 0)
            intensity_list.append(I)
            g_list.append(opti_params[0])
            
            fig, ax = plt.subplots()
            ax.plot(t_linspace, exp_func(t_linspace, *opti_params))
            ax.plot(t, n, 'ro')
            ax.set_xlabel('time (ms)')
            ax.set_ylabel('NV- population')
        
        init_fit = [1e10]
        opti_params, cov_arr = curve_fit(quad_func,
              intensity_list ,g_list, p0=init_fit)
        i_min = min(intensity_list)
        i_max = max(intensity_list)
        int_linspace = numpy.linspace(i_min, i_max, 100)
        
        fig, ax = plt.subplots()
        ax.plot(int_linspace, quad_func(int_linspace, *opti_params))
        ax.plot(intensity_list, g_list, 'ro')
        ax.set_xlabel(r'Intensity (mW/nm$^2$)')
        ax.set_ylabel('NV- ionization rate (1/ms)')
        
        text = 'NV- ionization rate scaling, v = {:.3f}\n'.format(opti_params[0]) + r'mW$^2$/(ms nm$^4$)'
        ax.text(0.2, 0.2, text, transform=ax.transAxes, fontsize=12,
                verticalalignment='top', bbox=props)
        print(opti_params[0])
    
# %%

# def plot_peak(peak, P, t, do_plot = False):
#     dr = 150
#     lin_r = numpy.linspace(peak - dr, peak + dr, 100)
#     data = eta(lin_r,v, P, t)
    
#     if do_plot:
#         fig, ax = plt.subplots(1, 1)
#         ax.plot(lin_r, data, 'bo')
#         ax.set_xlabel('r (nm)')
#         ax.set_ylabel('NV- probability')
#     else:
#         ax = []
    
#     return lin_r, data, ax

def plot_broadened_peak(peak, P, t, broadened_val = 0, I_bkgd_perc = 0, do_plot = False):
    dr = 150
    lin_r = numpy.linspace(peak - dr, peak + dr, dr+1)
    data_original = eta(lin_r,v, P, t, I_bkgd_perc)
    num_rand = 100 #number of times it repeats the data
    repeatability = broadened_val #max +/- shift to the data
    

    if broadened_val != 0:
        # calc random shifts in the data
        rand_vals = numpy.random.normal(0, repeatability, num_rand)
        rand_shifts = numpy.round(rand_vals)
        data_out = numpy.array(data_original)*0
        for i in rand_shifts: #for each random shift, either add empty rows to the start or end of data list
            data_shift = data_original.tolist()
            if i > 0:
                data_shift = [0]*int(i) + data_shift[:-int(i)]
            elif i < 0:
                data_shift = data_shift[-int(i):] + [0]*-int(i)
            
            data_new = data_out + data_shift
            data_out = data_new
            
        data_out = data_out / num_rand
    else:
        data_out = data_original
    # i = 0
    # shift_list = [0 for el in range(i)]
    # shifted_data = shift_list + data.tolist()
    # data = data.tolist() + shift_list
    # new_data = (numpy.array(data) + numpy.array(shifted_data))/2
    
    if do_plot:
        fig, ax = plt.subplots(1, 1)
        ax.plot(lin_r, data_out, 'bo')
        ax.set_xlabel('r (nm)')
        ax.set_ylabel('NV- probability')
        ax.set_ylim([0,1])
    else:
        ax = []
    
    return lin_r, data_out, ax

def fit_gaussian_peak(peak, P, t, broadened_val = 0, I_bkgd_perc = 0, do_plot = False):
    # ret_vals = plot_peak(peak, P, t, do_plot)
    ret_vals = plot_broadened_peak(peak, P, t, broadened_val, I_bkgd_perc, do_plot)
    lin_r, data, ax = ret_vals
    
    init_guess = [0.5, peak, peak/10, 0]
    fit_params, cov_arr = curve_fit( tool_belt.gaussian, lin_r, data,
                                      p0 = init_guess)
    
    if do_plot:
        print(abs(fit_params[2]*fwhm))
        print(fit_params)
        ax.plot(lin_r, tool_belt.gaussian(lin_r, *fit_params), 'r-')
        
        eq_text = 'FWHM = {:.3f} +/- {:.3f} nm'.format(abs(fit_params[2]*fwhm), cov_arr[2][2]*fwhm)
        ax.text(0.5, 0.95, eq_text, transform=ax.transAxes, fontsize=12,
                verticalalignment='top', bbox=props)
        
    
    
    
    return fit_params

def vary_powers(peak, P_range, t, broadened_val = 0,):
    
    width_list = []
    power_list = []
    
    # for P in numpy.linspace(P_range[0], P_range[1], 50):
    for P in numpy.logspace(numpy.log10(P_range[0]), numpy.log10(P_range[1]), 50):
        failed = True
        try:
            fit_params = fit_gaussian_peak(peak, P, t, broadened_val, False)
            failed = False
        except Exception:
            continue
        
        if not failed:
            width_list.append(abs(fit_params[2]))
            power_list.append(P)
            
    init_guess = [50, -0.5]
    fit_params, _ = curve_fit(power_law, power_list, width_list,
                                      p0 = init_guess)
    print(fit_params)
        
    
    fig, ax = plt.subplots(1, 1)
    lin_powers = numpy.linspace(power_list[0], power_list[-1], 100)
    ax.plot(power_list, width_list, 'bo')
    ax.plot(lin_powers, power_law(lin_powers, *fit_params), 'r-')
    ax.set_xlabel('Power (mW)')
    ax.set_ylabel(r'Gaussian fit width, $\sigma$ (nm)')
    ax.set_yscale('log')
    ax.set_xscale('log')
    
    eq_text = 'a * x ^ b'
    ax.text(0.75, 0.95, eq_text, transform=ax.transAxes, fontsize=12,
            verticalalignment='top', bbox=props)
    text_fit = 'a={:.3f} \nb={:.3f}'.format(*fit_params)
    ax.text(0.05, 0.15, text_fit, transform=ax.transAxes, fontsize=12,
            verticalalignment='top', bbox=props)
    return power_list, width_list

def vary_duration_width(peak, P, t_range, broadened_val = 0, I_bkgd_perc = 0):
    width_list = []
    duration_list = []
    
    # for t in numpy.linspace(t_range[0], t_range[1], 100):
    for t in numpy.logspace(numpy.log10(t_range[0]), numpy.log10(t_range[1]), 100):
        failed = True
        try:
            fit_params = fit_gaussian_peak(peak, P, t, broadened_val, I_bkgd_perc)
            failed = False
        except Exception:
            continue
        
        if not failed:
            width_list.append(abs(fit_params[2]))
            duration_list.append(t)
            
    fig, ax = plt.subplots(1, 1)
    lin_durations = numpy.linspace(duration_list[0], duration_list[-1], 100)
    ax.plot(duration_list, numpy.array(width_list)*fwhm, 'bo')
    
    ### Fitting ###
    ### Modified scaling with background intensity and broadening
    C = bessel_scnd_der(radial_scaling(peak)) # get the constant term based on bessel functions
    bound_vals = (0, numpy.infty)
    
    # fit function for background, no broadening
    if broadened_val ==0 and I_bkgd_perc != 0:
        fit_func = lambda t, e, a: width_scaling_w_mods(t, C, e, a, 0)
        init_guess = [I_bkgd_perc, 28]
        text = r'Modified $t^{-1/4}$ scaling without broadening'
        bound_vals = ([0,0], [1,numpy.infty])
    # fit function for broadening, no background
    elif broadened_val !=0 and I_bkgd_perc == 0:
        fit_func = lambda t, a, R: width_scaling_w_mods(t, C, 0, a, R)
        init_guess = [28, numpy.sqrt(broadened_val)]
        text = r'Modified $t^{-1/4}$ scaling without nonperfect zero'
        bound_vals = ([0, 0], [numpy.infty, numpy.infty])
    # fit function for broadening and background
    elif broadened_val !=0 and I_bkgd_perc != 0:
        fit_func = lambda t, e, a, R: width_scaling_w_mods(t, C, e, a, R)
        init_guess = [I_bkgd_perc, 28, numpy.sqrt(broadened_val)]
        text = r'Modified $t^{-1/4}$ scaling with broadening and nonperfect zero'
        bound_vals = ([0,0, 0], [1,numpy.infty, numpy.infty])
    # fit function for no broadening or background (inverse quarter scaling)
    elif broadened_val ==0 and I_bkgd_perc == 0:
        fit_func = lambda x, a: power_law(x, a, (-1/4))
        init_guess = [50]
        text = r'$t^{-1/4}$ scaling'

    
    
    print(fit_params)
    if broadened_val !=0 and I_bkgd_perc != 0: #print some info in test case
        print('Fit value for broadening: {} nm'.format(fit_params[2]**2))
        print('Input value for broadening: {} nm'.format(broadened_val))
        print('Fit value for background intensity: {}'.format(fit_params[0]))
        print('Input value for background intensity: {}'.format(I_bkgd_perc))
    
    if broadened_val ==0 and I_bkgd_perc != 0: #print some info in test case
        print('Fit value for background intensity: {}'.format(fit_params[0]))
        print('Input value for background intensity: {}'.format(I_bkgd_perc))
    ax.plot(lin_durations, fit_func(lin_durations, 0.005, 30)*fwhm, 'r-')
    
    #inverse quarter
    fit_func = lambda x, a: power_law(x, a, (-1/4))
    init_guess = [50]
    text = r'$t^{-1/4}$ scaling'
    fit_params, _ = curve_fit(fit_func, duration_list, width_list,
                                      p0 = init_guess)
    ax.plot(lin_durations, fit_func(lin_durations, *fit_params)*fwhm, 'k-')
    
    
    ax.set_xlabel('Duration (ms)')
    ax.set_ylabel(r'FWHM (nm)')
    ax.set_yscale('log')
    ax.set_xscale('log')
    
    ax.text(0.05, 0.10, text, transform=ax.transAxes, fontsize=12,
            verticalalignment='top', bbox=props)
    return duration_list, width_list


def vary_duration_height(peak, P, t_range, broadened_val = 0, I_bkgd_perc = 0):
    height_list = []
    duration_list = []
    
    # for t in numpy.linspace(t_range[0], t_range[1], 100):
    for t in numpy.linspace(t_range[0], t_range[1], 100):
        failed = True
        try:
            fit_params = fit_gaussian_peak(peak, P, t, broadened_val, I_bkgd_perc)
            failed = False
        except Exception:
            continue
        
        if not failed:
            height_list.append(fit_params[0]**2)
            duration_list.append(t)
            
    fig, ax = plt.subplots(1, 1)
    lin_durations = numpy.linspace(duration_list[0], duration_list[-1], 100)
    ax.plot(duration_list, height_list, 'bo')
    
    if I_bkgd_perc != 0:
        fit_func = lambda t,  d: exp_scaling(t, 1, 1, d)
        init_guess = [1]
    fit_params,cov_arr = curve_fit(fit_func, duration_list, height_list,
                                      p0 = init_guess)
    print(fit_params)
    ax.plot(lin_durations, fit_func(lin_durations, *fit_params), 'k-')
    
    I_0 = intensity_scaling(P)
    epsilon = numpy.sqrt(1/(fit_params[0] * v * I_0**2))
    print('fit value for background percentage: ', epsilon)
    
    ax.set_xlabel('Duration (ms)')
    ax.set_ylabel(r'Peak height')
    ax.set_yscale('log')
    # ax.set_xscale('log')
    
    return duration_list, height_list

def simulation_2D(P, t,  img_range, num_steps, I_bkgd_perc = 0):
    img_array = numpy.zeros((num_steps,num_steps))
    
    half_img_range = img_range/2
    x_vals = numpy.linspace(-half_img_range, half_img_range, num_steps)
    y_vals = numpy.linspace(-half_img_range, half_img_range, num_steps)
    
    for j in range(num_steps):
        for i in range(num_steps):
            r = numpy.sqrt(x_vals[i]**2 + y_vals[j]**2)
            val = eta(r,v, P, t, I_bkgd_perc)
            img_array[i][j] = val
            
    half_px = (x_vals[1]-x_vals[0] )/2
    img_extent = [-(half_img_range+half_px), (half_img_range+half_px),
                  -(half_img_range+half_px), (half_img_range+half_px)]
    
    
    fig, ax = plt.subplots(dpi=300)    
    fig.set_figwidth(3)
    fig.set_figheight(3)
    
    img = ax.imshow(img_array, cmap='inferno', 
                    extent=tuple(img_extent),
                    vmax = 1.0,
                    vmin = 0)
    clb = plt.colorbar(img)
    clb.set_label("NV- pop", rotation=270)
    
    
    ax.set_xlabel('x (nm)')
    ax.set_ylabel('y (nm)')
    # Draw the canvas and flush the events to the backend
    fig.canvas.draw()
    plt.tight_layout()
    fig.canvas.flush_events()
            
# %%
def bessel_scnd_der(x):
    term_1 = 24*j1(x)**2
    term_2 = 16*j1(x)*(jv(0,x) - jv(2,x))
    term_3 = 4* (0.5* (jv(0,x) - jv(2,x))**2 + j1(x)* (0.5*(jv(3,x) - j1(x)) - j1(x)))
    
    return term_1/x**4 - term_2/x**3 + term_3/x**2

def power_law(x, a, b):
    return a*x**b
    
def exp_scaling(x, a, b, d):
    return a*numpy.exp(-x**b/d)

def width_scaling_w_mods(t, C, e, a, R):
    # return numpy.sqrt((-e*C + numpy.sqrt(e**2*C**2 + 4*C**2*a/t)) / (2*C**2)) + R**2
    return numpy.sqrt((-e*C + numpy.sqrt(e**2*C**2 + 4*C**2*a/t)) / (2*C**2)) + R**2

def intensity_scaling(P):
    '''
    convert power to intensity
    '''
    I = P*NA**2*pi/wavelength**2
    return I


def radial_scaling(r):
    '''
    convert radial distance  to dimensionless length, in terms of NA and wavelength
    '''
    x = 2*pi*NA*r/wavelength
    return x

def intensity_airy_func(r, P, I_bkgd_perc):
    '''
    the function we use for the intensity of the depletion beam. Optional 
    background value, I_bkgd_perc, which is some percentage of peak intensity
    '''
    I = intensity_scaling(P)
    x = radial_scaling(r)
    
    background = I_bkgd_perc*I# *numpy.exp(-x/radial_scaling(300))
    # background_val = max(0,background)
    return I * (2*j1(x) / x)**2  + background 


def eta(r,v, P, t, I_bkgd_perc = 0):
    '''
    the rsponse of the NV to the depletion light, based on the profile of the 
    depletion beam, and the distance of the NV from the center of the Airy pattern ,r

    '''
    return numpy.exp(-v*t*intensity_airy_func(r, P, I_bkgd_perc)**2)


# %%

if __name__ == '__main__':
    # vary_powers(300, [40, 340], 70) # -0.5
    # vary_duration_width(300, 70, [0.25, 100],broadened_val = 0,  I_bkgd_perc = 0.005) # -0.25
    
    # vary_duration_height(300, 20, [0.25, 100],broadened_val = 0,  I_bkgd_perc = 0.006) # -0.25
    
<<<<<<< HEAD
    # fit_gaussian_peak(300, 20, 0.25, broadened_val = 0, I_bkgd_perc = 0.0, do_plot = True)
    plot_broadened_peak(550, 20, 2.5, broadened_val = 0, I_bkgd_perc = 0.0022, do_plot = True)

    # I = 0.0022
    # simulation_2D(20, 0.001,  1500, 100, I_bkgd_perc = I)
    # simulation_2D(20, 0.01,  1500, 100, I_bkgd_perc = I)
    # simulation_2D(20, 0.025,  1500, 100, I_bkgd_perc = I)
    # simulation_2D(20, 0.05,  1500, 100, I_bkgd_perc = I)
    # simulation_2D(20, 0.25, 1500, 100, I_bkgd_perc = I)
    # simulation_2D(20, 2.5,  1500, 100, I_bkgd_perc = I)
=======
    # fit_gaussian_peak(300, 70, 100, broadened_val = 0, I_bkgd_perc = 0.0, do_plot = True)
    # i = intensity_scaling(20)
    # print(i)
    I = 0.001#22
    simulation_2D(20, 0.001,  1500, 100, I_bkgd_perc = I)
    simulation_2D(20, 0.01,  1500, 100, I_bkgd_perc = I)
    simulation_2D(20, 0.025,  1500, 100, I_bkgd_perc = I)
    simulation_2D(20, 0.05,  1500, 100, I_bkgd_perc = I)
    simulation_2D(20, 0.25,  1500, 100, I_bkgd_perc = I)
    simulation_2D(20, 2.5,  1500, 100, I_bkgd_perc = I)
>>>>>>> 178ca9e7
    
    # plot_broadened_peak(550, 20, 2.5, broadened_val = 0, I_bkgd_perc = I, do_plot = True)
        
    # estimate_ion_rate()
    # fig, ax = plt.subplots(1, 1)
    # r = numpy.linspace(-700 , 700, 701)
    # P = 70
    # t = 300
    # ax.plot(r, intensity_airy_func(r, P, 0))

    # I_bkgd_perc = 0.00
    # fig, ax = plt.subplots()
    # x_lin = numpy.linspace(-300, 900, 601)
    # y_vals_light = intensity_airy_func(x_lin, 1, I_bkgd_perc) 
    # y_vals_eta = eta(x_lin, 1e4, 1, 10, I_bkgd_perc)
    # ax.plot(x_lin, y_vals_light, '-', color = 'purple')
    # ax.plot(x_lin, y_vals_eta, 'r-')
    # ax.plot(x_lin,[0]*len(x_lin) ,'k-')
    # ax.plot(x_lin,[I_bkgd_perc]*len(x_lin) ,'k--')<|MERGE_RESOLUTION|>--- conflicted
+++ resolved
@@ -16,7 +16,7 @@
 import random
 
 wavelength = 638
-NA = 1.3  
+NA = 1.3
 pi = numpy.pi
 # v = 50 / (30 * NA**2 * pi /wavelength**2)**2 # I should measure the actual value here
 # v = 1.6e10 #nm^4 / (ms mW^2)
@@ -34,43 +34,43 @@
     return numpy.exp(-g*t)
 def quad_func(I, v):
     return v*I**2
-    
+
 def estimate_ion_rate():    # try to fit to data (data from 7/27?, along x direction)
 
     n_1 = [0.9, 0.5, 0.2, 0.01] # near the first dip
     t_1 = [1e-3, 5e-3, 10e-3, 50e-3] #us
-    r_1 = 350 # nm 
-    
+    r_1 = 350 # nm
+
     n_2 = [0.8, 0.2, 0.1] # first dip
     t_2 = [1e-3, 5e-3, 10e-3]
     r_2 = 401.476 # nm 5.14
-    
+
     n_3 = [0.9, 0.8, 0.4,0.01] # second dip
     t_3 = [10e-3, 50e-3, 100e-3, 500e-3]
     r_3 = 657.67 # nm 8.42
-    
+
     P = 18.4
     # print(intensity_airy_func(r_1, P))
-    
+
     n_list = [n_1, n_2, n_3]
     t_list = [t_1, t_2, t_3]
     r_list = [r_1, r_2, r_3]
-    
-    
+
+
     intensity_list = []
     g_list = []
-    
+
     do_fit = True
-    
+
     if do_fit:
         for i in range(len(r_list)):
             r= r_list[i]
             n = n_list[i]
             t = t_list[i]
-            
+
             init_fit = [1e-1]
             t_linspace = numpy.linspace(t[0], t[-1], 100)
-            
+
             # eta_n = lambda t, v: eta(r,v, P, t)
             opti_params, cov_arr = curve_fit(exp_func,
                   t ,n,p0=init_fit)
@@ -78,38 +78,38 @@
             I = intensity_airy_func(r, P, 0)
             intensity_list.append(I)
             g_list.append(opti_params[0])
-            
+
             fig, ax = plt.subplots()
             ax.plot(t_linspace, exp_func(t_linspace, *opti_params))
             ax.plot(t, n, 'ro')
             ax.set_xlabel('time (ms)')
             ax.set_ylabel('NV- population')
-        
+
         init_fit = [1e10]
         opti_params, cov_arr = curve_fit(quad_func,
               intensity_list ,g_list, p0=init_fit)
         i_min = min(intensity_list)
         i_max = max(intensity_list)
         int_linspace = numpy.linspace(i_min, i_max, 100)
-        
+
         fig, ax = plt.subplots()
         ax.plot(int_linspace, quad_func(int_linspace, *opti_params))
         ax.plot(intensity_list, g_list, 'ro')
         ax.set_xlabel(r'Intensity (mW/nm$^2$)')
         ax.set_ylabel('NV- ionization rate (1/ms)')
-        
+
         text = 'NV- ionization rate scaling, v = {:.3f}\n'.format(opti_params[0]) + r'mW$^2$/(ms nm$^4$)'
         ax.text(0.2, 0.2, text, transform=ax.transAxes, fontsize=12,
                 verticalalignment='top', bbox=props)
         print(opti_params[0])
-    
+
 # %%
 
 # def plot_peak(peak, P, t, do_plot = False):
 #     dr = 150
 #     lin_r = numpy.linspace(peak - dr, peak + dr, 100)
 #     data = eta(lin_r,v, P, t)
-    
+
 #     if do_plot:
 #         fig, ax = plt.subplots(1, 1)
 #         ax.plot(lin_r, data, 'bo')
@@ -117,7 +117,7 @@
 #         ax.set_ylabel('NV- probability')
 #     else:
 #         ax = []
-    
+
 #     return lin_r, data, ax
 
 def plot_broadened_peak(peak, P, t, broadened_val = 0, I_bkgd_perc = 0, do_plot = False):
@@ -126,7 +126,7 @@
     data_original = eta(lin_r,v, P, t, I_bkgd_perc)
     num_rand = 100 #number of times it repeats the data
     repeatability = broadened_val #max +/- shift to the data
-    
+
 
     if broadened_val != 0:
         # calc random shifts in the data
@@ -139,10 +139,10 @@
                 data_shift = [0]*int(i) + data_shift[:-int(i)]
             elif i < 0:
                 data_shift = data_shift[-int(i):] + [0]*-int(i)
-            
+
             data_new = data_out + data_shift
             data_out = data_new
-            
+
         data_out = data_out / num_rand
     else:
         data_out = data_original
@@ -151,7 +151,7 @@
     # shifted_data = shift_list + data.tolist()
     # data = data.tolist() + shift_list
     # new_data = (numpy.array(data) + numpy.array(shifted_data))/2
-    
+
     if do_plot:
         fig, ax = plt.subplots(1, 1)
         ax.plot(lin_r, data_out, 'bo')
@@ -160,37 +160,37 @@
         ax.set_ylim([0,1])
     else:
         ax = []
-    
+
     return lin_r, data_out, ax
 
 def fit_gaussian_peak(peak, P, t, broadened_val = 0, I_bkgd_perc = 0, do_plot = False):
     # ret_vals = plot_peak(peak, P, t, do_plot)
     ret_vals = plot_broadened_peak(peak, P, t, broadened_val, I_bkgd_perc, do_plot)
     lin_r, data, ax = ret_vals
-    
+
     init_guess = [0.5, peak, peak/10, 0]
     fit_params, cov_arr = curve_fit( tool_belt.gaussian, lin_r, data,
                                       p0 = init_guess)
-    
+
     if do_plot:
         print(abs(fit_params[2]*fwhm))
         print(fit_params)
         ax.plot(lin_r, tool_belt.gaussian(lin_r, *fit_params), 'r-')
-        
+
         eq_text = 'FWHM = {:.3f} +/- {:.3f} nm'.format(abs(fit_params[2]*fwhm), cov_arr[2][2]*fwhm)
         ax.text(0.5, 0.95, eq_text, transform=ax.transAxes, fontsize=12,
                 verticalalignment='top', bbox=props)
-        
-    
-    
-    
+
+
+
+
     return fit_params
 
 def vary_powers(peak, P_range, t, broadened_val = 0,):
-    
+
     width_list = []
     power_list = []
-    
+
     # for P in numpy.linspace(P_range[0], P_range[1], 50):
     for P in numpy.logspace(numpy.log10(P_range[0]), numpy.log10(P_range[1]), 50):
         failed = True
@@ -199,17 +199,17 @@
             failed = False
         except Exception:
             continue
-        
+
         if not failed:
             width_list.append(abs(fit_params[2]))
             power_list.append(P)
-            
+
     init_guess = [50, -0.5]
     fit_params, _ = curve_fit(power_law, power_list, width_list,
                                       p0 = init_guess)
     print(fit_params)
-        
-    
+
+
     fig, ax = plt.subplots(1, 1)
     lin_powers = numpy.linspace(power_list[0], power_list[-1], 100)
     ax.plot(power_list, width_list, 'bo')
@@ -218,7 +218,7 @@
     ax.set_ylabel(r'Gaussian fit width, $\sigma$ (nm)')
     ax.set_yscale('log')
     ax.set_xscale('log')
-    
+
     eq_text = 'a * x ^ b'
     ax.text(0.75, 0.95, eq_text, transform=ax.transAxes, fontsize=12,
             verticalalignment='top', bbox=props)
@@ -230,7 +230,7 @@
 def vary_duration_width(peak, P, t_range, broadened_val = 0, I_bkgd_perc = 0):
     width_list = []
     duration_list = []
-    
+
     # for t in numpy.linspace(t_range[0], t_range[1], 100):
     for t in numpy.logspace(numpy.log10(t_range[0]), numpy.log10(t_range[1]), 100):
         failed = True
@@ -239,20 +239,20 @@
             failed = False
         except Exception:
             continue
-        
+
         if not failed:
             width_list.append(abs(fit_params[2]))
             duration_list.append(t)
-            
+
     fig, ax = plt.subplots(1, 1)
     lin_durations = numpy.linspace(duration_list[0], duration_list[-1], 100)
     ax.plot(duration_list, numpy.array(width_list)*fwhm, 'bo')
-    
+
     ### Fitting ###
     ### Modified scaling with background intensity and broadening
     C = bessel_scnd_der(radial_scaling(peak)) # get the constant term based on bessel functions
     bound_vals = (0, numpy.infty)
-    
+
     # fit function for background, no broadening
     if broadened_val ==0 and I_bkgd_perc != 0:
         fit_func = lambda t, e, a: width_scaling_w_mods(t, C, e, a, 0)
@@ -277,20 +277,20 @@
         init_guess = [50]
         text = r'$t^{-1/4}$ scaling'
 
-    
-    
+
+
     print(fit_params)
     if broadened_val !=0 and I_bkgd_perc != 0: #print some info in test case
         print('Fit value for broadening: {} nm'.format(fit_params[2]**2))
         print('Input value for broadening: {} nm'.format(broadened_val))
         print('Fit value for background intensity: {}'.format(fit_params[0]))
         print('Input value for background intensity: {}'.format(I_bkgd_perc))
-    
+
     if broadened_val ==0 and I_bkgd_perc != 0: #print some info in test case
         print('Fit value for background intensity: {}'.format(fit_params[0]))
         print('Input value for background intensity: {}'.format(I_bkgd_perc))
     ax.plot(lin_durations, fit_func(lin_durations, 0.005, 30)*fwhm, 'r-')
-    
+
     #inverse quarter
     fit_func = lambda x, a: power_law(x, a, (-1/4))
     init_guess = [50]
@@ -298,13 +298,13 @@
     fit_params, _ = curve_fit(fit_func, duration_list, width_list,
                                       p0 = init_guess)
     ax.plot(lin_durations, fit_func(lin_durations, *fit_params)*fwhm, 'k-')
-    
-    
+
+
     ax.set_xlabel('Duration (ms)')
     ax.set_ylabel(r'FWHM (nm)')
     ax.set_yscale('log')
     ax.set_xscale('log')
-    
+
     ax.text(0.05, 0.10, text, transform=ax.transAxes, fontsize=12,
             verticalalignment='top', bbox=props)
     return duration_list, width_list
@@ -313,7 +313,7 @@
 def vary_duration_height(peak, P, t_range, broadened_val = 0, I_bkgd_perc = 0):
     height_list = []
     duration_list = []
-    
+
     # for t in numpy.linspace(t_range[0], t_range[1], 100):
     for t in numpy.linspace(t_range[0], t_range[1], 100):
         failed = True
@@ -322,15 +322,15 @@
             failed = False
         except Exception:
             continue
-        
+
         if not failed:
             height_list.append(fit_params[0]**2)
             duration_list.append(t)
-            
+
     fig, ax = plt.subplots(1, 1)
     lin_durations = numpy.linspace(duration_list[0], duration_list[-1], 100)
     ax.plot(duration_list, height_list, 'bo')
-    
+
     if I_bkgd_perc != 0:
         fit_func = lambda t,  d: exp_scaling(t, 1, 1, d)
         init_guess = [1]
@@ -338,66 +338,66 @@
                                       p0 = init_guess)
     print(fit_params)
     ax.plot(lin_durations, fit_func(lin_durations, *fit_params), 'k-')
-    
+
     I_0 = intensity_scaling(P)
     epsilon = numpy.sqrt(1/(fit_params[0] * v * I_0**2))
     print('fit value for background percentage: ', epsilon)
-    
+
     ax.set_xlabel('Duration (ms)')
     ax.set_ylabel(r'Peak height')
     ax.set_yscale('log')
     # ax.set_xscale('log')
-    
+
     return duration_list, height_list
 
 def simulation_2D(P, t,  img_range, num_steps, I_bkgd_perc = 0):
     img_array = numpy.zeros((num_steps,num_steps))
-    
+
     half_img_range = img_range/2
     x_vals = numpy.linspace(-half_img_range, half_img_range, num_steps)
     y_vals = numpy.linspace(-half_img_range, half_img_range, num_steps)
-    
+
     for j in range(num_steps):
         for i in range(num_steps):
             r = numpy.sqrt(x_vals[i]**2 + y_vals[j]**2)
             val = eta(r,v, P, t, I_bkgd_perc)
             img_array[i][j] = val
-            
+
     half_px = (x_vals[1]-x_vals[0] )/2
     img_extent = [-(half_img_range+half_px), (half_img_range+half_px),
                   -(half_img_range+half_px), (half_img_range+half_px)]
-    
-    
-    fig, ax = plt.subplots(dpi=300)    
+
+
+    fig, ax = plt.subplots(dpi=300)
     fig.set_figwidth(3)
     fig.set_figheight(3)
-    
-    img = ax.imshow(img_array, cmap='inferno', 
+
+    img = ax.imshow(img_array, cmap='inferno',
                     extent=tuple(img_extent),
                     vmax = 1.0,
                     vmin = 0)
     clb = plt.colorbar(img)
     clb.set_label("NV- pop", rotation=270)
-    
-    
+
+
     ax.set_xlabel('x (nm)')
     ax.set_ylabel('y (nm)')
     # Draw the canvas and flush the events to the backend
     fig.canvas.draw()
     plt.tight_layout()
     fig.canvas.flush_events()
-            
+
 # %%
 def bessel_scnd_der(x):
     term_1 = 24*j1(x)**2
     term_2 = 16*j1(x)*(jv(0,x) - jv(2,x))
     term_3 = 4* (0.5* (jv(0,x) - jv(2,x))**2 + j1(x)* (0.5*(jv(3,x) - j1(x)) - j1(x)))
-    
+
     return term_1/x**4 - term_2/x**3 + term_3/x**2
 
 def power_law(x, a, b):
     return a*x**b
-    
+
 def exp_scaling(x, a, b, d):
     return a*numpy.exp(-x**b/d)
 
@@ -422,20 +422,20 @@
 
 def intensity_airy_func(r, P, I_bkgd_perc):
     '''
-    the function we use for the intensity of the depletion beam. Optional 
+    the function we use for the intensity of the depletion beam. Optional
     background value, I_bkgd_perc, which is some percentage of peak intensity
     '''
     I = intensity_scaling(P)
     x = radial_scaling(r)
-    
+
     background = I_bkgd_perc*I# *numpy.exp(-x/radial_scaling(300))
     # background_val = max(0,background)
-    return I * (2*j1(x) / x)**2  + background 
+    return I * (2*j1(x) / x)**2  + background
 
 
 def eta(r,v, P, t, I_bkgd_perc = 0):
     '''
-    the rsponse of the NV to the depletion light, based on the profile of the 
+    the rsponse of the NV to the depletion light, based on the profile of the
     depletion beam, and the distance of the NV from the center of the Airy pattern ,r
 
     '''
@@ -447,21 +447,9 @@
 if __name__ == '__main__':
     # vary_powers(300, [40, 340], 70) # -0.5
     # vary_duration_width(300, 70, [0.25, 100],broadened_val = 0,  I_bkgd_perc = 0.005) # -0.25
-    
+
     # vary_duration_height(300, 20, [0.25, 100],broadened_val = 0,  I_bkgd_perc = 0.006) # -0.25
-    
-<<<<<<< HEAD
-    # fit_gaussian_peak(300, 20, 0.25, broadened_val = 0, I_bkgd_perc = 0.0, do_plot = True)
-    plot_broadened_peak(550, 20, 2.5, broadened_val = 0, I_bkgd_perc = 0.0022, do_plot = True)
-
-    # I = 0.0022
-    # simulation_2D(20, 0.001,  1500, 100, I_bkgd_perc = I)
-    # simulation_2D(20, 0.01,  1500, 100, I_bkgd_perc = I)
-    # simulation_2D(20, 0.025,  1500, 100, I_bkgd_perc = I)
-    # simulation_2D(20, 0.05,  1500, 100, I_bkgd_perc = I)
-    # simulation_2D(20, 0.25, 1500, 100, I_bkgd_perc = I)
-    # simulation_2D(20, 2.5,  1500, 100, I_bkgd_perc = I)
-=======
+
     # fit_gaussian_peak(300, 70, 100, broadened_val = 0, I_bkgd_perc = 0.0, do_plot = True)
     # i = intensity_scaling(20)
     # print(i)
@@ -472,10 +460,9 @@
     simulation_2D(20, 0.05,  1500, 100, I_bkgd_perc = I)
     simulation_2D(20, 0.25,  1500, 100, I_bkgd_perc = I)
     simulation_2D(20, 2.5,  1500, 100, I_bkgd_perc = I)
->>>>>>> 178ca9e7
-    
+
     # plot_broadened_peak(550, 20, 2.5, broadened_val = 0, I_bkgd_perc = I, do_plot = True)
-        
+
     # estimate_ion_rate()
     # fig, ax = plt.subplots(1, 1)
     # r = numpy.linspace(-700 , 700, 701)
@@ -486,7 +473,7 @@
     # I_bkgd_perc = 0.00
     # fig, ax = plt.subplots()
     # x_lin = numpy.linspace(-300, 900, 601)
-    # y_vals_light = intensity_airy_func(x_lin, 1, I_bkgd_perc) 
+    # y_vals_light = intensity_airy_func(x_lin, 1, I_bkgd_perc)
     # y_vals_eta = eta(x_lin, 1e4, 1, 10, I_bkgd_perc)
     # ax.plot(x_lin, y_vals_light, '-', color = 'purple')
     # ax.plot(x_lin, y_vals_eta, 'r-')
