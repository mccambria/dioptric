# -*- coding: utf-8 -*-
"""
Created on Wed Jul 13 09:19:51 2022

@author: agard
"""
import utils.tool_belt as tool_belt
import numpy
import matplotlib.pyplot as plt
from scipy.optimize import curve_fit

# %%
NA = 1.3
wavelength = 638
fwhm =1.825 # 2* (ln(2))^1/4
scale = 0.99e3

mu = u"\u03BC"
superscript_minus = u"\u207B" 
fig_tick_l = 3
fig_tick_w = 0.75
f_size = 8

<<<<<<< HEAD
# %%  Data from fitting
y2 = numpy.array([0.10725226150792853, 0.06190012343462058, 0.22799568710400495, 
               0.27458371231064505, 0.3914980260623759, 0.41733672866339744, 
               0.5271959432866865, 0.5145959956581315, 0.5775909397584066, 
               0.5921214987564455, 0.5875214037295355, 0.5903589782122276, 
               0.5499300166778723]) #heights list, in norm. NV population
y2_err = numpy.array([8.34948890712762e-05, 0.00010793648980823788, 
                   0.00013014837012369804, 0.00013073034217673103,
                   9.806252983981712e-05, 7.480836398390166e-05, 
                   8.181131441195924e-05, 5.642847964186914e-05,
                   5.724635703157688e-05, 8.968477049723815e-05, 
                   8.700462838501345e-05, 4.813162265693258e-05, 
                   8.425765285908609e-05])
=======
# %%
y2 = numpy.array([0.10725208267422458, 0.061904059004131616, 0.22799717741944828, 
                  0.2746149845700901, 0.3914981041785149, 0.4173360144810147, 
                  0.527191672104991, 0.5145939416015899, 0.5775893827543029, 
                  0.5921215196025877, 0.5875214039394381, 0.5903589737905577, 
                  0.5499300634709423]) #heights list, in norm. NV population

y2_err = numpy.array([0.005984916244208165, 0.005170204769169157, 
                      0.010894691236281381, 0.011984575860211743, 
                      0.012392123510894438, 0.011174913578460573, 
                      0.013134481921080056, 0.010777221436760243,
                      0.011500316844723583, 0.014574535007293887, 
                      0.014299228018942033, 0.010661145902811675, 
                      0.013614070527270644])
>>>>>>> 16d36499

t = numpy.array([10.0, 11.0, 7.5, 5.0, 2.5, 1.0, 0.75, 0.5,
              0.25, 0.1, 0.075, 0.05, 0.01]) # in ms

lin_x_vals = numpy.linspace((0.01), (11), 100)
# %%

def exp_decay(t, A, alpha, e):
    return A * numpy.exp(-t* (numpy.log(2)/alpha) * e**2)

def gaussian_quad(x,  *params):
    """
    Calculates the value of a gaussian with a x^4 in the exponent
    for the given input and parameters

    Params:
        x: float
            Input value
        params: tuple
            The parameters that define the Gaussian
            0: coefficient that defines the peak height
            1: mean, defines the center of the Gaussian
            2: standard deviation-like parameter, defines the width of the Gaussian
            3: constant y value to account for background
    """

    coeff, mean, stdev, offset = params
    var = stdev ** 4  # variance squared
    centDist = x - mean  # distance from the center
    return offset + coeff ** 2 * numpy.exp(-(centDist ** 4) / (var))

def plot_inset(file_name, folder, threshold):
    
    fig_w =0.9
    fig_l = fig_w * 1
    fig, ax = plt.subplots()
    fig.set_figwidth(fig_w)
    fig.set_figheight(fig_l)

    ax.set_xlabel(r'$\Delta$x (nm)', fontsize = f_size)
    ax.set_ylabel(r'$\eta$', fontsize = f_size)
    ax.tick_params(which = 'both', length=fig_tick_l, width=fig_tick_w,
                    direction='in',grid_alpha=0.7, labelsize = f_size)
    
    
    data = tool_belt.get_raw_data( file_name, folder)
    
    # convert single shot measurements to NV- population
    raw_counts = numpy.array(data['readout_counts_array'])
    for r in range(len(raw_counts)):
        row = raw_counts[r]
        for c in range(len(row)):
            current_val = raw_counts[r][c]
            if current_val < threshold:
                set_val = 0
            elif current_val >= threshold:
                set_val = 1
            raw_counts[r][c] = set_val
    counts = numpy.average(raw_counts, axis = 1)
    
    nv_sig = data['nv_sig']
    coords = nv_sig['coords']
    # rad_dist = numpy.array(data['rad_dist'])*scale
    num_steps = data['num_steps_a']
    offset_2D = data['offset_2D']
    coords_voltages = data['coords_voltages']
    x_voltages = numpy.array([el[0] for el in coords_voltages]) -offset_2D[0] - coords[0]
    rad_dist = -x_voltages*scale

    ax.plot(numpy.flip(rad_dist), numpy.flip(counts), 
            'o',  color= 'orange',  markersize = 2,
            markeredgewidth=0.0, 
            )
    

    opti_params = []
    fit_func = gaussian_quad 


    init_fit = [2, rad_dist[int(num_steps/2)], 15, 7]
    try:
        opti_params, cov_arr = curve_fit(fit_func,
              rad_dist,
              counts,
              p0=init_fit
              )
        lin_radii = numpy.linspace(rad_dist[0],
                        rad_dist[-1], 100)
        ax.plot(lin_radii,
               fit_func(lin_radii, *opti_params), color= 'black',#color_list[f],
               linestyle = 'dashed' , linewidth = 1)

        print(opti_params)
    except Exception:
        text = 'Peak could not be fit'
        print(text)
            


def plot_height_vs_duration():
    fit_func = exp_decay
    e =  8.7e-4
    A = 0.579
    alpha = 3.1e-6
    
    
    params = [A, alpha, e]
    
    fig_w =3.3
    fig_l = fig_w * 0.9
    fig, ax = plt.subplots()
    fig.set_figwidth(fig_w)
    fig.set_figheight(fig_l)
    ax.plot(lin_x_vals, fit_func(lin_x_vals, *params), 
                color = 'purple',  linestyle = (0,(6,3))   , linewidth = 1,)
    
    
    ax.errorbar(t, numpy.array(y2),  
                yerr = y2_err,
                    fmt='o', color = 'black', 
                    linewidth = 1, markersize = 5, mfc='#d6d6d6')
    
    ax.set_xlabel(r'Depletion pulse duration, $\tau$ (ms)', fontsize = f_size)
    ax.set_ylabel('Normalized NV pop. height', fontsize = f_size)
    ax.tick_params(which = 'both', length=fig_tick_l, width=fig_tick_w,
                            direction='in',grid_alpha=0.7, labelsize = f_size)
    ax.set_yscale('log')
    
# %%

plot_height_vs_duration()

file_name = '2021_11_25-04_39_56-johnson-nv1_2021_11_17' #0.5 ms (yellow)
# file_name = '2021_11_25-16_38_19-johnson-nv1_2021_11_17' #0.05 ms (green)
folder = 'paper_materials/super_resolution/Fig 2/1D data'
threshold = 5
plot_inset(file_name, folder, threshold)<|MERGE_RESOLUTION|>--- conflicted
+++ resolved
@@ -16,41 +16,25 @@
 scale = 0.99e3
 
 mu = u"\u03BC"
-superscript_minus = u"\u207B" 
+superscript_minus = u"\u207B"
 fig_tick_l = 3
 fig_tick_w = 0.75
 f_size = 8
 
-<<<<<<< HEAD
-# %%  Data from fitting
-y2 = numpy.array([0.10725226150792853, 0.06190012343462058, 0.22799568710400495, 
-               0.27458371231064505, 0.3914980260623759, 0.41733672866339744, 
-               0.5271959432866865, 0.5145959956581315, 0.5775909397584066, 
-               0.5921214987564455, 0.5875214037295355, 0.5903589782122276, 
-               0.5499300166778723]) #heights list, in norm. NV population
-y2_err = numpy.array([8.34948890712762e-05, 0.00010793648980823788, 
-                   0.00013014837012369804, 0.00013073034217673103,
-                   9.806252983981712e-05, 7.480836398390166e-05, 
-                   8.181131441195924e-05, 5.642847964186914e-05,
-                   5.724635703157688e-05, 8.968477049723815e-05, 
-                   8.700462838501345e-05, 4.813162265693258e-05, 
-                   8.425765285908609e-05])
-=======
 # %%
-y2 = numpy.array([0.10725208267422458, 0.061904059004131616, 0.22799717741944828, 
+y2 = numpy.array([0.10725208267422458, 0.061904059004131616, 0.22799717741944828,
                   0.2746149845700901, 0.3914981041785149, 0.4173360144810147, 
-                  0.527191672104991, 0.5145939416015899, 0.5775893827543029, 
-                  0.5921215196025877, 0.5875214039394381, 0.5903589737905577, 
+                  0.527191672104991, 0.5145939416015899, 0.5775893827543029,
+                  0.5921215196025877, 0.5875214039394381, 0.5903589737905577,
                   0.5499300634709423]) #heights list, in norm. NV population
 
-y2_err = numpy.array([0.005984916244208165, 0.005170204769169157, 
-                      0.010894691236281381, 0.011984575860211743, 
-                      0.012392123510894438, 0.011174913578460573, 
+y2_err = numpy.array([0.005984916244208165, 0.005170204769169157,
+                      0.010894691236281381, 0.011984575860211743,
+                      0.012392123510894438, 0.011174913578460573,
                       0.013134481921080056, 0.010777221436760243,
-                      0.011500316844723583, 0.014574535007293887, 
-                      0.014299228018942033, 0.010661145902811675, 
+                      0.011500316844723583, 0.014574535007293887,
+                      0.014299228018942033, 0.010661145902811675,
                       0.013614070527270644])
->>>>>>> 16d36499
 
 t = numpy.array([10.0, 11.0, 7.5, 5.0, 2.5, 1.0, 0.75, 0.5,
               0.25, 0.1, 0.075, 0.05, 0.01]) # in ms
@@ -83,7 +67,7 @@
     return offset + coeff ** 2 * numpy.exp(-(centDist ** 4) / (var))
 
 def plot_inset(file_name, folder, threshold):
-    
+
     fig_w =0.9
     fig_l = fig_w * 1
     fig, ax = plt.subplots()
@@ -94,10 +78,10 @@
     ax.set_ylabel(r'$\eta$', fontsize = f_size)
     ax.tick_params(which = 'both', length=fig_tick_l, width=fig_tick_w,
                     direction='in',grid_alpha=0.7, labelsize = f_size)
-    
-    
+
+
     data = tool_belt.get_raw_data( file_name, folder)
-    
+
     # convert single shot measurements to NV- population
     raw_counts = numpy.array(data['readout_counts_array'])
     for r in range(len(raw_counts)):
@@ -110,7 +94,7 @@
                 set_val = 1
             raw_counts[r][c] = set_val
     counts = numpy.average(raw_counts, axis = 1)
-    
+
     nv_sig = data['nv_sig']
     coords = nv_sig['coords']
     # rad_dist = numpy.array(data['rad_dist'])*scale
@@ -120,14 +104,14 @@
     x_voltages = numpy.array([el[0] for el in coords_voltages]) -offset_2D[0] - coords[0]
     rad_dist = -x_voltages*scale
 
-    ax.plot(numpy.flip(rad_dist), numpy.flip(counts), 
+    ax.plot(numpy.flip(rad_dist), numpy.flip(counts),
             'o',  color= 'orange',  markersize = 2,
-            markeredgewidth=0.0, 
+            markeredgewidth=0.0,
             )
-    
+
 
     opti_params = []
-    fit_func = gaussian_quad 
+    fit_func = gaussian_quad
 
 
     init_fit = [2, rad_dist[int(num_steps/2)], 15, 7]
@@ -147,7 +131,7 @@
     except Exception:
         text = 'Peak could not be fit'
         print(text)
-            
+
 
 
 def plot_height_vs_duration():
@@ -155,30 +139,30 @@
     e =  8.7e-4
     A = 0.579
     alpha = 3.1e-6
-    
-    
+
+
     params = [A, alpha, e]
-    
+
     fig_w =3.3
     fig_l = fig_w * 0.9
     fig, ax = plt.subplots()
     fig.set_figwidth(fig_w)
     fig.set_figheight(fig_l)
-    ax.plot(lin_x_vals, fit_func(lin_x_vals, *params), 
+    ax.plot(lin_x_vals, fit_func(lin_x_vals, *params),
                 color = 'purple',  linestyle = (0,(6,3))   , linewidth = 1,)
-    
-    
-    ax.errorbar(t, numpy.array(y2),  
+
+
+    ax.errorbar(t, numpy.array(y2),
                 yerr = y2_err,
-                    fmt='o', color = 'black', 
+                    fmt='o', color = 'black',
                     linewidth = 1, markersize = 5, mfc='#d6d6d6')
-    
+
     ax.set_xlabel(r'Depletion pulse duration, $\tau$ (ms)', fontsize = f_size)
     ax.set_ylabel('Normalized NV pop. height', fontsize = f_size)
     ax.tick_params(which = 'both', length=fig_tick_l, width=fig_tick_w,
                             direction='in',grid_alpha=0.7, labelsize = f_size)
     ax.set_yscale('log')
-    
+
 # %%
 
 plot_height_vs_duration()
