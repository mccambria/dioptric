--- conflicted
+++ resolved
@@ -384,17 +384,10 @@
 
 if __name__ == "__main__":
 
-<<<<<<< HEAD
-    # # Fig 3
-    # calc_distance(36.85, 43.87, 41.74, 39.05, 1.4, 0.9, 1.3, 1.6)
-    # # Fig 4
-    # calc_distance(45.79, 56.32, 50.98, 51.2, 1.3, 1.1, 1.4, 1.7)
-=======
     # Fig 3
     calc_distance(3, 36.85, 43.87, 41.74, 39.05, 1.4, 0.9, 1.5, 1.3)
     # Fig 4
     calc_distance(4, 45.79, 56.32, 50.98, 51.2, 1.0, 1.1, 1.4, 1.4)
->>>>>>> 27bb0fcc
 
     # sys.exit()
 
@@ -435,14 +428,10 @@
 
     plt.show(block=True)
 
-<<<<<<< HEAD
 # endregion
 
 
 #  0.0004375 V, for Fig 4 each pixel is 0.0005 V. And the conversion is 34.8 um/V
 
 #  Fig 3: 15.225 nm / pixel
-#  Fig 4: 17.4 nm / pixel
-=======
-# endregion
->>>>>>> 27bb0fcc
+#  Fig 4: 17.4 nm / pixel