# -*- coding: utf-8 -*-
"""
Created on Wed Mar 24 14:56:11 2021

@author: agardill
"""

import matplotlib.pyplot as plt 
import numpy
import utils.tool_belt as tool_belt
import majorroutines.image_sample as image_sample

def create_image_figure(imgArray, imgExtent, clickHandler=None, title = None, color_bar_label = 'Counts',  um_scaled = False):
    """
    Creates a figure containing a single grayscale image and a colorbar.

    Params:
        imgArray: numpy.ndarray
            Rectangular numpy array containing the image data.
            Just zeros if you're going to be writing the image live.
        imgExtent: list(float)
            The extent of the image in the form [left, right, bottom, top]
        clickHandler: function
            Function that fires on clicking in the image

    Returns:
        matplotlib.figure.Figure
    """
    axes_label = r'Remote Pulse Position, Relative to NV ($\mu$m)'#'V'
    # Tell matplotlib to generate a figure with just one plot in it
    fig, ax = plt.subplots()
    if um_scaled:
        axes_label = r'$mu$m'
        
    # Tell the axes to show a grayscale image
    img = ax.imshow(imgArray, cmap='inferno', vmin = 0, vmax = 1,
                    extent=tuple(imgExtent))

#    if min_value == None:
#        img.autoscale()

    # Add a colorbar
    clb = plt.colorbar(img)
    clb.set_label(color_bar_label, rotation=270)
#    clb.set_label('kcounts/sec', rotation=270)
    
    # Label axes
    plt.xlabel(axes_label)
    plt.ylabel(axes_label)
    if title:
        plt.title(title)

    # Wire up the click handler to print the coordinates
    if clickHandler is not None:
        fig.canvas.mpl_connect('button_press_event', clickHandler)

    # Draw the canvas and flush the events to the backend
    fig.canvas.draw()
    plt.tight_layout()
    fig.canvas.flush_events()

    return fig

# %%
def create_figure(file_name, threshold, sub_folder = None):
#    if sub_folder:
    data = tool_belt.get_raw_data('', file_name)
#    else:
#        data = tool_belt.get_raw_data('image_sample', file_name)
    x_range = data['img_range']
    y_range = data['img_range']
    x_voltages = data['x_voltages_1d']
    num_steps = data['num_steps']
    nv_sig = data['nv_sig']
    readout = nv_sig['pulsed_SCC_readout_dur']
    coords = [0,0,5.0]#data['start_coords']
#    img_array = numpy.array(data['readout_image_array'])
    raw_counts = numpy.array(data['readout_counts_array'])
    


    # charge state information
    cut_off = threshold
    
    # for each individual measurement, determine if the NV was in NV0 or NV- by threshold.
    # Then average the measurements for each pixel to gain mean charge state.
    for r in range(len(raw_counts)):
        row = raw_counts[r]
        for c in range(len(row)):
            current_val = raw_counts[r][c]
            if current_val < cut_off:
                set_val = 0
            elif current_val >= cut_off:
                set_val = 1
            raw_counts[r][c] = set_val
#            
#    raw_counts_ed = []
#    for el in raw_counts:
#        raw_counts_ed.append(el[:1])
            
    charge_counts_avg = numpy.average(raw_counts, axis = 1)
    
    
    
    # create the img arrays
    readout_image_array = numpy.empty([num_steps, num_steps])
    readout_image_array[:] = numpy.nan
    writePos = []
    img_array = image_sample.populate_img_array(charge_counts_avg, readout_image_array, writePos)
    
    x_coord = coords[0]
    half_x_range = x_range / 2
    x_low = x_coord - half_x_range
    x_high = x_coord + half_x_range
    y_coord = coords[1]
    half_y_range = y_range / 2
    y_low = y_coord - half_y_range
    y_high = y_coord + half_y_range

#    img_array_chrg = (img_array - nv0_avg) / (nvm_avg - nv0_avg)

#    img_array_cps = (img_array_chrg) / (readout / 10**9)

    pixel_size = x_voltages[1] - x_voltages[0]
    half_pixel_size = pixel_size / 2
    img_extent = [(x_high + half_pixel_size)*35, (x_low - half_pixel_size)*35,
                  (y_low - half_pixel_size)*35, (y_high + half_pixel_size)*35]

    readout_us = readout / 10**3
    title = 'Confocal scan.\nReadout {} us'.format(readout_us)
    fig = create_image_figure(img_array, img_extent,
                                        clickHandler=None,
                                        title = title,
                                        color_bar_label = 'NV- population (arb)',
                                        um_scaled = False
                                        )
    # Redraw the canvas and flush the changes to the backend
    fig.canvas.draw()
    fig.canvas.flush_events()

    return fig    
# %%
if __name__ == '__main__':
    
#    image_file = 'pc_rabi/branch_Spin_to_charge/moving_target_siv_init/2021_03/2021_03_23-13_19_10-goeppert-mayer-nv1-2021_03_17' #dark
#    image_file = 'pc_rabi/branch_Spin_to_charge/moving_target_siv_init/2021_03/2021_03_23-13_37_37-goeppert-mayer-nv1-2021_03_17' #bright
    
    folder = 'pc_rabi/branch_Spin_to_charge/moving_target/2020_12'
    # nv13_2021_04_02
    # 50 ms
#    image_file_nv = '2021_04_05-19_19_19-goeppert-mayer-nv13_2021_04_02'
    # 25 ms
#    image_file_nv = '2021_04_05-22_10_54-goeppert-mayer-nv13_2021_04_02'
    # 10 ms
#    image_file_nv = '2021_04_06-00_42_42-goeppert-mayer-nv13_2021_04_02'
    # 5 ms
#    image_file_nv = '2021_04_06-03_07_50-goeppert-mayer-nv13_2021_04_02'
    # 1 ms
#    image_file_nv = '2021_04_06-05_27_42-goeppert-mayer-nv13_2021_04_02'
    # 10 ms zoom (E6)
#    image_file_nv = '2021_04_13-23_28_12-johnson-nv0_2021_04_13'
    # 10 ms zoom
    image_file_nv = '2021_04_06-07_59_32-goeppert-mayer-nv13_2021_04_02'
    # 25 ms g/g zoom
#    image_file_nv = '2021_04_08-23_58_17-goeppert-mayer-nv13_2021_04_02'
    # 25 ms r/g zoom
#    image_file_nv = '2021_04_08-21_47_39-goeppert-mayer-nv13_2021_04_02'
    
    # g/g
#    image_file_nv = '2021_04_14-14_41_40-johnson-nv0_2021_04_13'
    # r/g
#    image_file_nv = '2021_04_14-15_18_32-johnson-nv0_2021_04_13'
    # r/r
#    image_file_nv = '2021_04_14-16_32_01-johnson-nv0_2021_04_13'
    # g/r
#    image_file_nv = '2021_04_14-15_55_20-johnson-nv0_2021_04_13'
    
    # NV5
#    image_file_nv = '2021_04_21-09_52_08-goeppert-mayer-nv5_2021_04_15'
    
    # 300 ms
#    image_file_nv = '2021_04_23-10_35_52-goeppert-mayer-nv5_2021_04_15'
#    threshold = 18
    image_file_nv = '2021_04_16-15_26_05-goeppert-mayer-nv5_2021_04_15'
    threshold = 18
    # 100 ms
#    image_file_nv = '2021_04_23-11_06_33-goeppert-mayer-nv5_2021_04_15'
#    threshold = 8
    # 60 ms
#    image_file_nv = '2021_04_23-10_48_00-goeppert-mayer-nv5_2021_04_15'
#    threshold = 5
<<<<<<< HEAD

    image_file = '2020_12_08-18_04_02-goeppert-mayer-nv1_2020_12_02-img'
    create_figure(folder + '/' + image_file_nv, None)
=======
    
    
    
    folder = 'pc_rabi/branch_Spin_to_charge/moving_target/2021_05'
    image_file_nv = '2021_05_03-10_17_18-goeppert-mayer-nv5_2021_04_15'
    threshold = 8
    create_figure(folder + '/' + image_file_nv, threshold)
>>>>>>> a31dcbf3
<|MERGE_RESOLUTION|>--- conflicted
+++ resolved
@@ -189,16 +189,6 @@
     # 60 ms
 #    image_file_nv = '2021_04_23-10_48_00-goeppert-mayer-nv5_2021_04_15'
 #    threshold = 5
-<<<<<<< HEAD
 
     image_file = '2020_12_08-18_04_02-goeppert-mayer-nv1_2020_12_02-img'
-    create_figure(folder + '/' + image_file_nv, None)
-=======
-    
-    
-    
-    folder = 'pc_rabi/branch_Spin_to_charge/moving_target/2021_05'
-    image_file_nv = '2021_05_03-10_17_18-goeppert-mayer-nv5_2021_04_15'
-    threshold = 8
-    create_figure(folder + '/' + image_file_nv, threshold)
->>>>>>> a31dcbf3
+    create_figure(folder + '/' + image_file_nv, None)