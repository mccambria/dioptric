--- conflicted
+++ resolved
@@ -248,23 +248,6 @@
         temp, beta[2], beta[4], beta[3]
     )
     beta_desc = (
-<<<<<<< HEAD
-        "[omega_exp_coeff (s^-1), omega_T5_coeff (K^-5 s^-1), gamma_exp_coeff"
-        " (s^-1), gamma_T5_coeff (K^-5 s^-1), activation (meV)]"
-    )
-
-    # T5 fixed
-    # init_params = (1.38e-11, 510, 2000, 72.0)
-    # omega_fit_func = lambda temp, beta: orbach_T5_free(
-    #     temp, beta[1], beta[3], beta[0]
-    # )
-    # gamma_fit_func = lambda temp, beta: orbach_T5_free(
-    #     temp, beta[2], beta[3], beta[0]
-    # )
-    # beta_desc = (
-    #     "[T5_coeff (K^-5 s^-1), omega_exp_coeff (s^-1), gamma_exp_coeff"
-    #     " (s^-1), gamma_T5_coeff (K^-5 s^-1), activation (meV)]"
-=======
         "[T5_coeff (K^-5 s^-1), omega_exp_coeff (s^-1), gamma_exp_coeff"
         " (s^-1), activation (meV)]"
     )
@@ -280,7 +263,6 @@
     # beta_desc = (
     #     "[T5_coeff (K^-5 s^-1), omega_exp_coeff (s^-1), gamma_exp_coeff"
     #     " (s^-1), activation (meV), linear_coeff (K^-1 s^-1)]"
->>>>>>> 84c3e221
     # )
 
     # T7
