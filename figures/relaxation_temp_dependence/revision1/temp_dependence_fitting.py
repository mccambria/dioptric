# -*- coding: utf-8 -*-
"""
Reproduce Jarmola 2012 temperature scalings

Created on Fri Jun 26 17:40:09 2020

@author: matth
"""


# %% Imports


import numpy
import matplotlib.pyplot as plt
import csv
import matplotlib.patches as patches
import matplotlib.lines as mlines
from scipy.optimize import curve_fit
import pandas as pd
import utils.tool_belt as tool_belt
from scipy.odr import ODR, Model, RealData


# %% Constants


Boltzmann = 8.617e-2  # meV / K
# from scipy.constants import Boltzmann  # J / K

# Rate coefficients in s^-1 from Jarmola. Not accurate right now
# A_1 = 0.007  # Constant for S3
# A_2 = 5.10e2  # Orbach
# # A_2 = 1.7e3  # Test
# A_3 = 1.38e-11  # T^5
# # A_3 = 2.5e-11  # Test
# A_4 = 4.3e-6  # T^3
# A_7 = 2.55e-20

A_1 = 0.007  # Constant for S3
A_2 = 5.10e2  # Orbach
# A_2 = 1.7e3  # Test
A_3 = 1.38e-11  # T^5
# A_3 = 2.5e-11  # Test
A_4 = 4.3e-6  # T^3
A_7 = 2.55e-20

# Quasilocalized mode activation energy
quasi = 76.0  # meV, empirical fit
# quasi = 69.0  # meV, empirical fit
# quasi = 65.0  # meV, quasilocalized resonance
# quasi = 1.17e-20  # J

ms = 7
lw = 1.75

gamma_face_color = "#CC99CC"
gamma_edge_color = "#993399"
omega_face_color = "#FFCC33"
omega_edge_color = "#FF9933"
ratio_face_color = "#FB9898"
ratio_edge_color = "#EF2424"

sample_column_title = "Sample"
skip_column_title = "Skip"
# temp_column_title = 'Nominal temp (K)'
nominal_temp_column_title = "Nominal temp (K)"
temp_column_title = "ZFS temp (K)"
temp_lb_column_title = "ZFS temp lower bound (K)"
temp_ub_column_title = "ZFS temp upper bound (K)"
omega_column_title = "Omega (s^-1)"
omega_err_column_title = "Omega err (s^-1)"
gamma_column_title = "gamma (s^-1)"
gamma_err_column_title = "gamma err (s^-1)"


# %% Processes and sum functions


def bose(energy, temp):
    return 1 / (numpy.exp(energy / (Boltzmann * temp)) - 1)


def orbach(temp):
    """
    This is for quasilocalized phonons interacting by a Raman process, which
    reproduces an Orbach scaling even though it's not really an Orbach.
    process. As such, the proper scaling is
    n(omega)(n(omega)+1) approx n(omega) for omega << kT
    """
    # return A_2 * bose(quasi, temp) * (bose(quasi, temp) + 1)
    return A_2 * bose(quasi, temp)
    # return A_2 / (numpy.exp(quasi / (Boltzmann * temp)))


def orbach_free(temp, coeff, activation):
    return coeff * bose(activation, temp)


def raman(temp):
    return A_3 * (temp ** 5)


def test_T_cubed(temp):
    return A_4 * (temp ** 3)


def test_T_seventh(temp):
    return A_7 * (temp ** 7)


def omega_calc(temp):
    """Using fit from May 12th, 2021"""
    return orbach_T5_free(temp, 510, 76.0, 1.38e-11)
    # return A_1 + test_T_cubed(temp) + raman(temp)
    # return (A_1 + orbach(temp) + raman(temp) + test_T_seventh(temp)) / 3


def orbach_T5_free(temp, coeff_orbach, activation, coeff_T5):
    # activation = 78
    # coeff_T5 = 0
    return (coeff_orbach * bose(activation, temp)) + (coeff_T5 * temp ** 5)


def simultaneous_orbach_T5_free(
    temps, omega_coeff_orbach, omega_coeff_T5, gamma_coeff, activation
):
    """
    Only use this for fitting to Omega and gamma simultaneously. This assumes
    the temp argument is a list/array.
    """

    omega_rate_lambda = lambda temp_val: orbach_T5_free(
        temp_val, omega_coeff_orbach, activation, omega_coeff_T5
    )
    gamma_rate_lambda = lambda temp_val: orbach_free(
        temp_val, gamma_coeff, activation
    )
    ret_vals = []
    num_vals = len(temps)
    for ind in range(num_vals):
        temp_val = temps[ind]
        # Omegas are even indexed
        if ind % 2 == 0:
            ret_vals.append(omega_rate_lambda(temp_val))
        # gammas are odd indexed
        else:
            ret_vals.append(gamma_rate_lambda(temp_val))

    return ret_vals


def simultaneous_test(
    temps, omega_coeff_orbach, omega_coeff_T5, gamma_coeff, gamma_coeff_T5, activation
):
    """
    Only use this for fitting to Omega and gamma simultaneously. This assumes
    the temp argument is a list/array.
    """

    omega_rate_lambda = lambda temp_val: orbach_T5_free(
        temp_val, omega_coeff_orbach, activation, omega_coeff_T5
    )
    gamma_rate_lambda = lambda temp_val: orbach_T5_free(
        temp_val, gamma_coeff, activation, gamma_coeff_T5
    )
    ret_vals = []
    num_vals = len(temps)
    for ind in range(num_vals):
        temp_val = temps[ind]
        # Omegas are even indexed
        if ind % 2 == 0:
            ret_vals.append(omega_rate_lambda(temp_val))
        # gammas are odd indexed
        else:
            ret_vals.append(gamma_rate_lambda(temp_val))

    return ret_vals


def simultaneous_orbach_T5_free_odr(beta, x):
    return numpy.array(simultaneous_orbach_T5_free(x, *beta))


def simultaneous_test_odr(beta, x):
    return numpy.array(simultaneous_test(x, *beta))


def T5_free(temp, coeff_T5):
    return coeff_T5 * temp ** 5


def gamma_calc(temp):
    """Using fit from May 12th, 2021"""
    return orbach_free(temp, 2200, 75.2)


# %% Other functions


def get_temp(point):
    temp = point[temp_column_title]
    if temp == "":
        temp = point[nominal_temp_column_title]
    return temp


def get_temp_bounds(point):
    lower_bound = point[temp_lb_column_title]
    if lower_bound == "":
        return None
    else:
        upper_bound = point[temp_ub_column_title]
        return [lower_bound, upper_bound]


def get_temp_error(point):
    temp = point[temp_column_title]
    temp_bounds = get_temp_bounds(point)
    if temp_bounds is None:
        return 1.0
    else:
        return numpy.average([temp - temp_bounds[0], temp_bounds[1] - temp])


def fit_omega_orbach_T5(data_points):

    temps = []
    omegas = []
    omega_errs = []
    for point in data_points:
        if point[omega_column_title] is not None:
            temps.append(point[temp_column_title])
            omegas.append(point[omega_column_title])
            omega_errs.append(point[omega_err_column_title])

    # fit_func = orbach_free
    # init_params = (A_2 / 3, quasi)

    fit_func = orbach_T5_free
    init_params = (A_2 / 3, quasi, A_3 / 3)

    # fit_func = T5_free
    # init_params = (2 * A_3 / 3, )

    num_params = len(init_params)
    popt, pcov = curve_fit(
        fit_func,
        temps,
        omegas,
        p0=init_params,
        sigma=omega_errs,
        absolute_sigma=True,
        bounds=([0] * num_params, [numpy.inf] * num_params),
        method="dogbox",
    )

    return popt, pcov, fit_func


def fit_gamma_orbach(data_points):

    temps = []
    gammas = []
    gamma_errs = []
    for point in data_points:
        if point[gamma_column_title] is not None:
            temp = get_temp(point)
            temps.append(temp)
            gammas.append(point[gamma_column_title])
            gamma_errs.append(point[gamma_err_column_title])

    fit_func = orbach_free
    init_params = ((2 / 3) * A_2, quasi)

    # fit_func = orbach_T5_free
    # init_params = ((2/3) * A_2, quasi, 1E-11)

    # fit_func = T5_free
    # init_params = ((2/3) * A_3)

    num_params = len(init_params)
    popt, pcov = curve_fit(
        fit_func,
        temps,
        gammas,
        p0=init_params,
        sigma=gamma_errs,
        absolute_sigma=True,
        bounds=([0] * num_params, [numpy.inf] * num_params),
        method="dogbox",
    )

    return popt, pcov, fit_func


def fit_simultaneous(data_points):

    # To fit to Omega and gamma simultaneously, set up a combined list of the
    # rates. Parity determines which rate is where. Even is Omega, odd is
    # gamma.
    temps = []
    temp_errors = []
    combined_rates = []
    combined_errs = []
    for point in data_points:
        # Crash if we're trying to work with incomplete data
        if (point[omega_column_title] is None) or (
            point[gamma_column_title] is None
        ):
            crash = 1 / 0
        temp = get_temp(point)
        temps.append(temp)
        temp_bounds = get_temp_bounds(point)
        temp_error = get_temp_error(point)
        temp_errors.append(temp_error)
        combined_rates.append(point[omega_column_title])
        combined_errs.append(point[omega_err_column_title])
        temps.append(temp)
        temp_errors.append(temp_error)
        combined_rates.append(point[gamma_column_title])
        combined_errs.append(point[gamma_err_column_title])

    # print(temps)
    # print(combined_rates)
    # print(combined_errs)

    # fit_func = simultaneous_orbach_T5_free
    # fit_func = simultaneous_orbach_T5_free_odr
    # init_params = (510, 1.38e-11, 2000, 74.0)
    
    fit_func = simultaneous_test_odr
    init_params = (510, 1.38e-11, 510, 1.38e-11, 74.0)

    num_params = len(init_params)
    # popt, pcov = curve_fit(fit_func, temps, combined_rates, p0=init_params,
    #                        sigma=combined_errs, absolute_sigma=True,
    #                        bounds=([0]*num_params,[numpy.inf]*num_params),
    #                        method='dogbox')
    data = data = RealData(temps, combined_rates, temp_errors, combined_errs)
    model = Model(fit_func)
    odr = ODR(data, model, beta0=numpy.array(init_params))
    odr.set_job(fit_type=0)
    output = odr.run()
    popt = output.beta
    pcov = output.cov_beta

    # omega_popt = [popt[0], popt[3], popt[1]]
    # omega_pvar = [pcov[0, 0], pcov[3, 3], pcov[1, 1]]
    # omega_fit_func = orbach_T5_free

    # gamma_popt = [popt[2], popt[3]]
    # gamma_pvar = [pcov[2, 2], pcov[3, 3]]
    # gamma_fit_func = orbach_free

    omega_popt = [popt[0], popt[4], popt[1]]
    omega_pvar = [pcov[0, 0], pcov[4, 4], pcov[1, 1]]
    omega_fit_func = orbach_T5_free

    gamma_popt = [popt[2], popt[4], popt[3]]
    gamma_pvar = [pcov[2, 2], pcov[4, 4], pcov[3, 3]]
    gamma_fit_func = orbach_T5_free

    return (
        omega_popt,
        omega_pvar,
        omega_fit_func,
        gamma_popt,
        gamma_pvar,
        gamma_fit_func,
    )


def get_data_points_csv(file):

    # Marker and color combination to distinguish samples
    marker_ind = 0
    markers = [
        "o",
        "s",
        "^",
        "X",
    ]

    data_points = []
    samples = []
    sample_markers = {}
    header = True
    with open(file, newline="") as f:
        reader = csv.reader(f)
        for row in reader:
            # Create columns from the header (first row)
            if header:
                columns = row[1:]
                header = False
                continue
            point = {}
            sample = row[0]
            # The first row should be populated for every data point. If it's
            # not, then assume we're looking at a padding row at the bottom
            # of the csv
            if sample == "":
                continue
            if sample not in samples:
                sample_markers[sample] = markers[marker_ind]
                marker_ind += 1
                samples.append(sample)
            point["marker"] = sample_markers[sample]
            point[sample_column_title] = sample
            for ind in range(len(columns)):
                column = columns[ind]
                raw_val = row[1 + ind]
                if raw_val == "TRUE":
                    val = True
                else:
                    try:
                        val = eval(raw_val)
                    except Exception:
                        val = raw_val
                point[column] = val
            if not point[skip_column_title]:
                data_points.append(point)

    return data_points


def plot_scalings(
    process_to_plot,
    temp_range=[190, 310],
    rate_range=None,
    xscale="linear",
    yscale="linear",
):

    # %% Setup

    plt.rcParams["text.latex.preamble"] = [
        r"\usepackage{physics}",
        r"\usepackage{sfmath}",
        r"\usepackage{upgreek}",
        r"\usepackage{helvet}",
    ]
    plt.rcParams.update({"font.size": 11.25})
    plt.rcParams.update({"font.family": "sans-serif"})
    plt.rcParams.update({"font.sans-serif": ["Helvetica"]})
    plt.rc("text", usetex=True)

    min_temp = temp_range[0]
    max_temp = temp_range[1]

    # temp_linspace = numpy.linspace(5, 600, 1000)
    temp_linspace = numpy.linspace(min_temp, max_temp, 1000)
    # temp_linspace = numpy.linspace(5, 300, 1000)
    # temp_linspace = numpy.linspace(5, 5000, 1000)
    fig, ax = plt.subplots()
    fig.set_tight_layout(True)
    # ax.set_title('Relaxation rates')

    if process_to_plot in ["Walker", "both"]:
        process_lambda = lambda temp: orbach_T5_free(
            temp, 0, 75, 1 / (300 ** 5)
        )
        process_edge_color = "blue"
        ax.plot(
            temp_linspace,
            process_lambda(temp_linspace),
            color=process_edge_color,
            label="Walker",
        )
    if process_to_plot in ["Orbach", "both"]:
        process_lambda = lambda temp: orbach_T5_free(
            temp, 1 / bose(75, 300), 75, 0
        )
        process_edge_color = "red"
        ax.plot(
            temp_linspace,
            process_lambda(temp_linspace),
            color=process_edge_color,
            label="Orbach",
        )

    ax.set_xlabel(r"T (K)")
    ax.set_ylabel(r"Relaxation rate (arb. units)")
    ax.set_xscale(xscale)
    ax.set_yscale(yscale)
    ax.set_xlim(min_temp, max_temp)
    if rate_range is not None:
        ax.set_ylim(rate_range[0], rate_range[1])
    if process_to_plot in ["Walker", "Orbach"]:
        ax.set_title(
            "{} Process Temperature Dependence".format(process_to_plot)
        )
    elif process_to_plot == "both":
        ax.set_title("Relaxation Process Temperature Dependence")
        ax.legend(loc="upper left")


def plot_T2_max(
    omega_popt,
    gamma_popt,
    temp_range=[190, 310],
    xscale="linear",
    yscale="linear",
):

    omega_fit_func = orbach_T5_free
    gamma_fit_func = orbach_free

    omega_lambda = lambda temp: omega_fit_func(temp, *omega_popt)
    gamma_lambda = lambda temp: gamma_fit_func(temp, *gamma_popt)
    T2_max = lambda temp: 2 / (3 * omega_lambda(temp) + gamma_lambda(temp))

    min_temp = temp_range[0]
    max_temp = temp_range[1]

    temp_linspace = numpy.linspace(min_temp, max_temp, 1000)
    fig, ax = plt.subplots()
    fig.set_tight_layout(True)

    ax.plot(temp_linspace, T2_max(temp_linspace))

    ax.set_xlabel(r"T (K)")
    ax.set_ylabel(r"$T_{2,\text{max}}$ (s)")
    ax.set_xscale(xscale)
    ax.set_yscale(yscale)


# %% Main


def main(
    file_name,
    path,
    plot_type,
    rates_to_plot,
    temp_range=[190, 310],
    rate_range=None,
    xscale="linear",
    yscale="linear",
):

    # %% Setup

    plt.rcParams["text.latex.preamble"] = [
        r"\usepackage{physics}",
        r"\usepackage{sfmath}",
        r"\usepackage{upgreek}",
        r"\usepackage{helvet}",
    ]
    plt.rcParams.update({"font.size": 11.25})
    plt.rcParams.update({"font.family": "sans-serif"})
    plt.rcParams.update({"font.sans-serif": ["Helvetica"]})
    plt.rc("text", usetex=True)
    file_path = path / "{}.xlsx".format(file_name)
    csv_file_path = path / "{}.csv".format(file_name)

    file = pd.read_excel(file_path, engine="openpyxl")
    file.to_csv(csv_file_path, index=None, header=True)

    data_points = get_data_points_csv(csv_file_path)

    min_temp = temp_range[0]
    max_temp = temp_range[1]

    # temp_linspace = numpy.linspace(5, 600, 1000)
    temp_linspace = numpy.linspace(min_temp, max_temp, 1000)
    # temp_linspace = numpy.linspace(5, 300, 1000)
    # temp_linspace = numpy.linspace(5, 5000, 1000)
    fig, ax = plt.subplots()
    fig.set_tight_layout(True)
    # ax.set_title('Relaxation rates')

    # # Fit to Omega
    # omega_popt, omega_pcov, omega_fit_func = fit_omega_orbach_T5(data_points)
    # # omega_popt[2] = 0
    # # omega_popt[1] = 78
    # # omega_popt = [5.10064267e+02, 7.59685834e+01, 1.37858651e-11]
    # omega_lambda = lambda temp: omega_fit_func(temp, *omega_popt)
    # # omega_lambda = lambda temp: omega_calc(temp)

    # # Fit to gamma
    # gamma_popt, gamma_pcov, gamma_fit_func = fit_gamma_orbach(data_points)
    # gamma_lambda = lambda temp: gamma_fit_func(temp, *gamma_popt)
    # # gamma_lambda = lambda temp: gamma_calc(temp)
    # # gamma_popt[1] = omega_popt[1]

    # Fit to Omega and gamma simultaneously
    ret_vals = fit_simultaneous(data_points)
    (
        omega_popt,
        omega_pvar,
        omega_fit_func,
        gamma_popt,
        gamma_pvar,
        gamma_fit_func,
    ) = ret_vals

    omega_lambda = lambda temp: omega_fit_func(temp, *omega_popt)
    # omega_popt[0] = 0
    print(omega_popt)
    # omega_popt[0] = 650
    # omega_popt[1] = 73
    # omega_popt[2] = 6.9e-12
    print(numpy.sqrt(omega_pvar))
    if (plot_type == "rates") and (rates_to_plot in ["both", "Omega"]):
        ax.plot(
            temp_linspace,
            omega_lambda(temp_linspace),
            label=r"$\Omega$ fit",
            color=omega_edge_color,
        )
        # Plot Jarmola 2012 Eq. 1 for S3
        # ax.plot(temp_linspace, omega_calc(temp_linspace),
        #         label=r'$\Omega$ fit', color=omega_edge_color)

    gamma_lambda = lambda temp: gamma_fit_func(temp, *gamma_popt)
    print(gamma_popt)
    print(numpy.sqrt(gamma_pvar))
    if (plot_type == "rates") and (rates_to_plot in ["both", "gamma"]):
        ax.plot(
            temp_linspace,
            gamma_lambda(temp_linspace),
            label=r"$\gamma$ fit",
            color=gamma_edge_color,
        )

    # Plot ratio
    ratio_lambda = lambda temp: gamma_lambda(temp_linspace) / omega_lambda(
        temp_linspace
    )
    if plot_type in ["ratios", "ratio_fits"]:
        ax.plot(
            temp_linspace,
            ratio_lambda(temp_linspace),
            label=r"$\gamma/\Omega$",
            color=gamma_edge_color,
        )

    # ax.plot(temp_linspace, orbach(temp_linspace) * 0.7, label='Orbach')
    # ax.plot(temp_linspace, raman(temp_linspace)/3, label='Raman')

    ax.set_xlabel(r"T (K)")
    if plot_type == "rates":
        ax.set_ylabel(r"Relaxation rates (s$^{-1}$)")
    elif plot_type == "ratios":
        ax.set_ylabel(r"Ratios")
    elif plot_type == "ratio_fits":
        ax.set_ylabel(r"Ratio of fits")
    elif plot_type == "residuals":
        ax.set_ylabel(r"Residuals (s$^{-1}$)")
    ax.set_xscale(xscale)
    ax.set_yscale(yscale)
    ax.set_xlim(min_temp, max_temp)
    if rate_range is not None:
        ax.set_ylim(rate_range[0], rate_range[1])

    # ind in range(len(nv_data)):

    #     nv = nv_data[ind]

    # %% Plot the points

    samples = []
    markers = []

    for point in data_points:

        # print(point)
        sample = point[sample_column_title]
        marker = point["marker"]

        if sample not in samples:
            samples.append(sample)
        if marker not in markers:
            markers.append(marker)

        temp = get_temp(point)
        # temp_bounds = get_temp_bounds(point)
        # if temp_bounds is None:
        #     temp_bounds_arg = None
        # else:
        #     temp_bounds_arg = [[temp-temp_bounds[0]], [temp_bounds[1]-temp]]
        # print(temp_bounds_arg)
        temp_error = get_temp_error(point)

        if plot_type in ["rates", "residuals"]:
            # Omega
            rate = point[omega_column_title]
            if (rate is not None) and (rates_to_plot in ["both", "Omega"]):
                if plot_type == "rates":
                    val = rate
                elif plot_type == "residuals":
                    val = rate - omega_lambda(temp)
                ax.errorbar(
                    temp,
                    val,
                    yerr=point[omega_err_column_title],
                    xerr=temp_error,
                    label=r"$\Omega$",
                    marker=marker,
                    color=omega_edge_color,
                    markerfacecolor=omega_face_color,
                    linestyle="None",
                    ms=ms,
                    lw=lw,
                )
            # gamma
            rate = point[gamma_column_title]
            if (rate is not None) and (rates_to_plot in ["both", "gamma"]):
                if plot_type == "rates":
                    val = rate
                elif plot_type == "residuals":
                    val = rate - gamma_lambda(temp)
                ax.errorbar(
                    temp,
                    val,
                    yerr=point[gamma_err_column_title],
                    xerr=temp_error,
                    label=r"$\gamma$",
                    marker=marker,
                    color=gamma_edge_color,
                    markerfacecolor=gamma_face_color,
                    linestyle="None",
                    ms=ms,
                    lw=lw,
                )

        elif plot_type == "ratios":
            omega_val = point[omega_column_title]
            omega_err = point[omega_err_column_title]
            gamma_val = point[gamma_column_title]
            gamma_err = point[gamma_err_column_title]
            if (omega_val is not None) and (gamma_val is not None):
                ratio = gamma_val / omega_val
                ratio_err = ratio * numpy.sqrt(
                    (omega_err / omega_val) ** 2 + (gamma_err / gamma_val) ** 2
                )
                ax.errorbar(
                    temp,
                    ratio,
                    yerr=ratio_err,
                    xerr=temp_error,
                    label=r"$\gamma/\Omega$",
                    marker=marker,
                    color=ratio_edge_color,
                    markerfacecolor=ratio_face_color,
                    linestyle="None",
                    ms=ms,
                    lw=lw,
                )

    # %% Legend

    leg1 = None

    if plot_type in ["rates", "residuals"]:
        omega_patch = patches.Patch(
            label=r"$\Omega$",
            facecolor=omega_face_color,
            edgecolor=omega_edge_color,
        )
        gamma_patch = patches.Patch(
            label=r"$\gamma$",
            facecolor=gamma_face_color,
            edgecolor=gamma_edge_color,
        )
        leg1 = ax.legend(
            handles=[omega_patch, gamma_patch], loc="upper left", title="Rates"
        )

    elif plot_type == "ratios":
        ratio_patch = patches.Patch(
            label=r"$\gamma/\Omega$",
            facecolor=ratio_face_color,
            edgecolor=ratio_edge_color,
        )
        leg1 = ax.legend(handles=[ratio_patch], loc="upper left")

    # Samples
    if plot_type in ["rates", "ratios", "residuals"]:
        sample_patches = []
        for ind in range(len(samples)):
            label = samples[ind]
            if label == "PRResearch":
                label = "[1]"
            else:
                label = "New results"
            patch = mlines.Line2D(
                [],
                [],
                color="black",
                marker=markers[ind],
                linestyle="None",
                markersize=ms,
                label=label,
            )
            sample_patches.append(patch)
        x_loc = 0.16
        # x_loc = 0.22
        ax.legend(
            handles=sample_patches,
            loc="upper left",
            title="Samples",
            bbox_to_anchor=(x_loc, 1.0),
        )

    if leg1 is not None:
        ax.add_artist(leg1)


# %% Run the file


if __name__ == "__main__":

    plt.ion()

    plot_type = "rates"
    # plot_type = 'ratios'
    # plot_type = 'ratio_fits'
    # plot_type = 'residuals'

    rates_to_plot = "both"
    # rates_to_plot = 'Omega'
    # rates_to_plot = 'gamma'

    temp_range = [70, 500]
    xscale = "linear"
    # temp_range = [70, 500]
    # xscale = "log"
    
    # Rates
    y_range = [-5, 600]
    yscale = "linear"
    # y_range = [1e-2, 1000]
    # yscale = 'log'
    # y_range = [1e-2, 600]
    # yscale = 'log'
    
    # Ratios
    # y_range = [0, 4]
    # yscale = "linear"

    file_name = "compiled_data"
    # file_name = 'compiled_data-test'
    home = tool_belt.get_nvdata_dir()
    path = home / "paper_materials/relaxation_temp_dependence"

    main(
        file_name,
        path,
        plot_type,
        rates_to_plot,
        temp_range,
<<<<<<< HEAD
        rate_range,
        xscale,yscale,
=======
        y_range,
        xscale,
        yscale,
>>>>>>> ed9c97b9
    )

    # # process_to_plot = 'Walker'
    # # process_to_plot = 'Orbach'
    # process_to_plot = 'both'

    # plot_scalings(process_to_plot, temp_range, rate_range, xscale, yscale)

    # May 31st 2021
    # omega_popt = [448.05202972439383, 73.77518971996268, 1.4221406909199286e-11]
    # gamma_popt = [2049.116503275054, 73.77518971996268]
    # plot_T2_max(omega_popt, gamma_popt, temp_range, 'log', 'log')

    plt.show(block=True)
    # plt.show()<|MERGE_RESOLUTION|>--- conflicted
+++ resolved
@@ -852,14 +852,9 @@
         plot_type,
         rates_to_plot,
         temp_range,
-<<<<<<< HEAD
-        rate_range,
-        xscale,yscale,
-=======
         y_range,
         xscale,
         yscale,
->>>>>>> ed9c97b9
     )
 
     # # process_to_plot = 'Walker'
