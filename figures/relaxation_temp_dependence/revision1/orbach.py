# -*- coding: utf-8 -*-
"""
Reproduce Jarmola 2012 temperature scalings

Created on Fri Jun 26 17:40:09 2020

@author: matth
"""


# %% Imports


import numpy
import matplotlib.pyplot as plt
import csv
import matplotlib.patches as patches
import matplotlib.lines as mlines
from scipy.optimize import curve_fit
import pandas as pd


# %% Constants


Boltzmann = 8.617e-2  # meV / K
# from scipy.constants import Boltzmann  # J / K

# Rate coefficients in s^-1 from Jarmola
A_1 = 0.007  # Constant for S3
A_2 = 2.1e3  # Orbach
# A_2 = 1.7e3  # Test
A_3 = 2.2e-11  # T^5
# A_3 = 2.5e-11  # Test
A_4 = 4.3e-6  # T^3
A_7 = 2.55e-20

# Quasilocalized mode activation energy
quasi = 73.0  # meV, empirical fit
# quasi = 69.0  # meV, empirical fit
# quasi = 65.0  # meV, quasilocalized resonance
# quasi = 1.17e-20  # J

ms = 7
lw = 1.75

gamma_face_color = '#CC99CC'
gamma_edge_color = '#993399'
omega_face_color = '#FFCC33'
omega_edge_color = '#FF9933'
ratio_face_color = '#FB9898'
ratio_edge_color = '#EF2424'

sample_column_title = 'Sample'
skip_column_title = 'Skip'
temp_column_title = 'Nominal temp (K)'
# temp_column_title = 'ZFS temp (K)'
omega_column_title = 'Omega (s^-1)'
omega_err_column_title = 'Omega err (s^-1)'
gamma_column_title = 'gamma (s^-1)'
gamma_err_column_title = 'gamma err (s^-1)'


# %% Processes and sum functions


def bose(energy, temp):
    return 1 / (numpy.exp(energy / (Boltzmann * temp)) - 1)

def orbach(temp):
    """
    This is for quasilocalized phonons interacting by a Raman process, which
    reproduces an Orbach scaling even though it's not really an Orbach.
    process. As such, the proper scaling is
    n(omega)(n(omega)+1) approx n(omega) for omega << kT
    """
    # return A_2 * bose(quasi, temp) * (bose(quasi, temp) + 1)
    return A_2 * bose(quasi, temp)
    # return A_2 / (numpy.exp(quasi / (Boltzmann * temp)))

def orbach_free(temp, coeff, activation):
    return coeff * bose(activation, temp)

def raman(temp):
    return A_3 * (temp**5)

def test_T_cubed(temp):
    return A_4 * (temp**3)

def test_T_seventh(temp):
    return A_7 * (temp**7)

def omega_calc(temp):
    """Using Jarmola fit"""
    return (A_1 + orbach(temp) + raman(temp)) / 3
    # return A_1 + test_T_cubed(temp) + raman(temp)
    # return (A_1 + orbach(temp) + raman(temp) + test_T_seventh(temp)) / 3

def orbach_T5_free(temp, coeff_orbach, activation, coeff_T5):
    # activation = 78
    # coeff_T5 = 0
    return (coeff_orbach * bose(activation, temp)) + (coeff_T5 * temp**5)

def T5_free(temp, coeff_T5):
    return coeff_T5 * temp**5

def gamma_calc(temp):
    """Using fit from April 2nd, 2021"""
    return orbach_free(temp, 1668, 71)


# %% Other functions


def fit_omega_orbach_T5(data_points):

    temps = []
    omegas = []
    omega_errs = []
    for point in data_points:
        if point[omega_column_title] is not None:
            temps.append(point[temp_column_title])
            omegas.append(point[omega_column_title])
            omega_errs.append(point[omega_err_column_title])

    # fit_func = orbach_free
    # init_params = (A_2 / 3, quasi)

    fit_func = orbach_T5_free
    init_params = (A_2 / 3, quasi, A_3 / 3)

    # fit_func = T5_free
    # init_params = (2 * A_3 / 3)

    num_params = len(init_params)
    popt, pcov = curve_fit(fit_func, temps, omegas, p0=init_params,
                           sigma=omega_errs, absolute_sigma=True,
                           bounds=([0]*num_params,[numpy.inf]*num_params),
                           method='dogbox')

    return popt, pcov, fit_func


def fit_gamma_orbach(data_points):

    temps = []
    gammas = []
    gamma_errs = []
    for point in data_points:
        if point[gamma_column_title] is not None:
            temps.append(point[temp_column_title])
            gammas.append(point[gamma_column_title])
            gamma_errs.append(point[gamma_err_column_title])

    fit_func = orbach_free
    init_params = ((2/3) * A_2, quasi)

    # fit_func = orbach_T5_free
    # init_params = ((2/3) * A_2, quasi, 1E-11)

    # fit_func = T5_free
    # init_params = ((2/3) * A_3)

    num_params = len(init_params)
    popt, pcov = curve_fit(fit_func, temps, gammas, p0=init_params,
                           sigma=gamma_errs, absolute_sigma=True,
                           bounds=([0]*num_params,[numpy.inf]*num_params),
                           method='dogbox')

    return popt, pcov, fit_func


def get_data_points_csv(file):

    # Marker and color combination to distinguish samples
    marker_ind = 0
    markers = ['o', 's', '^', 'X', ]

    data_points = []
    samples = []
    sample_markers = {}
    header = True
    with open(file, newline='') as f:
        reader = csv.reader(f)
        for row in reader:
            # Create columns from the header (first row)
            if header:
                columns = row[1:]
                header = False
                continue
            point = {}
            sample = row[0]
            if sample not in samples:
                sample_markers[sample] = markers[marker_ind]
                marker_ind += 1
                samples.append(sample)
            point['marker'] = sample_markers[sample]
            point[sample_column_title] = sample
            for ind in range(len(columns)):
                column = columns[ind]
                raw_val = row[1+ind]
                if raw_val == 'TRUE':
                    val = True
                else:
                    try:
                        val = eval(raw_val)
                    except Exception:
                        val = raw_val
                point[column] = val
            if not point[skip_column_title]:
                data_points.append(point)

    return data_points


# %% Main


def main(data_points):
    
    # %% Setup

    min_temp = 150
    max_temp = 300

    plot_type = 'rates'
    # plot_type = 'ratios'
    # plot_type = 'ratio_fits'
    # plot_type = 'residuals'

    # temp_linspace = numpy.linspace(5, 600, 1000)
    temp_linspace = numpy.linspace(min_temp, max_temp, 1000)
    # temp_linspace = numpy.linspace(5, 300, 1000)
    # temp_linspace = numpy.linspace(5, 5000, 1000)
    fig, ax = plt.subplots()
    fig.set_tight_layout(True)
    # ax.set_title('Relaxation rates')

    # Fit to Omega
    omega_popt, omega_pcov, omega_fit_func = fit_omega_orbach_T5(data_points)
    omega_lambda = lambda temp: omega_fit_func(temp, *omega_popt)
    # omega_popt[2] = 0
    # omega_popt[1] = 78
    print(omega_popt)
    if plot_type == 'rates':
        # ax.plot(temp_linspace, omega_lambda(temp_linspace),
        #         label=r'$\Omega$ fit', color=omega_edge_color)
        # Plot Jarmola 2012 Eq. 1 for S3
        ax.plot(temp_linspace, omega_calc(temp_linspace),
                label=r'$\Omega$ fit', color=omega_edge_color)

    # Fit to gamma
    gamma_popt, gamma_pcov, gamma_fit_func = fit_gamma_orbach(data_points)
    gamma_lambda = lambda temp: gamma_fit_func(temp, *gamma_popt)
    # gamma_popt[1] = omega_popt[1]
    print(gamma_popt)
    if plot_type == 'rates':
        ax.plot(temp_linspace, gamma_lambda(temp_linspace),
                label=r'$\gamma$ fit', color=gamma_edge_color)
        
    ratio_lambda = lambda temp: gamma_lambda(temp_linspace) / omega_lambda(temp_linspace)
    if plot_type == 'ratio_fits':
        ax.plot(temp_linspace, ratio_lambda(temp_linspace),
                label=r'$\gamma/\Omega$', color=gamma_edge_color)
    

    # ax.plot(temp_linspace, orbach(temp_linspace) * 0.7, label='Orbach')
    # ax.plot(temp_linspace, raman(temp_linspace)/3, label='Raman')

    ax.set_xlabel(r'T (K)')
    if plot_type == 'rates':
        ax.set_ylabel(r'Relaxation rates (s$^{-1}$)')
    elif plot_type == 'ratios':
        ax.set_ylabel(r'Ratios')
    elif plot_type == 'ratio_fits':
        ax.set_ylabel(r'Ratio of fits')
    elif plot_type == 'residuals':
        ax.set_ylabel(r'Residuals (s$^{-1}$)')
    # ax.set_yscale('log')
    # ax.set_xscale('log')
    ax.set_xlim(min_temp, max_temp)
    # ax.set_ylim(1e-2, 1e4)
    # ax.set_ylim(-10, 130)
    # ax.set_ylim(-10, 800)
    # ax.set_ylim(2e-3, None)

    # ind in range(len(nv_data)):

    #     nv = nv_data[ind]
    
    # %% Plot the points

    samples = []
    markers = []

    for point in data_points:

        # print(point)
        sample = point[sample_column_title]
        marker = point['marker']

        if sample not in samples:
            samples.append(sample)
        if marker not in markers:
            markers.append(marker)
            
        temp = point[temp_column_title]

        if plot_type in ['rates', 'residuals']:
            # Omega
            rate = point[omega_column_title]
            if rate is not None:
                if plot_type == 'rates':
                    val = rate
                elif plot_type == 'residuals':
                    val = rate - omega_lambda(temp)
                ax.errorbar(temp, val,
                            yerr=point[omega_err_column_title],
                            label=r'$\Omega$', marker=marker,
                            color=omega_edge_color,
                            markerfacecolor=omega_face_color,
                            linestyle='None', ms=ms, lw=lw)
            # gamma
            rate = point[gamma_column_title]
            if rate is not None:
                if plot_type == 'rates':
                    val = rate
                elif plot_type == 'residuals':
                    val = rate - gamma_lambda(temp)
                ax.errorbar(temp, val,
                            yerr=point[gamma_err_column_title],
                            label= r'$\gamma$', marker=marker,
                            color=gamma_edge_color,
                            markerfacecolor=gamma_face_color,
                            linestyle='None', ms=ms, lw=lw)
            
        elif plot_type == 'ratios':
            omega_val = point[omega_column_title]
            omega_err = point[omega_err_column_title]
            gamma_val = point[gamma_column_title]
            gamma_err = point[gamma_err_column_title]
            if (omega_val is not None) and (gamma_val is not None):
                ratio = gamma_val / omega_val
                ratio_err = ratio*numpy.sqrt((omega_err/omega_val)**2 + (gamma_err/gamma_val)**2)
                ax.errorbar(temp, ratio,
                            yerr=ratio_err,
                            label= r'$\gamma/\Omega$', marker=marker,
                            color=ratio_edge_color,
                            markerfacecolor=ratio_face_color,
                            linestyle='None', ms=ms, lw=lw)

    # %% Legend
    
    leg1 = None

    if plot_type in ['rates', 'residuals']:
        omega_patch = patches.Patch(label=r'$\Omega$',
                        facecolor=omega_face_color, edgecolor=omega_edge_color)
        gamma_patch = patches.Patch(label=r'$\gamma$', 
                        facecolor=gamma_face_color, edgecolor=gamma_edge_color)
        leg1 = ax.legend(handles=[omega_patch, gamma_patch], loc='upper left',
                          title='Rates')

    elif plot_type == 'ratios':
        ratio_patch = patches.Patch(label=r'$\gamma/\Omega$',
                        facecolor=ratio_face_color, edgecolor=ratio_edge_color)
        leg1 = ax.legend(handles=[ratio_patch], loc='upper left')

    # Samples
    if plot_type in ['rates', 'ratios', 'residuals']:
        sample_patches = []
        for ind in range(len(samples)):
            patch = mlines.Line2D([], [], color='black', marker=markers[ind],
                              linestyle='None', markersize=ms, label=samples[ind])
            sample_patches.append(patch)
        x_loc = 0.16
        ax.legend(handles=sample_patches, loc='upper left', title='Samples',
                  bbox_to_anchor=(x_loc, 1.0))

    if leg1 is not None:
        ax.add_artist(leg1)


# %% Run the file


if __name__ == '__main__':

    plt.rcParams['text.latex.preamble'] = [
        r'\usepackage{physics}',
        r'\usepackage{sfmath}',
        r'\usepackage{upgreek}',
        r'\usepackage{helvet}',
       ]
    plt.rcParams.update({'font.size': 11.25})
    plt.rcParams.update({'font.family': 'sans-serif'})
    plt.rcParams.update({'font.sans-serif': ['Helvetica']})
    plt.rc('text', usetex=True)

<<<<<<< HEAD
    file_name = 'compiled_data'
    # file_name = 'compiled_data-test'
=======
    # file_name = 'compiled_data'
    file_name = 'compiled_data'
>>>>>>> 165bbf9b
    path = 'E:/Shared drives/Kolkowitz Lab Group/nvdata/paper_materials/relaxation_temp_dependence/'
    file_path = path + '{}.xlsx'.format(file_name)
    csv_file_path = path + '{}.csv'.format(file_name)

    file = pd.read_excel(file_path)
    file.to_csv(csv_file_path, index=None, header=True)

    data_points = get_data_points_csv(csv_file_path)

    main(data_points)<|MERGE_RESOLUTION|>--- conflicted
+++ resolved
@@ -217,7 +217,7 @@
 
 
 def main(data_points):
-    
+
     # %% Setup
 
     min_temp = 150
@@ -257,12 +257,12 @@
     if plot_type == 'rates':
         ax.plot(temp_linspace, gamma_lambda(temp_linspace),
                 label=r'$\gamma$ fit', color=gamma_edge_color)
-        
+
     ratio_lambda = lambda temp: gamma_lambda(temp_linspace) / omega_lambda(temp_linspace)
     if plot_type == 'ratio_fits':
         ax.plot(temp_linspace, ratio_lambda(temp_linspace),
                 label=r'$\gamma/\Omega$', color=gamma_edge_color)
-    
+
 
     # ax.plot(temp_linspace, orbach(temp_linspace) * 0.7, label='Orbach')
     # ax.plot(temp_linspace, raman(temp_linspace)/3, label='Raman')
@@ -287,7 +287,7 @@
     # ind in range(len(nv_data)):
 
     #     nv = nv_data[ind]
-    
+
     # %% Plot the points
 
     samples = []
@@ -303,7 +303,7 @@
             samples.append(sample)
         if marker not in markers:
             markers.append(marker)
-            
+
         temp = point[temp_column_title]
 
         if plot_type in ['rates', 'residuals']:
@@ -333,7 +333,7 @@
                             color=gamma_edge_color,
                             markerfacecolor=gamma_face_color,
                             linestyle='None', ms=ms, lw=lw)
-            
+
         elif plot_type == 'ratios':
             omega_val = point[omega_column_title]
             omega_err = point[omega_err_column_title]
@@ -350,13 +350,13 @@
                             linestyle='None', ms=ms, lw=lw)
 
     # %% Legend
-    
+
     leg1 = None
 
     if plot_type in ['rates', 'residuals']:
         omega_patch = patches.Patch(label=r'$\Omega$',
                         facecolor=omega_face_color, edgecolor=omega_edge_color)
-        gamma_patch = patches.Patch(label=r'$\gamma$', 
+        gamma_patch = patches.Patch(label=r'$\gamma$',
                         facecolor=gamma_face_color, edgecolor=gamma_edge_color)
         leg1 = ax.legend(handles=[omega_patch, gamma_patch], loc='upper left',
                           title='Rates')
@@ -397,13 +397,8 @@
     plt.rcParams.update({'font.sans-serif': ['Helvetica']})
     plt.rc('text', usetex=True)
 
-<<<<<<< HEAD
     file_name = 'compiled_data'
     # file_name = 'compiled_data-test'
-=======
-    # file_name = 'compiled_data'
-    file_name = 'compiled_data'
->>>>>>> 165bbf9b
     path = 'E:/Shared drives/Kolkowitz Lab Group/nvdata/paper_materials/relaxation_temp_dependence/'
     file_path = path + '{}.xlsx'.format(file_name)
     csv_file_path = path + '{}.csv'.format(file_name)
