# -*- coding: utf-8 -*-
"""
Reproduce Jarmola 2012 temperature scalings

Created on Fri Jun 26 17:40:09 2020

@author: matth
"""


# %% Imports


import numpy
import matplotlib.pyplot as plt
import csv
import matplotlib.patches as patches
import matplotlib.lines as mlines
from scipy.optimize import curve_fit
import pandas as pd


# %% Constants


Boltzmann = 8.617e-2  # meV / K
# from scipy.constants import Boltzmann  # J / K

# Rate coefficients in s^-1 from Jarmola. Not accurate right now
# A_1 = 0.007  # Constant for S3
# A_2 = 5.10e2  # Orbach
# # A_2 = 1.7e3  # Test
# A_3 = 1.38e-11  # T^5
# # A_3 = 2.5e-11  # Test
# A_4 = 4.3e-6  # T^3
# A_7 = 2.55e-20

A_1 = 0.007  # Constant for S3
A_2 = 5.10e2  # Orbach
# A_2 = 1.7e3  # Test
A_3 = 1.38e-11  # T^5
# A_3 = 2.5e-11  # Test
A_4 = 4.3e-6  # T^3
A_7 = 2.55e-20

# Quasilocalized mode activation energy
<<<<<<< HEAD
quasi = 76.0  # meV, empirical fit
=======
# quasi = 73.0  # meV, empirical fit
>>>>>>> e79617aa
# quasi = 69.0  # meV, empirical fit
quasi = 65.0  # meV, quasilocalized resonance
# quasi = 1.17e-20  # J

ms = 7
lw = 1.75

gamma_face_color = '#CC99CC'
gamma_edge_color = '#993399'
omega_face_color = '#FFCC33'
omega_edge_color = '#FF9933'
ratio_face_color = '#FB9898'
ratio_edge_color = '#EF2424'

sample_column_title = 'Sample'
skip_column_title = 'Skip'
temp_column_title = 'Nominal temp (K)'
# temp_column_title = 'ZFS temp (K)'
omega_column_title = 'Omega (s^-1)'
omega_err_column_title = 'Omega err (s^-1)'
gamma_column_title = 'gamma (s^-1)'
gamma_err_column_title = 'gamma err (s^-1)'


# %% Processes and sum functions


def bose(energy, temp):
    return 1 / (numpy.exp(energy / (Boltzmann * temp)) - 1)

def orbach(temp):
    """
    This is for quasilocalized phonons interacting by a Raman process, which
    reproduces an Orbach scaling even though it's not really an Orbach.
    process. As such, the proper scaling is
    n(omega)(n(omega)+1) approx n(omega) for omega << kT
    """
    # return A_2 * bose(quasi, temp) * (bose(quasi, temp) + 1)
    return A_2 * bose(quasi, temp)
    # return A_2 / (numpy.exp(quasi / (Boltzmann * temp)))

def orbach_free(temp, coeff, activation):
    return coeff * bose(activation, temp)

def raman(temp):
    return A_3 * (temp**5)

def test_T_cubed(temp):
    return A_4 * (temp**3)

def test_T_seventh(temp):
    return A_7 * (temp**7)

def omega_calc(temp):
    """Using fit from May 12th, 2021"""
    return orbach_T5_free(temp, 510, 76.0, 1.38e-11)
    # return A_1 + test_T_cubed(temp) + raman(temp)
    # return (A_1 + orbach(temp) + raman(temp) + test_T_seventh(temp)) / 3

def orbach_T5_free(temp, coeff_orbach, activation, coeff_T5):
    # activation = 78
    # coeff_T5 = 0
    return (coeff_orbach * bose(activation, temp)) + (coeff_T5 * temp**5)

def T5_free(temp, coeff_T5):
    return coeff_T5 * temp**5

def gamma_calc(temp):
    """Using fit from May 12th, 2021"""
    return orbach_free(temp, 2200, 75.2)


# %% Other functions


def fit_omega_orbach_T5(data_points):

    temps = []
    omegas = []
    omega_errs = []
    for point in data_points:
        if point[omega_column_title] is not None:
            temps.append(point[temp_column_title])
            omegas.append(point[omega_column_title])
            omega_errs.append(point[omega_err_column_title])

    # fit_func = orbach_free
    # init_params = (A_2 / 3, quasi)

    fit_func = orbach_T5_free
    init_params = (A_2 / 3, quasi, A_3 / 3)

    # fit_func = T5_free
    # init_params = (2 * A_3 / 3, )

    num_params = len(init_params)
    popt, pcov = curve_fit(fit_func, temps, omegas, p0=init_params,
                           sigma=omega_errs, absolute_sigma=True,
                           bounds=([0]*num_params,[numpy.inf]*num_params),
                           method='dogbox')

    return popt, pcov, fit_func


def fit_gamma_orbach(data_points):

    temps = []
    gammas = []
    gamma_errs = []
    for point in data_points:
        if point[gamma_column_title] is not None:
            temps.append(point[temp_column_title])
            gammas.append(point[gamma_column_title])
            gamma_errs.append(point[gamma_err_column_title])

    fit_func = orbach_free
    init_params = ((2/3) * A_2, quasi)

    # fit_func = orbach_T5_free
    # init_params = ((2/3) * A_2, quasi, 1E-11)

    # fit_func = T5_free
    # init_params = ((2/3) * A_3)

    num_params = len(init_params)
    popt, pcov = curve_fit(fit_func, temps, gammas, p0=init_params,
                           sigma=gamma_errs, absolute_sigma=True,
                           bounds=([0]*num_params,[numpy.inf]*num_params),
                           method='dogbox')

    return popt, pcov, fit_func


def get_data_points_csv(file):

    # Marker and color combination to distinguish samples
    marker_ind = 0
    markers = ['o', 's', '^', 'X', ]

    data_points = []
    samples = []
    sample_markers = {}
    header = True
    with open(file, newline='') as f:
        reader = csv.reader(f)
        for row in reader:
            # Create columns from the header (first row)
            if header:
                columns = row[1:]
                header = False
                continue
            point = {}
            sample = row[0]
            if sample not in samples:
                sample_markers[sample] = markers[marker_ind]
                marker_ind += 1
                samples.append(sample)
            point['marker'] = sample_markers[sample]
            point[sample_column_title] = sample
            for ind in range(len(columns)):
                column = columns[ind]
                raw_val = row[1+ind]
                if raw_val == 'TRUE':
                    val = True
                else:
                    try:
                        val = eval(raw_val)
                    except Exception:
                        val = raw_val
                point[column] = val
            if not point[skip_column_title]:
                data_points.append(point)

    return data_points


# %% Main


def main(data_points):

    # %% Setup

    min_temp = 190
    max_temp = 310

    # plot_type = 'rates'
    # plot_type = 'ratios'
    # plot_type = 'ratio_fits'
    plot_type = 'residuals'
    
    # rates_to_plot = 'both'
    # rates_to_plot = 'Omega'
    rates_to_plot = 'gamma'

    # temp_linspace = numpy.linspace(5, 600, 1000)
    temp_linspace = numpy.linspace(min_temp, max_temp, 1000)
    # temp_linspace = numpy.linspace(5, 300, 1000)
    # temp_linspace = numpy.linspace(5, 5000, 1000)
    fig, ax = plt.subplots()
    fig.set_tight_layout(True)
    # ax.set_title('Relaxation rates')

    # Fit to Omega
    omega_popt, omega_pcov, omega_fit_func = fit_omega_orbach_T5(data_points)
    omega_lambda = lambda temp: omega_fit_func(temp, *omega_popt)
    # omega_lambda = lambda temp: omega_calc(temp)
    # omega_popt[2] = 0
    # omega_popt[1] = 78
    print(omega_popt)
    if (plot_type == 'rates') and (rates_to_plot in ['both', 'Omega']):
        ax.plot(temp_linspace, omega_lambda(temp_linspace),
                label=r'$\Omega$ fit', color=omega_edge_color)
        # Plot Jarmola 2012 Eq. 1 for S3
        # ax.plot(temp_linspace, omega_calc(temp_linspace),
        #         label=r'$\Omega$ fit', color=omega_edge_color)

    # Fit to gamma
    gamma_popt, gamma_pcov, gamma_fit_func = fit_gamma_orbach(data_points)
    gamma_lambda = lambda temp: gamma_fit_func(temp, *gamma_popt)
    # gamma_lambda = lambda temp: gamma_calc(temp)
    # gamma_popt[1] = omega_popt[1]
    print(gamma_popt)
    if (plot_type == 'rates') and (rates_to_plot in ['both', 'gamma']):
        ax.plot(temp_linspace, gamma_lambda(temp_linspace),
                label=r'$\gamma$ fit', color=gamma_edge_color)

    ratio_lambda = lambda temp: gamma_lambda(temp_linspace) / omega_lambda(temp_linspace)
    if plot_type == 'ratio_fits':
        ax.plot(temp_linspace, ratio_lambda(temp_linspace),
                label=r'$\gamma/\Omega$', color=gamma_edge_color)


    # ax.plot(temp_linspace, orbach(temp_linspace) * 0.7, label='Orbach')
    # ax.plot(temp_linspace, raman(temp_linspace)/3, label='Raman')

    ax.set_xlabel(r'T (K)')
    if plot_type == 'rates':
        ax.set_ylabel(r'Relaxation rates (s$^{-1}$)')
    elif plot_type == 'ratios':
        ax.set_ylabel(r'Ratios')
    elif plot_type == 'ratio_fits':
        ax.set_ylabel(r'Ratio of fits')
    elif plot_type == 'residuals':
        ax.set_ylabel(r'Residuals (s$^{-1}$)')
    # ax.set_yscale('log')
    # ax.set_xscale('log')
    ax.set_xlim(min_temp, max_temp)
    # ax.set_ylim(1e-2, 1e4)
    # ax.set_ylim(-10, 130)
    # ax.set_ylim(-10, 800)
    # ax.set_ylim(2e-3, None)

    # ind in range(len(nv_data)):

    #     nv = nv_data[ind]

    # %% Plot the points

    samples = []
    markers = []

    for point in data_points:

        # print(point)
        sample = point[sample_column_title]
        marker = point['marker']

        if sample not in samples:
            samples.append(sample)
        if marker not in markers:
            markers.append(marker)

        temp = point[temp_column_title]

        if plot_type in ['rates', 'residuals']:
            # Omega
            rate = point[omega_column_title]
            if (rate is not None) and (rates_to_plot in ['both', 'Omega']):
                if plot_type == 'rates':
                    val = rate
                elif plot_type == 'residuals':
                    val = rate - omega_lambda(temp)
                ax.errorbar(temp, val,
                            yerr=point[omega_err_column_title],
                            label=r'$\Omega$', marker=marker,
                            color=omega_edge_color,
                            markerfacecolor=omega_face_color,
                            linestyle='None', ms=ms, lw=lw)
            # gamma
            rate = point[gamma_column_title]
            if (rate is not None) and (rates_to_plot in ['both', 'gamma']):
                if plot_type == 'rates':
                    val = rate
                elif plot_type == 'residuals':
                    val = rate - gamma_lambda(temp)
                ax.errorbar(temp, val,
                            yerr=point[gamma_err_column_title],
                            label= r'$\gamma$', marker=marker,
                            color=gamma_edge_color,
                            markerfacecolor=gamma_face_color,
                            linestyle='None', ms=ms, lw=lw)

        elif plot_type == 'ratios':
            omega_val = point[omega_column_title]
            omega_err = point[omega_err_column_title]
            gamma_val = point[gamma_column_title]
            gamma_err = point[gamma_err_column_title]
            if (omega_val is not None) and (gamma_val is not None):
                ratio = gamma_val / omega_val
                ratio_err = ratio*numpy.sqrt((omega_err/omega_val)**2 + (gamma_err/gamma_val)**2)
                ax.errorbar(temp, ratio,
                            yerr=ratio_err,
                            label= r'$\gamma/\Omega$', marker=marker,
                            color=ratio_edge_color,
                            markerfacecolor=ratio_face_color,
                            linestyle='None', ms=ms, lw=lw)

    # %% Legend

    leg1 = None

    if plot_type in ['rates', 'residuals']:
        omega_patch = patches.Patch(label=r'$\Omega$',
                        facecolor=omega_face_color, edgecolor=omega_edge_color)
        gamma_patch = patches.Patch(label=r'$\gamma$',
                        facecolor=gamma_face_color, edgecolor=gamma_edge_color)
        leg1 = ax.legend(handles=[omega_patch, gamma_patch], loc='upper left',
                          title='Rates')

    elif plot_type == 'ratios':
        ratio_patch = patches.Patch(label=r'$\gamma/\Omega$',
                        facecolor=ratio_face_color, edgecolor=ratio_edge_color)
        leg1 = ax.legend(handles=[ratio_patch], loc='upper left')

    # Samples
    if plot_type in ['rates', 'ratios', 'residuals']:
        sample_patches = []
        for ind in range(len(samples)):
            patch = mlines.Line2D([], [], color='black', marker=markers[ind],
                              linestyle='None', markersize=ms, label=samples[ind])
            sample_patches.append(patch)
        x_loc = 0.16
        ax.legend(handles=sample_patches, loc='upper left', title='Samples',
                  bbox_to_anchor=(x_loc, 1.0))

    if leg1 is not None:
        ax.add_artist(leg1)


# %% Run the file


if __name__ == '__main__':

    plt.rcParams['text.latex.preamble'] = [
        r'\usepackage{physics}',
        r'\usepackage{sfmath}',
        r'\usepackage{upgreek}',
        r'\usepackage{helvet}',
       ]
    plt.rcParams.update({'font.size': 11.25})
    plt.rcParams.update({'font.family': 'sans-serif'})
    plt.rcParams.update({'font.sans-serif': ['Helvetica']})
    plt.rc('text', usetex=True)

    file_name = 'compiled_data'
    # file_name = 'compiled_data-test'
    path = 'E:/Shared drives/Kolkowitz Lab Group/nvdata/paper_materials/relaxation_temp_dependence/'
    file_path = path + '{}.xlsx'.format(file_name)
    csv_file_path = path + '{}.csv'.format(file_name)

    file = pd.read_excel(file_path)
    file.to_csv(csv_file_path, index=None, header=True)

    data_points = get_data_points_csv(csv_file_path)

    main(data_points)<|MERGE_RESOLUTION|>--- conflicted
+++ resolved
@@ -44,11 +44,7 @@
 A_7 = 2.55e-20
 
 # Quasilocalized mode activation energy
-<<<<<<< HEAD
 quasi = 76.0  # meV, empirical fit
-=======
-# quasi = 73.0  # meV, empirical fit
->>>>>>> e79617aa
 # quasi = 69.0  # meV, empirical fit
 quasi = 65.0  # meV, quasilocalized resonance
 # quasi = 1.17e-20  # J
@@ -239,7 +235,7 @@
     # plot_type = 'ratios'
     # plot_type = 'ratio_fits'
     plot_type = 'residuals'
-    
+
     # rates_to_plot = 'both'
     # rates_to_plot = 'Omega'
     rates_to_plot = 'gamma'
