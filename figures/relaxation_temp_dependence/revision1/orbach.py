# -*- coding: utf-8 -*-
"""
Reproduce Jarmola 2012 temperature scalings

Created on Fri Jun 26 17:40:09 2020

@author: matth
"""


# %% Imports


import numpy
import matplotlib.pyplot as plt
import csv
import matplotlib.patches as patches
import matplotlib.lines as mlines
from scipy.optimize import curve_fit
import pandas as pd


# %% Constants


Boltzmann = 8.617e-2  # meV / K
# from scipy.constants import Boltzmann  # J / K

# Rate coefficients in s^-1 from Jarmola. Not accurate right now
# A_1 = 0.007  # Constant for S3
# A_2 = 5.10e2  # Orbach
# # A_2 = 1.7e3  # Test
# A_3 = 1.38e-11  # T^5
# # A_3 = 2.5e-11  # Test
# A_4 = 4.3e-6  # T^3
# A_7 = 2.55e-20

A_1 = 0.007  # Constant for S3
A_2 = 5.10e2  # Orbach
# A_2 = 1.7e3  # Test
A_3 = 1.38e-11  # T^5
# A_3 = 2.5e-11  # Test
A_4 = 4.3e-6  # T^3
A_7 = 2.55e-20

# Quasilocalized mode activation energy
quasi = 76.0  # meV, empirical fit
# quasi = 69.0  # meV, empirical fit
# quasi = 65.0  # meV, quasilocalized resonance
# quasi = 1.17e-20  # J

ms = 7
lw = 1.75

gamma_face_color = '#CC99CC'
gamma_edge_color = '#993399'
omega_face_color = '#FFCC33'
omega_edge_color = '#FF9933'
ratio_face_color = '#FB9898'
ratio_edge_color = '#EF2424'

sample_column_title = 'Sample'
skip_column_title = 'Skip'
temp_column_title = 'Nominal temp (K)'
# temp_column_title = 'ZFS temp (K)'
omega_column_title = 'Omega (s^-1)'
omega_err_column_title = 'Omega err (s^-1)'
gamma_column_title = 'gamma (s^-1)'
gamma_err_column_title = 'gamma err (s^-1)'


# %% Processes and sum functions


def bose(energy, temp):
    return 1 / (numpy.exp(energy / (Boltzmann * temp)) - 1)

def orbach(temp):
    """
    This is for quasilocalized phonons interacting by a Raman process, which
    reproduces an Orbach scaling even though it's not really an Orbach.
    process. As such, the proper scaling is
    n(omega)(n(omega)+1) approx n(omega) for omega << kT
    """
    # return A_2 * bose(quasi, temp) * (bose(quasi, temp) + 1)
    return A_2 * bose(quasi, temp)
    # return A_2 / (numpy.exp(quasi / (Boltzmann * temp)))

def orbach_free(temp, coeff, activation):
    return coeff * bose(activation, temp)

def raman(temp):
    return A_3 * (temp**5)

def test_T_cubed(temp):
    return A_4 * (temp**3)

def test_T_seventh(temp):
    return A_7 * (temp**7)

def omega_calc(temp):
    """Using fit from May 12th, 2021"""
    return orbach_T5_free(temp, 510, 76.0, 1.38e-11)
    # return A_1 + test_T_cubed(temp) + raman(temp)
    # return (A_1 + orbach(temp) + raman(temp) + test_T_seventh(temp)) / 3

def orbach_T5_free(temp, coeff_orbach, activation, coeff_T5):
    # activation = 78
    # coeff_T5 = 0
    return (coeff_orbach * bose(activation, temp)) + (coeff_T5 * temp**5)


def simultaneous_orbach_T5_free(temps, omega_coeff_orbach, omega_coeff_T5,
                                gamma_coeff, activation):
    """
    Only use this for fitting to Omega and gamma simultaneously. This assumes
    the temp argument is a list/array. 
    """
    
    omega_rate_lambda = lambda temp_val: orbach_T5_free(temp_val,
                            omega_coeff_orbach, activation, omega_coeff_T5)
    gamma_rate_lambda = lambda temp_val: orbach_free(temp_val,
                                                     gamma_coeff, activation)
    ret_vals = []
    num_vals = len(temps)
    for ind in range(num_vals):
        temp_val = temps[ind]
        # Omegas are even indexed
        if ind % 2 == 0:
            ret_vals.append(omega_rate_lambda(temp_val))
        # gammas are odd indexed
        else:
            ret_vals.append(gamma_rate_lambda(temp_val))
            
    return ret_vals


def T5_free(temp, coeff_T5):
    return coeff_T5 * temp**5

def gamma_calc(temp):
    """Using fit from May 12th, 2021"""
    return orbach_free(temp, 2200, 75.2)


# %% Other functions


def fit_omega_orbach_T5(data_points):

    temps = []
    omegas = []
    omega_errs = []
    for point in data_points:
        if point[omega_column_title] is not None:
            temps.append(point[temp_column_title])
            omegas.append(point[omega_column_title])
            omega_errs.append(point[omega_err_column_title])

    # fit_func = orbach_free
    # init_params = (A_2 / 3, quasi)

    fit_func = orbach_T5_free
    init_params = (A_2 / 3, quasi, A_3 / 3)

    # fit_func = T5_free
    # init_params = (2 * A_3 / 3, )

    num_params = len(init_params)
    popt, pcov = curve_fit(fit_func, temps, omegas, p0=init_params,
                           sigma=omega_errs, absolute_sigma=True,
                           bounds=([0]*num_params,[numpy.inf]*num_params),
                           method='dogbox')

    return popt, pcov, fit_func


def fit_gamma_orbach(data_points):

    temps = []
    gammas = []
    gamma_errs = []
    for point in data_points:
        if point[gamma_column_title] is not None:
            temps.append(point[temp_column_title])
            gammas.append(point[gamma_column_title])
            gamma_errs.append(point[gamma_err_column_title])

    fit_func = orbach_free
    init_params = ((2/3) * A_2, quasi)

    # fit_func = orbach_T5_free
    # init_params = ((2/3) * A_2, quasi, 1E-11)

    # fit_func = T5_free
    # init_params = ((2/3) * A_3)

    num_params = len(init_params)
    popt, pcov = curve_fit(fit_func, temps, gammas, p0=init_params,
                           sigma=gamma_errs, absolute_sigma=True,
                           bounds=([0]*num_params,[numpy.inf]*num_params),
                           method='dogbox')

    return popt, pcov, fit_func


def fit_simultaneous(data_points):

    # To fit to Omega and gamma simultaneously, set up a combined list of the
    # rates. Parity determines which rate is where. Even is Omega, odd is 
    # gamma.
    temps = []
    combined_rates = []
    combined_errs = []
    for point in data_points:
        # Crash if we're trying to work with incomplete data
        if (point[omega_column_title] is None) or (point[gamma_column_title] is None):
            crash = 1/0
        temps.append(point[temp_column_title])
        combined_rates.append(point[omega_column_title])
        combined_errs.append(point[omega_err_column_title])
        temps.append(point[temp_column_title])
        combined_rates.append(point[gamma_column_title])
        combined_errs.append(point[gamma_err_column_title])
    
    # print(temps)
    # print(combined_rates)
    # print(combined_errs)

    fit_func = simultaneous_orbach_T5_free
    init_params = (510, 1.38e-11, 2000, 74.0)

    num_params = len(init_params)
    popt, pcov = curve_fit(fit_func, temps, combined_rates, p0=init_params,
                           sigma=combined_errs, absolute_sigma=True,
                           bounds=([0]*num_params,[numpy.inf]*num_params),
                           method='dogbox')
    # print(simultaneous_orbach_T5_free(temps, *popt))
    
    omega_popt = [popt[0], popt[3], popt[1]]
    omega_pcov = [pcov[0], pcov[3], pcov[1]]
    omega_fit_func = orbach_T5_free
    
    gamma_popt = [popt[2], popt[3]]
    gamma_pcov = [pcov[2], pcov[3]]
    gamma_fit_func = orbach_free

    return omega_popt, omega_pcov, omega_fit_func, gamma_popt, gamma_pcov, gamma_fit_func


def get_data_points_csv(file):

    # Marker and color combination to distinguish samples
    marker_ind = 0
    markers = ['o', 's', '^', 'X', ]

    data_points = []
    samples = []
    sample_markers = {}
    header = True
    with open(file, newline='') as f:
        reader = csv.reader(f)
        for row in reader:
            # Create columns from the header (first row)
            if header:
                columns = row[1:]
                header = False
                continue
            point = {}
            sample = row[0]
            if sample not in samples:
                sample_markers[sample] = markers[marker_ind]
                marker_ind += 1
                samples.append(sample)
            point['marker'] = sample_markers[sample]
            point[sample_column_title] = sample
            for ind in range(len(columns)):
                column = columns[ind]
                raw_val = row[1+ind]
                if raw_val == 'TRUE':
                    val = True
                else:
                    try:
                        val = eval(raw_val)
                    except Exception:
                        val = raw_val
                point[column] = val
            if not point[skip_column_title]:
                data_points.append(point)

    return data_points


def plot_scalings(process_to_plot,
                  temp_range=[190, 310], rate_range=None, 
                  xscale='linear', yscale='linear'):

    # %% Setup

    plt.rcParams['text.latex.preamble'] = [
        r'\usepackage{physics}',
        r'\usepackage{sfmath}',
        r'\usepackage{upgreek}',
        r'\usepackage{helvet}',
       ]
    plt.rcParams.update({'font.size': 11.25})   
    plt.rcParams.update({'font.family': 'sans-serif'})
    plt.rcParams.update({'font.sans-serif': ['Helvetica']})
    plt.rc('text', usetex=True)

    min_temp = temp_range[0]
    max_temp = temp_range[1]

    # temp_linspace = numpy.linspace(5, 600, 1000)
    temp_linspace = numpy.linspace(min_temp, max_temp, 1000)
    # temp_linspace = numpy.linspace(5, 300, 1000)
    # temp_linspace = numpy.linspace(5, 5000, 1000)
    fig, ax = plt.subplots()
    fig.set_tight_layout(True)
    # ax.set_title('Relaxation rates')

    if process_to_plot in ['Walker', 'both']:
        process_lambda = lambda temp: orbach_T5_free(temp, 0, 75, 1/(300**5))
        process_edge_color = 'blue'
        ax.plot(temp_linspace, process_lambda(temp_linspace),
                color=process_edge_color, label='Walker')
    if process_to_plot in ['Orbach', 'both']:
        process_lambda = lambda temp: orbach_T5_free(temp, 1/bose(75, 300), 75, 0)
        process_edge_color = 'red'
        ax.plot(temp_linspace, process_lambda(temp_linspace),
                color=process_edge_color, label='Orbach')

    ax.set_xlabel(r'T (K)')
    ax.set_ylabel(r'Relaxation rate (arb. units)')
    ax.set_xscale(xscale)
    ax.set_yscale(yscale)
    ax.set_xlim(min_temp, max_temp)
    if rate_range is not None:
        ax.set_ylim(rate_range[0], rate_range[1])
    if process_to_plot in ['Walker', 'Orbach']:
        ax.set_title('{} Process Temperature Dependence'.format(process_to_plot))
    elif process_to_plot == 'both':
        ax.set_title('Relaxation Process Temperature Dependence')
        ax.legend(loc='upper left')
        
        
def plot_T2_max(omega_popt, gamma_popt,
                temp_range=[190, 310], xscale='linear', yscale='linear'):
    
    
    omega_fit_func = orbach_T5_free
    gamma_fit_func = orbach_free
    
    omega_lambda = lambda temp: omega_fit_func(temp, *omega_popt)
    gamma_lambda = lambda temp: gamma_fit_func(temp, *gamma_popt)
    T2_max = lambda temp: 2/(3*omega_lambda(temp) + gamma_lambda(temp))
    
    min_temp = temp_range[0]
    max_temp = temp_range[1]

    temp_linspace = numpy.linspace(min_temp, max_temp, 1000)
    fig, ax = plt.subplots()
    fig.set_tight_layout(True)
    
    ax.plot(temp_linspace, T2_max(temp_linspace))
    
    ax.set_xlabel(r'T (K)')
    ax.set_ylabel(r'$T_{2,\text{max}}$ (s)')
    ax.set_xscale(xscale)
    ax.set_yscale(yscale)


# %% Main


def main(file_name, path, plot_type, rates_to_plot,
         temp_range=[190, 310], rate_range=None, xscale='linear', yscale='linear'):

    # %% Setup

    plt.rcParams['text.latex.preamble'] = [
        r'\usepackage{physics}',
        r'\usepackage{sfmath}',
        r'\usepackage{upgreek}',
        r'\usepackage{helvet}',
       ]
    plt.rcParams.update({'font.size': 11.25})
    plt.rcParams.update({'font.family': 'sans-serif'})
    plt.rcParams.update({'font.sans-serif': ['Helvetica']})
    plt.rc('text', usetex=True)
    file_path = path + '{}.xlsx'.format(file_name)
    csv_file_path = path + '{}.csv'.format(file_name)

    file = pd.read_excel(file_path)
    file.to_csv(csv_file_path, index=None, header=True)

    data_points = get_data_points_csv(csv_file_path)

    min_temp = temp_range[0]
    max_temp = temp_range[1]

    # temp_linspace = numpy.linspace(5, 600, 1000)
    temp_linspace = numpy.linspace(min_temp, max_temp, 1000)
    # temp_linspace = numpy.linspace(5, 300, 1000)
    # temp_linspace = numpy.linspace(5, 5000, 1000)
    fig, ax = plt.subplots()
    fig.set_tight_layout(True)
    # ax.set_title('Relaxation rates')

    # # Fit to Omega
    # omega_popt, omega_pcov, omega_fit_func = fit_omega_orbach_T5(data_points)
    # # omega_popt[2] = 0
    # # omega_popt[1] = 78
    # # omega_popt = [5.10064267e+02, 7.59685834e+01, 1.37858651e-11]
    # omega_lambda = lambda temp: omega_fit_func(temp, *omega_popt)
    # # omega_lambda = lambda temp: omega_calc(temp)

    # # Fit to gamma
    # gamma_popt, gamma_pcov, gamma_fit_func = fit_gamma_orbach(data_points)
    # gamma_lambda = lambda temp: gamma_fit_func(temp, *gamma_popt)
    # # gamma_lambda = lambda temp: gamma_calc(temp)
    # # gamma_popt[1] = omega_popt[1]

    # Fit to Omega and gamma simultaneously
    ret_vals = fit_simultaneous(data_points)
    omega_popt, omega_pcov, omega_fit_func, gamma_popt, gamma_pcov, gamma_fit_func = ret_vals
    
    omega_lambda = lambda temp: omega_fit_func(temp, *omega_popt)
    print(omega_popt)
    if (plot_type == 'rates') and (rates_to_plot in ['both', 'Omega']):
        ax.plot(temp_linspace, omega_lambda(temp_linspace),
                label=r'$\Omega$ fit', color=omega_edge_color)
        # Plot Jarmola 2012 Eq. 1 for S3
        # ax.plot(temp_linspace, omega_calc(temp_linspace),
        #         label=r'$\Omega$ fit', color=omega_edge_color)
        
    gamma_lambda = lambda temp: gamma_fit_func(temp, *gamma_popt)
    print(gamma_popt)
    print(numpy.sqrt(gamma_popt[1]))
    if (plot_type == 'rates') and (rates_to_plot in ['both', 'gamma']):
        ax.plot(temp_linspace, gamma_lambda(temp_linspace),
                label=r'$\gamma$ fit', color=gamma_edge_color)
    
    # Plot ratio
    ratio_lambda = lambda temp: gamma_lambda(temp_linspace) / omega_lambda(temp_linspace)
    if plot_type == 'ratio_fits':
        ax.plot(temp_linspace, ratio_lambda(temp_linspace),
                label=r'$\gamma/\Omega$', color=gamma_edge_color)


    # ax.plot(temp_linspace, orbach(temp_linspace) * 0.7, label='Orbach')
    # ax.plot(temp_linspace, raman(temp_linspace)/3, label='Raman')

    ax.set_xlabel(r'T (K)')
    if plot_type == 'rates':
        ax.set_ylabel(r'Relaxation rates (s$^{-1}$)')
    elif plot_type == 'ratios':
        ax.set_ylabel(r'Ratios')
    elif plot_type == 'ratio_fits':
        ax.set_ylabel(r'Ratio of fits')
    elif plot_type == 'residuals':
        ax.set_ylabel(r'Residuals (s$^{-1}$)')
    ax.set_xscale(xscale)
    ax.set_yscale(yscale)
    ax.set_xlim(min_temp, max_temp)
    if rate_range is not None:
        ax.set_ylim(rate_range[0], rate_range[1])

    # ind in range(len(nv_data)):

    #     nv = nv_data[ind]

    # %% Plot the points

    samples = []
    markers = []

    for point in data_points:

        # print(point)
        sample = point[sample_column_title]
        marker = point['marker']

        if sample not in samples:
            samples.append(sample)
        if marker not in markers:
            markers.append(marker)

        temp = point[temp_column_title]

        if plot_type in ['rates', 'residuals']:
            # Omega
            rate = point[omega_column_title]
            if (rate is not None) and (rates_to_plot in ['both', 'Omega']):
                if plot_type == 'rates':
                    val = rate
                elif plot_type == 'residuals':
                    val = rate - omega_lambda(temp)
                ax.errorbar(temp, val,
                            yerr=point[omega_err_column_title],
                            label=r'$\Omega$', marker=marker,
                            color=omega_edge_color,
                            markerfacecolor=omega_face_color,
                            linestyle='None', ms=ms, lw=lw)
            # gamma
            rate = point[gamma_column_title]
            if (rate is not None) and (rates_to_plot in ['both', 'gamma']):
                if plot_type == 'rates':
                    val = rate
                elif plot_type == 'residuals':
                    val = rate - gamma_lambda(temp)
                ax.errorbar(temp, val,
                            yerr=point[gamma_err_column_title],
                            label= r'$\gamma$', marker=marker,
                            color=gamma_edge_color,
                            markerfacecolor=gamma_face_color,
                            linestyle='None', ms=ms, lw=lw)

        elif plot_type == 'ratios':
            omega_val = point[omega_column_title]
            omega_err = point[omega_err_column_title]
            gamma_val = point[gamma_column_title]
            gamma_err = point[gamma_err_column_title]
            if (omega_val is not None) and (gamma_val is not None):
                ratio = gamma_val / omega_val
                ratio_err = ratio*numpy.sqrt((omega_err/omega_val)**2 + (gamma_err/gamma_val)**2)
                ax.errorbar(temp, ratio,
                            yerr=ratio_err,
                            label= r'$\gamma/\Omega$', marker=marker,
                            color=ratio_edge_color,
                            markerfacecolor=ratio_face_color,
                            linestyle='None', ms=ms, lw=lw)

    # %% Legend

    leg1 = None

    if plot_type in ['rates', 'residuals']:
        omega_patch = patches.Patch(label=r'$\Omega$',
                        facecolor=omega_face_color, edgecolor=omega_edge_color)
        gamma_patch = patches.Patch(label=r'$\gamma$',
                        facecolor=gamma_face_color, edgecolor=gamma_edge_color)
        leg1 = ax.legend(handles=[omega_patch, gamma_patch], loc='upper left',
                          title='Rates')

    elif plot_type == 'ratios':
        ratio_patch = patches.Patch(label=r'$\gamma/\Omega$',
                        facecolor=ratio_face_color, edgecolor=ratio_edge_color)
        leg1 = ax.legend(handles=[ratio_patch], loc='upper left')

    # Samples
    if plot_type in ['rates', 'ratios', 'residuals']:
        sample_patches = []
        for ind in range(len(samples)):
            label = samples[ind]
            # if label == 'PRResearch':
            #     label = '[1]'
            # else:
            #     label = 'New results'
            patch = mlines.Line2D([], [], color='black', marker=markers[ind],
                              linestyle='None', markersize=ms, label=label)
            sample_patches.append(patch)
        x_loc = 0.16
        ax.legend(handles=sample_patches, loc='upper left', title='Samples',
                  bbox_to_anchor=(x_loc, 1.0))

    if leg1 is not None:
        ax.add_artist(leg1)


# %% Run the file


if __name__ == '__main__':

    plot_type = 'rates'
    # plot_type = 'ratios'
    # plot_type = 'ratio_fits'
    # plot_type = 'residuals'

    rates_to_plot = 'both'
    # rates_to_plot = 'Omega'
    # rates_to_plot = 'gamma'
    
    temp_range = [80, 315]
    rate_range = [0, 4.5]
    xscale = 'linear'
    yscale = 'linear'

    file_name = 'compiled_data'
    # file_name = 'compiled_data-test'
    path = 'E:/Shared drives/Kolkowitz Lab Group/nvdata/paper_materials/relaxation_temp_dependence/'
    
    main(file_name, path, plot_type, rates_to_plot,
<<<<<<< HEAD
          temp_range, xscale, yscale)
=======
          temp_range, rate_range, xscale, yscale)
>>>>>>> 066c4925
    
    # # process_to_plot = 'Walker'
    # # process_to_plot = 'Orbach'
    # process_to_plot = 'both'
    
    # plot_scalings(process_to_plot, temp_range, rate_range, xscale, yscale)
    
    # May 31st 2021
    # omega_popt = [448.05202972439383, 73.77518971996268, 1.4221406909199286e-11]
    # gamma_popt = [2049.116503275054, 73.77518971996268]
    # plot_T2_max(omega_popt, gamma_popt, temp_range, 'log', 'log')<|MERGE_RESOLUTION|>--- conflicted
+++ resolved
@@ -114,9 +114,9 @@
                                 gamma_coeff, activation):
     """
     Only use this for fitting to Omega and gamma simultaneously. This assumes
-    the temp argument is a list/array. 
+    the temp argument is a list/array.
     """
-    
+
     omega_rate_lambda = lambda temp_val: orbach_T5_free(temp_val,
                             omega_coeff_orbach, activation, omega_coeff_T5)
     gamma_rate_lambda = lambda temp_val: orbach_free(temp_val,
@@ -131,7 +131,7 @@
         # gammas are odd indexed
         else:
             ret_vals.append(gamma_rate_lambda(temp_val))
-            
+
     return ret_vals
 
 
@@ -207,7 +207,7 @@
 def fit_simultaneous(data_points):
 
     # To fit to Omega and gamma simultaneously, set up a combined list of the
-    # rates. Parity determines which rate is where. Even is Omega, odd is 
+    # rates. Parity determines which rate is where. Even is Omega, odd is
     # gamma.
     temps = []
     combined_rates = []
@@ -222,7 +222,7 @@
         temps.append(point[temp_column_title])
         combined_rates.append(point[gamma_column_title])
         combined_errs.append(point[gamma_err_column_title])
-    
+
     # print(temps)
     # print(combined_rates)
     # print(combined_errs)
@@ -236,11 +236,11 @@
                            bounds=([0]*num_params,[numpy.inf]*num_params),
                            method='dogbox')
     # print(simultaneous_orbach_T5_free(temps, *popt))
-    
+
     omega_popt = [popt[0], popt[3], popt[1]]
     omega_pcov = [pcov[0], pcov[3], pcov[1]]
     omega_fit_func = orbach_T5_free
-    
+
     gamma_popt = [popt[2], popt[3]]
     gamma_pcov = [pcov[2], pcov[3]]
     gamma_fit_func = orbach_free
@@ -292,7 +292,7 @@
 
 
 def plot_scalings(process_to_plot,
-                  temp_range=[190, 310], rate_range=None, 
+                  temp_range=[190, 310], rate_range=None,
                   xscale='linear', yscale='linear'):
 
     # %% Setup
@@ -303,7 +303,7 @@
         r'\usepackage{upgreek}',
         r'\usepackage{helvet}',
        ]
-    plt.rcParams.update({'font.size': 11.25})   
+    plt.rcParams.update({'font.size': 11.25})
     plt.rcParams.update({'font.family': 'sans-serif'})
     plt.rcParams.update({'font.sans-serif': ['Helvetica']})
     plt.rc('text', usetex=True)
@@ -342,28 +342,28 @@
     elif process_to_plot == 'both':
         ax.set_title('Relaxation Process Temperature Dependence')
         ax.legend(loc='upper left')
-        
-        
+
+
 def plot_T2_max(omega_popt, gamma_popt,
                 temp_range=[190, 310], xscale='linear', yscale='linear'):
-    
-    
+
+
     omega_fit_func = orbach_T5_free
     gamma_fit_func = orbach_free
-    
+
     omega_lambda = lambda temp: omega_fit_func(temp, *omega_popt)
     gamma_lambda = lambda temp: gamma_fit_func(temp, *gamma_popt)
     T2_max = lambda temp: 2/(3*omega_lambda(temp) + gamma_lambda(temp))
-    
+
     min_temp = temp_range[0]
     max_temp = temp_range[1]
 
     temp_linspace = numpy.linspace(min_temp, max_temp, 1000)
     fig, ax = plt.subplots()
     fig.set_tight_layout(True)
-    
+
     ax.plot(temp_linspace, T2_max(temp_linspace))
-    
+
     ax.set_xlabel(r'T (K)')
     ax.set_ylabel(r'$T_{2,\text{max}}$ (s)')
     ax.set_xscale(xscale)
@@ -424,7 +424,7 @@
     # Fit to Omega and gamma simultaneously
     ret_vals = fit_simultaneous(data_points)
     omega_popt, omega_pcov, omega_fit_func, gamma_popt, gamma_pcov, gamma_fit_func = ret_vals
-    
+
     omega_lambda = lambda temp: omega_fit_func(temp, *omega_popt)
     print(omega_popt)
     if (plot_type == 'rates') and (rates_to_plot in ['both', 'Omega']):
@@ -433,14 +433,14 @@
         # Plot Jarmola 2012 Eq. 1 for S3
         # ax.plot(temp_linspace, omega_calc(temp_linspace),
         #         label=r'$\Omega$ fit', color=omega_edge_color)
-        
+
     gamma_lambda = lambda temp: gamma_fit_func(temp, *gamma_popt)
     print(gamma_popt)
     print(numpy.sqrt(gamma_popt[1]))
     if (plot_type == 'rates') and (rates_to_plot in ['both', 'gamma']):
         ax.plot(temp_linspace, gamma_lambda(temp_linspace),
                 label=r'$\gamma$ fit', color=gamma_edge_color)
-    
+
     # Plot ratio
     ratio_lambda = lambda temp: gamma_lambda(temp_linspace) / omega_lambda(temp_linspace)
     if plot_type == 'ratio_fits':
@@ -581,7 +581,7 @@
     rates_to_plot = 'both'
     # rates_to_plot = 'Omega'
     # rates_to_plot = 'gamma'
-    
+
     temp_range = [80, 315]
     rate_range = [0, 4.5]
     xscale = 'linear'
@@ -590,20 +590,16 @@
     file_name = 'compiled_data'
     # file_name = 'compiled_data-test'
     path = 'E:/Shared drives/Kolkowitz Lab Group/nvdata/paper_materials/relaxation_temp_dependence/'
-    
+
     main(file_name, path, plot_type, rates_to_plot,
-<<<<<<< HEAD
-          temp_range, xscale, yscale)
-=======
           temp_range, rate_range, xscale, yscale)
->>>>>>> 066c4925
-    
+
     # # process_to_plot = 'Walker'
     # # process_to_plot = 'Orbach'
     # process_to_plot = 'both'
-    
+
     # plot_scalings(process_to_plot, temp_range, rate_range, xscale, yscale)
-    
+
     # May 31st 2021
     # omega_popt = [448.05202972439383, 73.77518971996268, 1.4221406909199286e-11]
     # gamma_popt = [2049.116503275054, 73.77518971996268]
