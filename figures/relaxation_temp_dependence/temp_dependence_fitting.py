# -*- coding: utf-8 -*-
"""
Reproduce Jarmola 2012 temperature scalings

Created on Fri Jun 26 17:40:09 2020

@author: matth
"""


# %% Imports


import matplotlib
import numpy
import matplotlib.pyplot as plt
import csv
import matplotlib.patches as patches
import matplotlib.lines as mlines
from scipy.optimize import curve_fit
import pandas as pd
import utils.tool_belt as tool_belt
import utils.common as common
from scipy.odr import ODR, Model, RealData


# %% Constants


Boltzmann = 8.617e-2  # meV / K
# from scipy.constants import Boltzmann  # J / K

# Rate coefficients in s^-1 from Jarmola. Not accurate right now
# A_1 = 0.007  # Constant for S3
# A_2 = 5.10e2  # Orbach
# # A_2 = 1.7e3  # Test
# A_3 = 1.38e-11  # T^5
# # A_3 = 2.5e-11  # Test
# A_4 = 4.3e-6  # T^3
# A_7 = 2.55e-20

A_1 = 0.007  # Constant for S3
A_2 = 5.10e2  # Orbach
# A_2 = 1.7e3  # Test
A_3 = 1.38e-11  # T^5
# A_3 = 2.5e-11  # Test
A_4 = 4.3e-6  # T^3
A_7 = 2.55e-20

# Quasilocalized mode activation energy
quasi = 76.0  # meV, empirical fit
# quasi = 69.0  # meV, empirical fit
# quasi = 65.0  # meV, quasilocalized resonance
# quasi = 1.17e-20  # J

# marker_size = 7
# line_width = 3
marker_size = 7
line_width = 1.5
marker_edge_width = line_width

gamma_face_color = "#CC99CC"
gamma_edge_color = "#993399"
omega_face_color = "#FFCC33"
omega_edge_color = "#FF9933"
ratio_face_color = "#FB9898"
ratio_edge_color = "#EF2424"
qubit_max_face_color = "#81bfeb"
qubit_max_edge_color = "#1f77b4"
qutrit_max_face_color = "#e5e667"
qutrit_max_edge_color = "#bcbd22"

figsize = [6.5, 5.0]  # default
# figsize = [0.7 * el for el in figsize]

sample_column_title = "Sample"
skip_column_title = "Skip"
nominal_temp_column_title = "Nominal temp (K)"
# temp_model = "Barson"
temp_model = "comp"
temp_column_title = "ZFS temp, {} (K)".format(temp_model)
# temp_column_title = "Nominal temp (K)"
temp_lb_column_title = "ZFS temp, lb, {} (K)".format(temp_model)
temp_ub_column_title = "ZFS temp, ub, {} (K)".format(temp_model)

low_res_file_column_title = "-1 resonance file"
high_res_file_column_title = "+1 resonance file"

omega_column_title = "Omega (s^-1)"
omega_err_column_title = "Omega err (s^-1)"
gamma_column_title = "gamma (s^-1)"
gamma_err_column_title = "gamma err (s^-1)"

bad_zfs_temps = 300.1  # Below this consider zfs temps inaccurate


# %% Processes and sum functions


def bose(energy, temp):
    return 1 / (numpy.exp(energy / (Boltzmann * temp)) - 1)


def orbach(temp):
    """
    This is for quasilocalized phonons interacting by a Raman process, which
    reproduces an Orbach scaling even though it's not really an Orbach.
    process. As such, the proper scaling is
    n(omega)(n(omega)+1) approx n(omega) for omega << kT
    """
    # return A_2 * bose(quasi, temp) * (bose(quasi, temp) + 1)
    return A_2 * bose(quasi, temp)
    # return A_2 / (numpy.exp(quasi / (Boltzmann * temp)))


def orbach_free(temp, coeff, activation):
    return coeff * bose(activation, temp)


def raman(temp):
    return A_3 * (temp ** 5)


def test_T_cubed(temp):
    return A_4 * (temp ** 3)


def test_T_seventh(temp):
    return A_7 * (temp ** 7)


def orbach_T5_free(temp, coeff_orbach, activation, coeff_T5):
    # activation = 78
    # coeff_T5 = 0
    return (coeff_orbach * bose(activation, temp)) + (coeff_T5 * temp ** 5)


def orbach_T5_free_const(temp, coeff_orbach, activation, coeff_T5, const):
    return (
        const
        + (coeff_orbach * bose(activation, temp))
        + (coeff_T5 * temp ** 5)
    )


def double_orbach(temp, coeff1, delta1, coeff2, delta2, const):
    return (
        const + (coeff1 * bose(delta1, temp)) + (coeff2 * bose(delta2, temp))
    )


def orbach_T5_free_linear(
    temp, coeff_orbach, activation, coeff_T5, coeff_linear
):
    return (
        (coeff_orbach * bose(activation, temp))
        + (coeff_T5 * temp ** 5)
        + (coeff_linear * temp)
    )


def orbach_T7_free(temp, coeff_orbach, activation, coeff_T7):
    return (coeff_orbach * bose(activation, temp)) + (coeff_T7 * temp ** 7)


def orbach_T3_free(temp, coeff_orbach, activation, coeff_T3):
    return (coeff_orbach * bose(activation, temp)) + (coeff_T3 * temp ** 3)


def T5_free(temp, coeff_T5):
    return coeff_T5 * temp ** 5


# %% Other functions


def omega_calc(temp):
    popt = [421.88, 69.205, 1.1124e-11]
    return orbach_T5_free(temp, *popt)


def gamma_calc(temp):
    popt = [1357.2, 69.205, 9.8064e-12]
    return orbach_T5_free(temp, *popt)


def get_temp(point):
    nominal_temp = point[nominal_temp_column_title]
    if nominal_temp <= bad_zfs_temps:
        temp = nominal_temp
    else:
        temp = point[temp_column_title]
        if temp == "":
            temp = point[nominal_temp_column_title]
    return temp


def get_temp_bounds(point):
    if temp_lb_column_title == nominal_temp_column_title:
        return None
    nominal_temp = point[nominal_temp_column_title]
    if nominal_temp <= bad_zfs_temps:
        return [nominal_temp - 3, nominal_temp + 3]
    else:
        lower_bound = point[temp_lb_column_title]
        if lower_bound == "":
            return None
        upper_bound = point[temp_ub_column_title]
        return [lower_bound, upper_bound]


def get_temp_error(point):
    temp = get_temp(point)
    temp_bounds = get_temp_bounds(point)
    if temp_bounds is None:
        return 1.0
    else:
        return numpy.average([temp - temp_bounds[0], temp_bounds[1] - temp])


def simultaneous_test_lambda(
    temps, beta, omega_rate_lambda, gamma_rate_lambda
):
    """
    Lambda variation of simultaneous_test
    """

    ret_vals = []
    num_vals = len(temps)
    for ind in range(num_vals):
        temp_val = temps[ind]
        # Omegas are even indexed
        if ind % 2 == 0:
            ret_vals.append(omega_rate_lambda(temp_val, beta))
        # gammas are odd indexed
        else:
            ret_vals.append(gamma_rate_lambda(temp_val, beta))

    return numpy.array(ret_vals)


def fit_simultaneous(data_points):

    # To fit to Omega and gamma simultaneously, set up a combined list of the
    # rates. Parity determines which rate is where. Even is Omega, odd is
    # gamma.
    temps = []
    temp_errors = []
    combined_rates = []
    combined_errs = []
    for point in data_points:
        # Crash if we're trying to work with incomplete data
        if (point[omega_column_title] is None) or (
            point[gamma_column_title] is None
        ):
            crash = 1 / 0
        temp = get_temp(point)
        temps.append(temp)
        temp_bounds = get_temp_bounds(point)
        temp_error = get_temp_error(point)
        temp_errors.append(temp_error)
        combined_rates.append(point[omega_column_title])
        combined_errs.append(point[omega_err_column_title])
        temps.append(temp)
        temp_errors.append(temp_error)
        combined_rates.append(point[gamma_column_title])
        combined_errs.append(point[gamma_err_column_title])

    fit_func = simultaneous_test_lambda

    # region DECLARE FIT FUNCTIONS HERE

    # Just exp
    # init_params = (510, 1.38e-11, 2000, 72.0)
    # omega_fit_func = lambda temp, beta: orbach_T5_free(
    #     temp, beta[0], beta[3], beta[1]
    # )
    # gamma_fit_func = lambda temp, beta: orbach_free(temp, beta[2], beta[3])
    # beta_desc = (
    #     "[omega_exp_coeff (s^-1), omega_T5_coeff (K^-5 s^-1), gamma_exp_coeff"
    #     " (s^-1), activation (meV)]"
    # )

    # T5 free
    # init_params = (510, 1.38e-11, 2000, 1.38e-11, 72.0)
    # omega_fit_func = lambda temp, beta: orbach_T5_free(
    #     temp, beta[0], beta[4], beta[1]
    # )
    # gamma_fit_func = lambda temp, beta: orbach_T5_free(
    #     temp, beta[2], beta[4], beta[3]
    # )
    # beta_desc = (
    #     "[T5_coeff (K^-5 s^-1), omega_exp_coeff (s^-1), gamma_exp_coeff"
    #     " (s^-1), activation (meV)]"
    # )

    # T5 fixed + linear
    # init_params = (1.38e-11, 510, 2000, 72.0, 0.07, 0.035)
    # omega_fit_func = lambda temp, beta: orbach_T5_free_linear(
    #     temp, beta[1], beta[3], beta[0], beta[4]
    # )
    # gamma_fit_func = lambda temp, beta: orbach_T5_free_linear(
    #     temp, beta[2], beta[3], beta[0], beta[5]
    # )
    # beta_desc = (
    #     "[T5_coeff (K^-5 s^-1), omega_exp_coeff (s^-1), gamma_exp_coeff"
    #     " (s^-1), activation (meV), linear_coeff (K^-1 s^-1)]"
    # )

    # T5 fixed + constant
    # init_params = (1.38e-11, 510, 2000, 72.0, 0.01, 0.07)
    init_params = (1.38e-11, 1.38e-11, 510, 2000, 72.0, 0.01, 0.07)
    omega_fit_func = lambda temp, beta: orbach_T5_free_const(
        temp, beta[2], beta[4], beta[0], beta[5]
    )
    gamma_fit_func = lambda temp, beta: orbach_T5_free_const(
        temp, beta[3], beta[4], beta[1], beta[6]
    )
    beta_desc = (
        "[T5_coeff (K^-5 s^-1), omega_exp_coeff (s^-1), gamma_exp_coeff"
        " (s^-1), activation (meV), Omega constant (K^-1 s^-1), gamma constant"
        " (K^-1 s^-1)]"
    )

    # Double Orbach
    # init_params = (500, 1500, 72, 2000, 2000, 400, 0.01, 0.07)
    # init_params = (500, 1500, 72, 2000, 200, 0.01, 0.07)
    # omega_fit_func = lambda temp, beta: double_orbach(
    #     temp,
    #     beta[0],
    #     beta[2],
    #     beta[3],
    #     beta[-3],
    #     beta[-2],  # 400, beta[5]
    # )
    # gamma_fit_func = lambda temp, beta: double_orbach(
    #     temp,
    #     beta[1],
    #     beta[2],
    #     beta[3],
    #     beta[-3],
    #     beta[-1],  # 400, beta[6]
    # )
<<<<<<< HEAD
    # beta_desc = [
    #     "T5_coeff (K^-5 s^-1)",
    #     "omega_exp_coeff (s^-1)",
    #     "gamma_exp_coeff (s^-1)",
    #     "activation (meV)",
    #     "Omega constant (K^-1 s^-1)",
    #     "gamma constant (K^-1 s^-1)",
    # ]

    # Double Orbach
    # init_params = (500, 1500, 72, 2000, 2000, 400, 0.01, 0.07)
    # # init_params = (500, 1500, 72, 2000, 2000, 0.01, 0.07)
    # omega_fit_func = lambda temp, beta: double_orbach(
    #     temp,
    #     beta[0],
    #     beta[2],
    #     beta[3],
    #     beta[5],
    #     beta[6],  # 400, beta[5]
=======
    # beta_desc = (
    #     "Omega Orbach 1 coeff (s^-1), gamma Orbach 1 coeff (s^-1), Orbach 1"
    #     " Delta (meV), Omega Orbach 2 coeff (s^-1), gamma Orbach 2 coeff"
    #     " (s^-1), Orbach 2 Delta (meV), Omega constant (K^-1 s^-1), gamma"
    #     " constant (K^-1 s^-1)]"
    # )

    # Double Orbach fixed
    # orbach1_delta = 60
    # orbach2_delta = 155
    # init_params = (500, 1500, 2000, 0.01, 0.07)
    # omega_fit_func = lambda temp, beta: double_orbach(
    #     temp,
    #     beta[0],
    #     orbach1_delta,
    #     beta[2],
    #     orbach2_delta,
    #     beta[-2],
>>>>>>> a8b775d4
    # )
    # gamma_fit_func = lambda temp, beta: double_orbach(
    #     temp,
    #     beta[1],
<<<<<<< HEAD
    #     beta[2],
    #     beta[4],
    #     beta[5],
    #     beta[7],  # 400, beta[6]
    # )
    # beta_desc = [
    #     "Omega Orbach 1 coeff (s^-1)",
    #     "gamma Orbach 1 coeff (s^-1)",
    #     "Orbach 1 Delta (meV)",
    #     "Omega Orbach 2 coeff (s^-1)",
    #     "gamma Orbach 2 coeff (s^-1)",
    #     "Orbach 2 Delta (meV)",
    #     "Omega constant (K^-1 s^-1)",
    #     "gamma constant (K^-1 s^-1)",
    # ]

    # Double Orbach fixed
    init_params = (500, 1500, 72, 2000, 400, 0.01, 0.07)
=======
    #     orbach1_delta,
    #     beta[2],
    #     orbach2_delta,
    #     beta[-1],
    # )
    # beta_desc = (
    #     "Omega Orbach 1 coeff (s^-1), gamma Orbach 1 coeff (s^-1), Omega"
    #     " Orbach 2 coeff (s^-1), gamma Orbach 2 coeff (s^-1), Omega constant"
    #     " (K^-1 s^-1), gamma constant (K^-1 s^-1)]"
    # )
    init_params = (500, 1500, 72, 2000, 2000, 400, 0.01, 0.07)
    # init_params = (500, 1500, 72, 2000, 2000, 0.01, 0.07)
>>>>>>> a8b775d4
    omega_fit_func = lambda temp, beta: double_orbach(
        temp,
        beta[0],
        beta[2],
        beta[3],
        beta[4],
        beta[5],
    )
    gamma_fit_func = lambda temp, beta: double_orbach(
        temp,
        beta[1],
        beta[2],
        beta[3],
        beta[4],
        beta[6],
    )
    beta_desc = [
        "Omega Orbach 1 coeff (s^-1)",
        "gamma Orbach 1 coeff (s^-1)",
        "Orbach 1 Delta (meV)",
        "Orbach 2 coeff (s^-1)",
        "Orbach 2 Delta (meV)",
        "Omega constant (K^-1 s^-1)",
        "gamma constant (K^-1 s^-1)",
    ]

    # Double Orbach fixed
    # orbach1_delta = 60
    # orbach2_delta = 400
    # init_params = (500, 1500, 2000, 60, 0.01, 0.07)
    # omega_fit_func = lambda temp, beta: double_orbach(
    #     temp,
    #     beta[0],
    #     beta[3],
    #     # orbach1_delta,
    #     beta[2],
    #     orbach2_delta,
    #     beta[-2],
    # )
    # gamma_fit_func = lambda temp, beta: double_orbach(
    #     temp,
    #     beta[1],
    #     beta[3],
    #     # orbach1_delta,
    #     beta[2],
    #     orbach2_delta,
    #     beta[-1],
    # )
    # beta_desc = (
    #     "Omega Orbach 1 coeff (s^-1), gamma Orbach 1 coeff (s^-1), Omega"
    #     " Orbach 2 coeff (s^-1), gamma Orbach 2 coeff (s^-1), Omega constant"
    #     " (K^-1 s^-1), gamma constant (K^-1 s^-1)]"
    # )

    # T5 fixed
    # init_params = (1.38e-11, 510, 2000, 72.0)
    # omega_fit_func = lambda temp, beta: orbach_T5_free(
    #     temp, beta[1], beta[3], beta[0]
    # )
    # gamma_fit_func = lambda temp, beta: orbach_T5_free(
    #     temp, beta[2], beta[3], beta[0]
    # )
    # beta_desc = (
    #     "[T5_coeff (K^-5 s^-1), omega_exp_coeff (s^-1), gamma_exp_coeff"
    #     " (s^-1), activation (meV)]"
    # )

    # T7
    # init_params = (510, 1.38e-11, 2000, 1.38e-15, 72.0)
    # omega_fit_func = lambda temp, beta: orbach_T5_free(
    #     temp, beta[0], beta[4], beta[1]
    # )
    # gamma_fit_func = lambda temp, beta: orbach_T7_free(
    #     temp, beta[2], beta[4], beta[3]
    # )
    # beta_desc = (
    #     "[omega_exp_coeff (s^-1), omega_T5_coeff (K^-5 s^-1), gamma_exp_coeff"
    #     " (s^-1), gamma_T7_coeff (K^-7 s^-1), activation (meV)]"
    # )

    # Ariel
    # init_params = (2000,)
    # ariel_params = (653, 73, 6.87e-12)
    # omega_fit_func = lambda temp, beta: orbach_T5_free(temp, *ariel_params)
    # gamma_fit_func = lambda temp, beta: orbach_T5_free(
    #     temp, beta[0], *ariel_params[1:]
    # )
    # beta_desc = "[gamma_exp_coeff]"

    # endregion

    fit_func = lambda beta, temp: simultaneous_test_lambda(
        temp, beta, omega_fit_func, gamma_fit_func
    )
    data = data = RealData(temps, combined_rates, temp_errors, combined_errs)
    model = Model(fit_func)
    odr = ODR(data, model, beta0=numpy.array(init_params))
    odr.set_job(fit_type=0)
    output = odr.run()
    popt = output.beta
    pcov = output.cov_beta
    pvar = output.sd_beta ** 2
    red_chi_square = output.res_var
    print(
        "Reduced chi squared: {}".format(
            tool_belt.round_sig_figs(red_chi_square, 3)
        )
    )
    ssr = output.sum_square
    print(
        "Sum of squared residuals: {}".format(tool_belt.round_sig_figs(ssr, 3))
    )

    return popt, numpy.diag(pcov), beta_desc, omega_fit_func, gamma_fit_func


def get_data_points(path, file_name):

    file_path = path / "{}.xlsx".format(file_name)
    csv_file_path = path / "{}.csv".format(file_name)

    file = pd.read_excel(file_path, engine="openpyxl")
    file.to_csv(csv_file_path, index=None, header=True)

    # Marker and color combination to distinguish samples
    marker_ind = 0
    markers = [
        "o",
        "s",
        "^",
        "X",
    ]

    data_points = []
    samples = []
    sample_markers = {}
    header = True
    with open(csv_file_path, newline="") as f:
        reader = csv.reader(f)
        for row in reader:
            # Create columns from the header (first row)
            if header:
                columns = row[1:]
                header = False
                continue
            point = {}
            sample = row[0]
            # The first row should be populated for every data point. If it's
            # not, then assume we're looking at a padding row at the bottom
            # of the csv
            if sample == "":
                continue
            if sample not in samples:
                sample_markers[sample] = markers[marker_ind]
                marker_ind += 1
                samples.append(sample)
            point["marker"] = sample_markers[sample]
            point[sample_column_title] = sample
            for ind in range(len(columns)):
                column = columns[ind]
                raw_val = row[1 + ind]
                if raw_val == "TRUE":
                    val = True
                else:
                    try:
                        val = eval(raw_val)
                    except Exception:
                        val = raw_val
                point[column] = val
            if not point[skip_column_title]:
                data_points.append(point)
            # data_points.append(point)

    data_points.append(data_points.pop(0))
    return data_points


def plot_scalings(
    process_to_plot,
    temp_range=[190, 310],
    rate_range=None,
    xscale="linear",
    yscale="linear",
):

    # %% Setup

    min_temp = temp_range[0]
    max_temp = temp_range[1]

    # temp_linspace = numpy.linspace(5, 600, 1000)
    temp_linspace = numpy.linspace(min_temp, max_temp, 1000)
    # temp_linspace = numpy.linspace(5, 300, 1000)
    # temp_linspace = numpy.linspace(5, 5000, 1000)
    fig, ax = plt.subplots(figsize=figsize)
    fig.set_tight_layout(True)
    # ax.set_title('Relaxation rates')

    if process_to_plot in ["Walker", "both"]:
        process_lambda = lambda temp: orbach_T5_free(
            temp, 0, 75, 1 / (300 ** 5)
        )
        process_edge_color = "blue"
        ax.plot(
            temp_linspace,
            process_lambda(temp_linspace),
            color=process_edge_color,
            label="Walker",
        )
    if process_to_plot in ["Orbach", "both"]:
        process_lambda = lambda temp: orbach_T5_free(
            temp, 1 / bose(75, 300), 75, 0
        )
        process_edge_color = "red"
        ax.plot(
            temp_linspace,
            process_lambda(temp_linspace),
            color=process_edge_color,
            label="Orbach",
        )

    ax.set_xlabel(r"T (K)")
    ax.set_ylabel(r"Relaxation rate (arb. units)")
    ax.set_xscale(xscale)
    ax.set_yscale(yscale)
    ax.set_xlim(min_temp, max_temp)
    if rate_range is not None:
        ax.set_ylim(rate_range[0], rate_range[1])
    if process_to_plot in ["Walker", "Orbach"]:
        ax.set_title(
            "{} Process Temperature Dependence".format(process_to_plot)
        )
    elif process_to_plot == "both":
        ax.set_title("Relaxation Process Temperature Dependence")
        ax.legend(loc="upper left")


def plot_T2_max(
    omega_popt,
    gamma_popt,
    temp_range=[190, 310],
    xscale="linear",
    yscale="linear",
):

    omega_fit_func = orbach_T5_free
    gamma_fit_func = orbach_free

    omega_lambda = lambda temp: omega_fit_func(temp, *omega_popt)
    gamma_lambda = lambda temp: gamma_fit_func(temp, *gamma_popt)
    T2_max = lambda temp: 2 / (3 * omega_lambda(temp) + gamma_lambda(temp))

    min_temp = temp_range[0]
    max_temp = temp_range[1]

    temp_linspace = numpy.linspace(min_temp, max_temp, 1000)
    fig, ax = plt.subplots(figsize=figsize)
    fig.set_tight_layout(True)

    ax.plot(temp_linspace, T2_max(temp_linspace))

    ax.set_xlabel(r"T (K)")
    ax.set_ylabel(r"$T_{2,\text{max}}$ (s)")
    ax.set_xscale(xscale)
    ax.set_yscale(yscale)


# %% Main


def main(
    file_name,
    path,
    plot_type,
    rates_to_plot,
    temp_range=[190, 310],
    rate_range=None,
    xscale="linear",
    yscale="linear",
    dosave=False,
):

    # %% Setup

    data_points = get_data_points(path, file_name)

    min_temp = temp_range[0]
    max_temp = temp_range[1]

    temp_linspace = numpy.linspace(min_temp, max_temp, 1000)
    fig, ax = plt.subplots(figsize=figsize)
    # ax.plot([1, 3, 2, 4, 3, 5])
    # return

    # Fit to Omega and gamma simultaneously
    popt, pvar, beta_desc, omega_fit_func, gamma_fit_func = fit_simultaneous(
        data_points
    )

    # omega_lambda = lambda temp: orbach_free(temp, 5.4603e02, 71)
    # gamma_lambda = lambda temp: orbach_free(temp, 1.5312e03, 71)
    # omega_lambda = lambda temp: orbach_free(temp, 1e8, 400)
    # gamma_lambda = omega_lambda
    omega_lambda = lambda temp: omega_fit_func(temp, popt)
    gamma_lambda = lambda temp: gamma_fit_func(temp, popt)
    print("parameter description: popt, psd")
    for ind in range(len(popt)):
        desc = beta_desc[ind]
        val = tool_belt.round_sig_figs(popt[ind], 5)
        err = tool_belt.round_sig_figs(numpy.sqrt(pvar[ind]), 2)
        print("{}: {}, {}".format(desc, val, err))
    if (plot_type == "rates") and (rates_to_plot in ["both", "Omega"]):
        ax.plot(
            temp_linspace,
            omega_lambda(temp_linspace),
            label=r"$\Omega$ fit",
            color=omega_edge_color,
            linewidth=line_width,
        )
        # Plot Jarmola 2012 Eq. 1 for S3
        # ax.plot(temp_linspace, omega_calc(temp_linspace),
        #         label=r'$\Omega$ fit', color=omega_edge_color)

    if (plot_type == "rates") and (rates_to_plot in ["both", "gamma"]):
        ax.plot(
            temp_linspace,
            gamma_lambda(temp_linspace),
            label=r"$\gamma$ fit",
            color=gamma_edge_color,
            linewidth=line_width,
        )
    # print(omega_lambda(50))
    # print(gamma_lambda(50))

    # Plot ratio
    ratio_lambda = lambda temp: gamma_lambda(temp_linspace) / omega_lambda(
        temp_linspace
    )
    if plot_type in ["ratios", "ratio_fits"]:
        ax.plot(
            temp_linspace,
            ratio_lambda(temp_linspace),
            label=r"$\gamma/\Omega$",
            color=gamma_edge_color,
            linewidth=line_width,
        )
    if plot_type == "T2_max":
        T2_max_qubit = lambda omega, gamma: 2 / (3 * omega + gamma)
        T2_max_qubit_temp = lambda temp: T2_max_qubit(
            omega_lambda(temp), gamma_lambda(temp)
        )
        T2_max_qubit_err = lambda T2max, omega_err, gamma_err: (
            (T2max ** 2) / 2
        ) * numpy.sqrt((3 * omega_err) ** 2 + gamma_err ** 2)
        ax.plot(
            temp_linspace,
            T2_max_qubit_temp(temp_linspace),
            label=r"Superposition of $\ket{0}$, $\ket{\pm 1}$",
            # label=r"Qubit T2 max",
            color=qubit_max_edge_color,
            linewidth=line_width,
        )
        T2_max_qutrit = lambda omega, gamma: 1 / (omega + gamma)
        T2_max_qutrit_err = lambda T2max, omega_err, gamma_err: (
            T2max ** 2
        ) * numpy.sqrt(omega_err ** 2 + gamma_err ** 2)
        T2_max_qutrit_temp = lambda temp: T2_max_qutrit(
            omega_lambda(temp), gamma_lambda(temp)
        )
        ax.plot(
            temp_linspace,
            T2_max_qutrit_temp(temp_linspace),
            label=r"Superposition of $\ket{-1}$, $\ket{+1}$",
            # label=r"Qutrit T2 max",
            color=qutrit_max_edge_color,
            linewidth=line_width,
        )

    # ax.plot(temp_linspace, orbach(temp_linspace) * 0.7, label='Orbach')
    # ax.plot(temp_linspace, raman(temp_linspace)/3, label='Raman')

    ax.set_xlabel(r"T (K)")
    if plot_type == "rates":
        ax.set_ylabel(r"Relaxation rates (s$^{-1}$)")
    elif plot_type == "ratios":
        ax.set_ylabel(r"Ratios")
    elif plot_type == "ratio_fits":
        ax.set_ylabel(r"Ratio of fits")
    elif plot_type == "residuals":
        ax.set_ylabel(r"Residuals (s$^{-1}$)")
    elif plot_type == "T2_max":
        ax.set_ylabel(r"$T_{2,\text{max}}$ (s)")
    ax.set_xscale(xscale)
    ax.set_yscale(yscale)
    ax.set_xlim(min_temp, max_temp)
    if rate_range is not None:
        ax.set_ylim(rate_range[0], rate_range[1])

    # %% Plot the points

    samples = []
    markers = []

    for point in data_points:

        sample = point[sample_column_title]
        marker = point["marker"]

        if sample not in samples:
            samples.append(sample)
        if marker not in markers:
            markers.append(marker)

        temp = get_temp(point)
        temp_error = get_temp_error(point)

        if plot_type in ["rates", "residuals"]:
            # Omega
            rate = point[omega_column_title]
            if (rate is not None) and (rates_to_plot in ["both", "Omega"]):
                if plot_type == "rates":
                    val = rate
                elif plot_type == "residuals":
                    val = rate - omega_lambda(temp)
                ax.errorbar(
                    temp,
                    val,
                    yerr=point[omega_err_column_title],
                    xerr=temp_error,
                    label=r"$\Omega$",
                    marker=marker,
                    color=omega_edge_color,
                    markerfacecolor=omega_face_color,
                    linestyle="None",
                    ms=marker_size,
                    lw=line_width,
                    markeredgewidth=marker_edge_width,
                )
            # gamma
            rate = point[gamma_column_title]
            if (rate is not None) and (rates_to_plot in ["both", "gamma"]):
                if plot_type == "rates":
                    val = rate
                elif plot_type == "residuals":
                    val = rate - gamma_lambda(temp)
                ax.errorbar(
                    temp,
                    val,
                    yerr=point[gamma_err_column_title],
                    xerr=temp_error,
                    label=r"$\gamma$",
                    marker=marker,
                    color=gamma_edge_color,
                    markerfacecolor=gamma_face_color,
                    linestyle="None",
                    ms=marker_size,
                    lw=line_width,
                    markeredgewidth=marker_edge_width,
                )

        elif plot_type == "ratios":
            omega_val = point[omega_column_title]
            omega_err = point[omega_err_column_title]
            gamma_val = point[gamma_column_title]
            gamma_err = point[gamma_err_column_title]
            if (omega_val is not None) and (gamma_val is not None):
                ratio = gamma_val / omega_val
                ratio_err = ratio * numpy.sqrt(
                    (omega_err / omega_val) ** 2 + (gamma_err / gamma_val) ** 2
                )
                ax.errorbar(
                    temp,
                    ratio,
                    yerr=ratio_err,
                    xerr=temp_error,
                    label=r"$\gamma/\Omega$",
                    marker=marker,
                    color=ratio_edge_color,
                    markerfacecolor=ratio_face_color,
                    linestyle="None",
                    ms=marker_size,
                    lw=line_width,
                )
        # elif plot_type == "T2_max":
        #     omega_val = point[omega_column_title]
        #     omega_err = point[omega_err_column_title]
        #     gamma_val = point[gamma_column_title]
        #     gamma_err = point[gamma_err_column_title]
        #     if (omega_val is not None) and (gamma_val is not None):
        #         qubit_max_val = T2_max_qubit(omega_val, gamma_val)
        #         qubit_max_err = T2_max_qubit_err(
        #             qubit_max_val, omega_err, gamma_err
        #         )
        #         ax.errorbar(
        #             temp,
        #             qubit_max_val,
        #             yerr=qubit_max_err,
        #             xerr=temp_error,
        #             marker=marker,
        #             color=qubit_max_edge_color,
        #             markerfacecolor=qubit_max_face_color,
        #             linestyle="None",
        #             ms=marker_size,
        #             lw=line_width,
        #         )
        #         qutrit_max_val = T2_max_qutrit(omega_val, gamma_val)
        #         qutrit_max_err = T2_max_qutrit_err(
        #             qutrit_max_val, omega_err, gamma_err
        #         )
        #         ax.errorbar(
        #             temp,
        #             qutrit_max_val,
        #             yerr=qutrit_max_err,
        #             xerr=temp_error,
        #             marker=marker,
        #             color=qutrit_max_edge_color,
        #             markerfacecolor=qutrit_max_face_color,
        #             linestyle="None",
        #             ms=marker_size,
        #             lw=line_width,
        #         )

    # %% Legend

    leg1 = None

    if plot_type in ["rates", "residuals"]:
        omega_patch = patches.Patch(
            label=r"$\Omega$",
            facecolor=omega_face_color,
            edgecolor=omega_edge_color,
            lw=marker_edge_width,
        )
        gamma_patch = patches.Patch(
            label=r"$\gamma$",
            facecolor=gamma_face_color,
            edgecolor=gamma_edge_color,
            lw=marker_edge_width,
        )
        leg1 = ax.legend(
            handles=[omega_patch, gamma_patch], loc="upper left", title="Rates"
        )

    elif plot_type == "ratios":
        ratio_patch = patches.Patch(
            label=r"$\gamma/\Omega$",
            facecolor=ratio_face_color,
            edgecolor=ratio_edge_color,
            lw=marker_edge_width,
        )
        leg1 = ax.legend(handles=[ratio_patch], loc="upper left")

    # Samples
    if plot_type in ["rates", "ratios", "residuals"]:
        sample_patches = []
        for ind in range(len(samples)):
            label = samples[ind]
            if label == "PRResearch":
                label = "[1]"
            # else:
            #     label = "New results"
            patch = mlines.Line2D(
                [],
                [],
                color="black",
                marker=markers[ind],
                linestyle="None",
                markersize=marker_size,
                markeredgewidth=marker_edge_width,
                label=label,
            )
            sample_patches.append(patch)
        x_loc = 0.14
        # x_loc = 0.16
        # x_loc = 0.22
        ax.legend(
            handles=sample_patches,
            loc="upper left",
            title="Samples",
            bbox_to_anchor=(x_loc, 1.0),
        )

    if leg1 is not None:
        ax.add_artist(leg1)

    if plot_type == "T2_max":
        ax.legend()

    fig.tight_layout(pad=0.3)

    if dosave:
        timestamp = tool_belt.get_time_stamp()
        datestamp = timestamp.split("-")[0]
        file_name = "{}-{}-{}".format(datestamp, plot_type, yscale)
        nvdata_dir = common.get_nvdata_dir()
        file_path = str(
            nvdata_dir
            / "paper_materials"
            / "relaxation_temp_dependence"
            / file_name
        )
        tool_belt.save_figure(fig, file_path)


# %% Run the file


if __name__ == "__main__":

    tool_belt.init_matplotlib()
    matplotlib.rcParams["axes.linewidth"] = 1.0

    plot_type = "rates"
    # plot_type = "T2_max"
    # plot_type = "ratios"
    # plot_type = "ratio_fits"
    # plot_type = 'residuals'

    rates_to_plot = "both"
    # rates_to_plot = 'Omega'
    # rates_to_plot = 'gamma'

    temp_range = [0, 500]
    # temp_range = [80, 500]
    xscale = "linear"
    # temp_range = [1, 500]
    # xscale = "log"

    file_name = "compiled_data"
    # file_name = "spin_phonon_temp_dependence"
    home = common.get_nvdata_dir()
    path = home / "paper_materials/relaxation_temp_dependence"

    if plot_type == "rates":
        y_params = [[[-10, 600], "linear"], [[5e-3, 1000], "log"]]
    elif plot_type == "T2_max":
        y_params = [[[-1, 6], "linear"], [[1e-3, 50], "log"]]
    elif plot_type == "ratios":
        y_params = [[[0, 5], "linear"]]
    elif plot_type == "ratio_fits":
        y_params = [[[0, 5], "linear"]]
    elif plot_type == "residuals":
        pass
    # y_params = [y_params[1]]
    for el in y_params:
        y_range, yscale = el
        main(
            file_name,
            path,
            plot_type,
            rates_to_plot,
            temp_range,
            y_range,
            xscale,
            yscale,
            dosave=False,
        )

    # # process_to_plot = 'Walker'
    # # process_to_plot = 'Orbach'
    # process_to_plot = 'both'

    # plot_scalings(process_to_plot, temp_range, rate_range, xscale, yscale)

    # May 31st 2021
    # omega_popt = [448.05202972439383, 73.77518971996268, 1.4221406909199286e-11]
    # gamma_popt = [2049.116503275054, 73.77518971996268]
    # plot_T2_max(omega_popt, gamma_popt, temp_range, 'log', 'log')

    plt.show(block=True)

    # Parameter description: [T5_coeff (K^-5 s^-1), omega_exp_coeff (s^-1), gamma_exp_coeff (s^-1), activation (meV)]

    # ZFS:
    # popt: [1.0041e-11 4.7025e+02 1.3495e+03 6.9394e+01]
    # psd: [5.7e-13 6.9e+01 1.6e+02 2.5e+00]

    # Nominal:
    # popt: [7.1350e-12 6.5556e+02 1.6383e+03 7.2699e+01]
    # psd: [5.5e-13 8.4e+01 1.7e+02 2.2e+00]<|MERGE_RESOLUTION|>--- conflicted
+++ resolved
@@ -309,39 +309,12 @@
 
     # T5 fixed + constant
     # init_params = (1.38e-11, 510, 2000, 72.0, 0.01, 0.07)
-    init_params = (1.38e-11, 1.38e-11, 510, 2000, 72.0, 0.01, 0.07)
-    omega_fit_func = lambda temp, beta: orbach_T5_free_const(
-        temp, beta[2], beta[4], beta[0], beta[5]
-    )
-    gamma_fit_func = lambda temp, beta: orbach_T5_free_const(
-        temp, beta[3], beta[4], beta[1], beta[6]
-    )
-    beta_desc = (
-        "[T5_coeff (K^-5 s^-1), omega_exp_coeff (s^-1), gamma_exp_coeff"
-        " (s^-1), activation (meV), Omega constant (K^-1 s^-1), gamma constant"
-        " (K^-1 s^-1)]"
-    )
-
-    # Double Orbach
-    # init_params = (500, 1500, 72, 2000, 2000, 400, 0.01, 0.07)
-    # init_params = (500, 1500, 72, 2000, 200, 0.01, 0.07)
-    # omega_fit_func = lambda temp, beta: double_orbach(
-    #     temp,
-    #     beta[0],
-    #     beta[2],
-    #     beta[3],
-    #     beta[-3],
-    #     beta[-2],  # 400, beta[5]
-    # )
-    # gamma_fit_func = lambda temp, beta: double_orbach(
-    #     temp,
-    #     beta[1],
-    #     beta[2],
-    #     beta[3],
-    #     beta[-3],
-    #     beta[-1],  # 400, beta[6]
-    # )
-<<<<<<< HEAD
+    # omega_fit_func = lambda temp, beta: orbach_T5_free_const(
+    #     temp, beta[1], beta[3], beta[0], beta[4]
+    # )
+    # gamma_fit_func = lambda temp, beta: orbach_T5_free_const(
+    #     temp, beta[2], beta[3], beta[0], beta[5]
+    # )
     # beta_desc = [
     #     "T5_coeff (K^-5 s^-1)",
     #     "omega_exp_coeff (s^-1)",
@@ -359,33 +332,12 @@
     #     beta[0],
     #     beta[2],
     #     beta[3],
-    #     beta[5],
-    #     beta[6],  # 400, beta[5]
-=======
-    # beta_desc = (
-    #     "Omega Orbach 1 coeff (s^-1), gamma Orbach 1 coeff (s^-1), Orbach 1"
-    #     " Delta (meV), Omega Orbach 2 coeff (s^-1), gamma Orbach 2 coeff"
-    #     " (s^-1), Orbach 2 Delta (meV), Omega constant (K^-1 s^-1), gamma"
-    #     " constant (K^-1 s^-1)]"
-    # )
-
-    # Double Orbach fixed
-    # orbach1_delta = 60
-    # orbach2_delta = 155
-    # init_params = (500, 1500, 2000, 0.01, 0.07)
-    # omega_fit_func = lambda temp, beta: double_orbach(
-    #     temp,
-    #     beta[0],
-    #     orbach1_delta,
-    #     beta[2],
-    #     orbach2_delta,
-    #     beta[-2],
->>>>>>> a8b775d4
+    #     beta[-3],
+    #     beta[-2],  # 400, beta[5]
     # )
     # gamma_fit_func = lambda temp, beta: double_orbach(
     #     temp,
     #     beta[1],
-<<<<<<< HEAD
     #     beta[2],
     #     beta[4],
     #     beta[5],
@@ -404,20 +356,6 @@
 
     # Double Orbach fixed
     init_params = (500, 1500, 72, 2000, 400, 0.01, 0.07)
-=======
-    #     orbach1_delta,
-    #     beta[2],
-    #     orbach2_delta,
-    #     beta[-1],
-    # )
-    # beta_desc = (
-    #     "Omega Orbach 1 coeff (s^-1), gamma Orbach 1 coeff (s^-1), Omega"
-    #     " Orbach 2 coeff (s^-1), gamma Orbach 2 coeff (s^-1), Omega constant"
-    #     " (K^-1 s^-1), gamma constant (K^-1 s^-1)]"
-    # )
-    init_params = (500, 1500, 72, 2000, 2000, 400, 0.01, 0.07)
-    # init_params = (500, 1500, 72, 2000, 2000, 0.01, 0.07)
->>>>>>> a8b775d4
     omega_fit_func = lambda temp, beta: double_orbach(
         temp,
         beta[0],
