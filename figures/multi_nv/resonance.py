# -*- coding: utf-8 -*-
"""
Pulsed electron spin resonance on multiple NVs with spin-to-charge
conversion readout imaged onto a camera

Created on November 19th, 2023

@author: mccambria
"""

import os
import sys
import time
import traceback
from random import shuffle

import matplotlib.pyplot as plt
import numpy as np
from matplotlib.ticker import MultipleLocator

from majorroutines.pulsed_resonance import fit_resonance, gaussian, norm_voigt, voigt
from majorroutines.widefield import base_routine
from utils import common
from utils import data_manager as dm
from utils import kplotlib as kpl
from utils import positioning as pos
from utils import tool_belt as tb
from utils import widefield as widefield
from utils.constants import NVSig, NVSpinState
from utils.positioning import get_scan_1d as calculate_freqs


def create_raw_data_figure(nv_list, freqs, counts, counts_errs):
    fig, ax = plt.subplots()
    widefield.plot_raw_data(ax, nv_list, freqs, counts, counts_errs)
    ax.set_xlabel("Frequency (GHz)")
    ax.set_ylabel("Fraction in NV$^{-}$")
    return fig


def reformat_counts(counts):
    counts = np.array(counts)
    num_nvs = counts.shape[1]
    num_runs = counts.shape[2]
    num_steps = counts.shape[3]
    adj_num_steps = num_steps // 4
    exp_ind = 0  # Everything, signal and ref, are under the same exp_rep for resonance

    sig_counts_0 = counts[exp_ind, :, :, 0:adj_num_steps, :]
    sig_counts_1 = counts[exp_ind, :, :, adj_num_steps : 2 * adj_num_steps, :]
    sig_counts = np.append(sig_counts_0, sig_counts_1, axis=3)
    ref_counts_0 = counts[exp_ind, :, :, 2 * adj_num_steps : 3 * adj_num_steps, :]
    ref_counts_1 = counts[exp_ind, :, :, 3 * adj_num_steps :, :]
    ref_counts = np.empty((num_nvs, num_runs, adj_num_steps, 2 * num_reps))
    ref_counts[:, :, :, 0::2] = ref_counts_0
    ref_counts[:, :, :, 1::2] = ref_counts_1

    reformatted_counts = np.stack((sig_counts, ref_counts))
    return reformatted_counts


def create_fit_figure(
    nv_list,
    freqs,
    norm_counts,
    norm_counts_ste,
    axes_pack=None,
    layout=None,
    no_legend=True,
    nv_inds=None,
    split_esr=[],
):
    ### Do the fitting

    num_nvs = len(nv_list)
    num_freqs = len(freqs)
    half_num_freqs = num_freqs // 2
    if nv_inds is None:
        nv_inds = list(range(num_nvs))
    num_nvs = len(nv_inds)

    def constant(freq):
        norm = 1
        if isinstance(freq, list):
            return [norm] * len(freq)
        if isinstance(freq, np.ndarray):
            return np.array([norm] * len(freq))
        else:
            return norm

    fit_fns = []
    pcovs = []
    popts = []
    center_freqs = []
    center_freq_errs = []
    splittings = []
    splitting_errs = []
    linewidths = []
    linewidth_errs = []

    do_fit = True
    if do_fit:
        for loop_ind, nv_ind in enumerate(nv_inds):
            nv_counts = norm_counts[nv_ind]
            nv_counts_ste = norm_counts_ste[nv_ind]

            # Pre-processing

            guess_params = [1, 6, None, 1, 6, None]

            if nv_ind in split_esr:
                guess_params.append(0.002)

                def fit_fn(freq, *args):
                    half_splitting = args[-1] / 2
                    split_line_1 = gaussian(
                        freq, args[0], args[1], args[2] - half_splitting
                    ) + gaussian(freq, args[0], args[1], args[2] + half_splitting)
                    split_line_2 = gaussian(
                        freq, args[3], args[4], args[5] - half_splitting
                    ) + gaussian(freq, args[3], args[4], args[5] + half_splitting)
                    return split_line_1 + split_line_2
            else:

                def fit_fn(freq, *args):
                    return gaussian(freq, *args[0:3]) + gaussian(freq, *args[3:6])

            low_freq_guess = freqs[np.argmax(nv_counts[:half_num_freqs])]
            high_freq_guess = 2 * 2.872 - low_freq_guess
            guess_params[2] = low_freq_guess
            guess_params[5] = high_freq_guess
            num_params = len(guess_params)
            bounds = [[0] * num_params, [np.inf] * num_params]
            # Linewidth limits
            for ind in [1, 4]:
                bounds[0][ind] = 3
                bounds[1][ind] = 8
            if nv_ind in split_esr:
                bounds[1][-1] = 0.03

            # Do the fit

            # if num_resonances == 0:
            #     fit_fns.append(constant)
            #     popts.append([])
            # else:
            _, popt, pcov = fit_resonance(
                freqs,
                nv_counts,
                nv_counts_ste,
                fit_func=fit_fn,
                guess_params=guess_params,
                bounds=bounds,
            )

            # Tracking for plotting
            fit_fns.append(fit_fn)
            popts.append(popt)
            pcovs.append(pcov)
            print(popt)

            # if num_resonances == 1:
            #     center_freqs.append(popt[2])
            #     center_freq_errs.append(np.sqrt(pcov[2, 2]))
            # elif num_resonances == 2:
            #     center_freqs.append((popt[2], popt[5]))
            center_freqs.append((popt[2], popt[5]))
            center_freq_errs.append((np.sqrt(pcov[2, 2]), np.sqrt(pcov[5, 5])))
            linewidths.append((popt[1], popt[4]))
            linewidth_errs.append((np.sqrt(pcov[1, 1]), np.sqrt(pcov[4, 4])))
            if nv_ind in split_esr:
                splittings.append(popt[-1])
                splitting_errs.append(np.sqrt(pcov[-1, -1]))
                print(popt[2])
                print(popt[-1])
                test = 0
    else:
        fit_fns = None
        popts = None

    # print(center_freqs)
    # print(center_freq_errs)
    nvb_freqs = []
    nva_freqs = []
    nva_linewidths = []
    nvb_linewidths = []
    for ind in range(num_nvs):
        center_freq_pair = center_freqs[ind]
<<<<<<< HEAD
        if center_freq_pair[1] - center_freq_pair[0] > 0.120:
            nvb_freqs.append(center_freqs[ind])
            nvb_linewidths.append(linewidths[ind])
        else:
            nva_freqs.append(center_freqs[ind])
            nva_linewidths.append(linewidths[ind])
=======
        if center_freq_pair[1] - center_freq_pair[0] < 0.120:
            nva_freqs.append(center_freqs[ind])
        else:
            nvb_freqs.append(center_freqs[ind])
>>>>>>> de6f518b
    nva_freqs = np.array(nva_freqs)
    nvb_freqs = np.array(nvb_freqs)
    nva_mean_freqs = np.mean(nva_freqs, axis=0)
    nvb_mean_freqs = np.mean(nvb_freqs, axis=0)
    print(nvb_mean_freqs)
    print(nva_mean_freqs)
    print(splittings)
    print(splitting_errs)

    nva_devs = (nva_freqs - nva_mean_freqs).flatten()
    nvb_devs = (nvb_freqs - nvb_mean_freqs).flatten()

    print(np.sqrt((1 / (len(nva_devs) - 1)) * np.sum(nva_devs**2)))
    print(np.sqrt((1 / (len(nvb_devs) - 1)) * np.sum(nvb_devs**2)))
    print(np.mean(nva_linewidths))
    print(np.mean(nvb_linewidths))

    ### Make the figure

    if axes_pack is None:
        figsize = kpl.double_figsize
        # figsize = [6.5, 4.0]
        # layout = kpl.calc_mosaic_layout(num_nvs, num_cols=6)

        num_cols = 6

        # bulk
        figsize[1] = 7
        num_rows = 19
        layout = kpl.calc_mosaic_layout(num_cols * num_rows, num_rows, num_cols)
        layout[0] = [".", ".", ".", layout[0][3], layout[0][4], "."]
        layout[1] = [layout[1][0], ".", ".", *layout[1][3:]]
        # shallow
        # figsize[1] = 7 * 13 / 19  #
        # num_rows = 11
        # layout = kpl.calc_mosaic_layout(num_cols * num_rows, num_rows, num_cols)
        # layout[0] = [layout[0][0], layout[0][1], ".", layout[0][3], layout[0][4], "."]

        fig, axes_pack = plt.subplot_mosaic(
            layout,
            figsize=figsize,
            sharex=True,
            sharey=True,
            gridspec_kw={"hspace": 0.015},
        )
    axes_pack_flat = list(axes_pack.values())

    widefield.plot_fit(
        axes_pack_flat,
        [nv_list[ind] for ind in nv_inds],
        freqs,
        norm_counts[nv_inds],
        norm_counts_ste[nv_inds],
        fit_fns,
        popts,
        no_legend=no_legend,
        # linestyle="solid",
        nv_inds=nv_inds,
    )

    ax = axes_pack[layout[-1, 0]]
    # ax = axes_pack[layout[-1, 3]]
    kpl.set_shared_ax_xlabel(ax, "Frequency (GHz)")
    # ax = axes_pack[layout[10, 0]]
    kpl.set_shared_ax_ylabel(ax, "NV$^{-}$ population (arb. units)")
    # ax = axes_pack[layout[-1, 0]]
    ax.set_xticks([2.80, 2.94])
    ax.set_xticks([2.87], minor=True)
    ax.set_yticks([0, 1], [None, None])
    gap = 0.008
    ax.set_xlim([np.min(freqs) - gap, np.max(freqs) + gap])
    ax.set_ylim([-0.25, 1.25])
    ax.set_ylim([-0.2, 1.2])
    # ax.set_ylim([-0.3, 2])

    for ax in axes_pack_flat:
        # ax.tick_params(labelsize=kpl.FontSize.SMALL.value)
        # ax.tick_params(which="both", direction="in", labelsize=kpl.FontSize.SMALL.value)
        ax.tick_params(which="both", direction="in")

    for key in axes_pack.keys():
        ax = axes_pack[key]
        if key[1] in ["a", "b", "c"]:
            ax.axvline(nvb_mean_freqs[0], color=kpl.KplColors.LIGHT_GRAY, zorder=-50)
            ax.axvline(nvb_mean_freqs[1], color=kpl.KplColors.LIGHT_GRAY, zorder=-50)
        else:
            ax.axvline(nva_mean_freqs[0], color=kpl.KplColors.LIGHT_GRAY, zorder=-50)
            ax.axvline(nva_mean_freqs[1], color=kpl.KplColors.LIGHT_GRAY, zorder=-50)

    test = 0

    # ax = axes_pack[layout[-1, 0]]
    # ax.set_xlabel(" ")
    # fig.text(0.55, 0.01, "Frequency (GHz)", ha="center")
    # ax.set_ylabel(" ")
    # # label = "Normalized fraction in NV$^{-}$"
    # label = "Change in NV$^{-}$ fraction"
    # fig.text(0.005, 0.55, label, va="center", rotation="vertical")
    # # ax.set_ylim([0.945, 1.19])
    # # ax.set_yticks([1.0, 1.1, 1.2])
    # # ax.set_xticks([2.83, 2.87, 2.91])
    # x_buffer = 0.05 * (np.max(freqs) - np.min(freqs))
    # ax.set_xlim(np.min(freqs) - x_buffer, np.max(freqs) + x_buffer)
    # y_buffer = 0.05 * (np.max(norm_counts) - np.min(norm_counts))
    # ax.set_ylim(np.min(norm_counts) - y_buffer, np.max(norm_counts) + y_buffer)
    # return fig


def main(
    nv_list: list[NVSig],
    num_steps,
    num_reps,
    num_runs,
    freq_center,
    freq_range,
    uwave_ind_list=[0, 1],
):
    ### Some initial setup
    pulse_gen = tb.get_server_pulse_gen()
    freqs = calculate_freqs(freq_center, freq_range, num_steps)
    original_num_steps = num_steps
    num_steps *= 4  # For sig, ms=0 ref, and ms=+/-1 ref

    seq_file = "resonance_ref2.py"

    ### Collect the data

    def run_fn(step_inds):
        seq_args = [widefield.get_base_scc_seq_args(nv_list, uwave_ind_list), step_inds]
        seq_args_string = tb.encode_seq_args(seq_args)
        pulse_gen.stream_load(seq_file, seq_args_string, num_reps)

    # def step_fn(step_ind):
    #     freq = freqs[step_ind]
    #     sig_gen.set_freq(freq)

    def step_fn(step_ind):
        if step_ind < (1 / 2) * num_steps:
            freq = freqs[step_ind % original_num_steps]

            uwave_ind = uwave_ind_list[0]
            uwave_dict = tb.get_virtual_sig_gen_dict(uwave_ind)
            sig_gen = tb.get_server_sig_gen(uwave_ind)
            sig_gen.set_amp(uwave_dict["uwave_power"])
            sig_gen.set_freq(freq)
            sig_gen.uwave_on()

            uwave_ind = uwave_ind_list[1]
            sig_gen = tb.get_server_sig_gen(uwave_ind)
            sig_gen.uwave_off()

        elif step_ind < (3 / 4) * num_steps:  # ms=0 ref
            for uwave_ind in uwave_ind_list:
                sig_gen = tb.get_server_sig_gen(uwave_ind)
                sig_gen.uwave_off()
        else:  # ms=+/-1 ref
            for uwave_ind in uwave_ind_list:
                uwave_dict = tb.get_virtual_sig_gen_dict(uwave_ind)
                sig_gen = tb.get_server_sig_gen(uwave_ind)
                sig_gen.set_amp(uwave_dict["uwave_power"])
                sig_gen.set_freq(uwave_dict["frequency"])
                sig_gen.uwave_on()

    raw_data = base_routine.main(
        nv_list,
        num_steps,
        num_reps,
        num_runs,
        run_fn,
        step_fn,
        uwave_ind_list=uwave_ind_list,
        save_images=False,
        num_exps=1,
        ref_by_rep_parity=False,
    )

    ### Process and plot

    try:
        counts = raw_data["counts"]
        reformatted_counts = reformat_counts(counts)
        sig_counts = reformatted_counts[0]
        ref_counts = reformatted_counts[1]

        avg_counts, avg_counts_ste, norms = widefield.process_counts(
            nv_list, sig_counts, ref_counts, threshold=True
        )

        # raw_fig = create_raw_data_figure(nv_list, freqs, avg_counts, avg_counts_ste)
        fit_fig = create_fit_figure(nv_list, freqs, avg_counts, avg_counts_ste, norms)
    except Exception:
        print(traceback.format_exc())
        raw_fig = None
        fit_fig = None

    ### Clean up and return

    tb.reset_cfm()
    kpl.show()

    timestamp = dm.get_time_stamp()
    raw_data |= {
        "timestamp": timestamp,
        "freqs": freqs,
        "freq-units": "GHz",
        "freq_range": freq_range,
        "freq_center": freq_center,
    }

    repr_nv_sig = widefield.get_repr_nv_sig(nv_list)
    repr_nv_name = repr_nv_sig.name
    file_path = dm.get_file_path(__file__, timestamp, repr_nv_name)
    if "img_arrays" in raw_data:
        keys_to_compress = ["img_arrays"]
    else:
        keys_to_compress = None
    dm.save_raw_data(raw_data, file_path, keys_to_compress)
    if raw_fig is not None:
        dm.save_figure(raw_fig, file_path)
    if fit_fig is not None:
        file_path = dm.get_file_path(__file__, timestamp, repr_nv_name + "-fit")
        dm.save_figure(fit_fig, file_path)


if __name__ == "__main__":
    kpl.init_kplotlib()

    bulk_or_shallow = True
    make_movie = False

    ### Main, bulk diamond
    if bulk_or_shallow:
        # Split into orienatations and remove weak NVs
        # fmt: off
        nva_inds = [0,1,2,6,8,9,10, 13, 19,20,23,25,28,31,32,33,35,36,38,39,42,43,44,46,48,50,56,57,61,62,63,64, 67,68,69,75,77,80,81,82, 85,86,87,88,90,91,92,95, 99,100,101,102,103,106,107,108,112, 113,114,116]  # Larger splitting
        nvb_inds = [3, 4, 5, 7, 11, 12, 14, 15, 16, 17, 18, 21, 22, 24, 26, 27, 29, 30, 34, 37, 40, 41, 45, 47, 49, 51, 52, 53, 54, 55, 58, 59, 60, 65, 66, 70, 71, 72, 73, 74, 76, 78, 79, 83, 84, 89, 93, 94, 96, 97, 98, 104, 105, 109, 110, 111, 115]  # Smaller splitting
        split_esr = [12, 13, 14, 61, 116] 
        broad_esr = [52, 11] 
        split_esr = broad_esr + split_esr
        weak_esr = [72, 64, 55, 96, 112, 87, 12, 58, 36]
        # fmt: on
        for ind in weak_esr:
            for nv_list in [nva_inds, nvb_inds]:
                if ind in nv_list:
                    nv_list.remove(ind)
        for issue_list in [broad_esr, split_esr]:
            for ind in issue_list:
                for nv_list in [nva_inds, nvb_inds]:
                    if ind in nv_list:
                        nv_list.remove(ind)
                        nv_list.append(ind)
        # nv_inds = nva_inds + nvb_inds
        chunk_size = 3
        nv_inds = []
        max_length = max(len(nva_inds), len(nvb_inds))
        # Handle jagged
        for ind in range(2):
            nv_inds.append(nva_inds.pop(0))
        nv_inds.append(nvb_inds.pop(0))
        for ind in range(3):
            nv_inds.append(nva_inds.pop(0))
        for ind in range(0, max_length, chunk_size):
            nv_inds.extend(nvb_inds[ind : ind + chunk_size])
            nv_inds.extend(nva_inds[ind : ind + chunk_size])
        # nv_inds[-3:] =

        file_id = 1732403187814
        data = dm.get_raw_data(
            file_id=file_id, load_npz=make_movie, use_cache=not make_movie
        )
        # img_arrays = np.array(data.pop("img_arrays"))

        nv_list = data["nv_list"]
        num_nvs = len(nv_list)
        num_steps = data["num_steps"]
        num_runs = data["num_runs"]
        num_reps = data["num_reps"]
        freqs = data["freqs"]

        # Manipulate the counts into the format expected for normalization
        counts = np.array(data.pop("counts"))
        # counts = counts[:, :, 350:354]
        reformatted_counts = reformat_counts(counts)
        sig_counts = reformatted_counts[0]
        ref_counts = reformatted_counts[1]

        # ms0_counts = ref_counts[:, :, :, ::2]
        # ms1_counts = ref_counts[:, :, :, 1::2]
        # ms0_counts = np.reshape(
        #     ms0_counts, (num_nvs, num_runs, 1, num_steps // 4 * num_reps)
        # )
        # ms1_counts = np.reshape(
        #     ms1_counts, (num_nvs, num_runs, 1, num_steps // 4 * num_reps)
        # )
        # avg_snr, avg_snr_ste = widefield.calc_snr(ms1_counts, ms0_counts)
        # avg_snr = avg_snr[:, 0]
        # print(avg_snr.tolist())
        # # avg_snr_ste = avg_snr_ste[:, 0]
        # # fig, ax = plt.subplots()
        # # kpl.plot_points(ax, range(num_nvs), avg_snr, yerr=avg_snr_ste)
        # # ax.set_xlabel("NV order in sequence")
        # # ax.set_ylabel("SNR")
        # # kpl.show(block=True)
        # sys.exit()

        norm_counts, norm_counts_ste = widefield.process_counts(
            nv_list, sig_counts, ref_counts, threshold=True
        )
        print(np.mean(norm_counts_ste))
        # mean_stes = np.mean(norm_counts_ste, axis=1)
        # print(np.argsort(mean_stes)[::-1])
        # print(np.sort(mean_stes)[::-1])
        # sys.exit()
        for nv_ind in split_esr:
            contrast = np.max(norm_counts[nv_ind])
            norm_counts[nv_ind] /= contrast
            norm_counts_ste[nv_ind] /= contrast

        # raw_fig = create_raw_data_figure(nv_list, freqs, avg_counts, avg_counts_ste)
        fit_fig = create_fit_figure(
            nv_list,
            freqs,
            norm_counts,
            norm_counts_ste,
            nv_inds=nv_inds,
            split_esr=split_esr + broad_esr,
            # split_esr=split_esr,
        )

        kpl.show(block=True)
        sys.exit()

    ### Main, bulk diamond movie
    if bulk_or_shallow and make_movie:
        # pixel_drifts = data["pixel_drifts"]
        img_arrays = np.array(data.pop("img_arrays"), dtype=np.float16)
        # base_pixel_drift = [15, 45]
        # # base_pixel_drift = [24, 74]
        # num_reps = 1

        # buffer = 30
        # img_array_size = 250
        # cropped_size = img_array_size - 2 * buffer
        # proc_img_arrays = np.empty(
        #     (2, num_runs, 2 * adj_num_steps, num_reps, cropped_size, cropped_size)
        # )
        # for run_ind in range(num_runs):
        #     pixel_drift = pixel_drifts[run_ind]
        #     offset = [
        #         pixel_drift[1] - base_pixel_drift[1],
        #         pixel_drift[0] - base_pixel_drift[0],
        #     ]
        #     for step_ind in range(2 * adj_num_steps):
        #         img_array = img_arrays[0, run_ind, step_ind, 0]
        #         cropped_img_array = widefield.crop_img_array(img_array, offset, buffer)
        #         proc_img_arrays[0, run_ind, step_ind, 0, :, :] = cropped_img_array

        sig_img_arrays = np.mean(
            img_arrays[:, :, 0 : num_steps // 4, :], axis=(0, 1, 3)
        )
        sig_img_arrays += np.mean(
            img_arrays[:, :, num_steps // 4 : num_steps // 2, :], axis=(0, 1, 3)
        )
        sig_img_arrays /= 2
        ref_img_array = np.mean(
            img_arrays[:, :, num_steps // 2 : 3 * num_steps // 4, :], axis=(0, 1, 2, 3)
        )
        proc_img_arrays = sig_img_arrays - ref_img_array
        # fig, ax = plt.subplots()
        # kpl.imshow(ax, proc_img_arrays[15])
        # kpl.show(block=True)

        downsample_factor = 2
        proc_img_arrays = [
            widefield.downsample_img_array(el, downsample_factor)
            for el in proc_img_arrays
        ]
        proc_img_arrays = np.array(proc_img_arrays)

        # Nice still
        # fig, ax = plt.subplots()
        # kpl.imshow(ax, proc_img_arrays[17])
        # ax.axis("off")
        # scale = widefield.get_camera_scale()
        # length = 5 * scale / downsample_factor
        # kpl.scale_bar(ax, length, "5 µm", kpl.Loc.LOWER_RIGHT)
        # kpl.show(block=True)

        widefield.animate_images(
            freqs,
            proc_img_arrays,
            cmin=np.percentile(proc_img_arrays, 70),
            cmax=np.percentile(proc_img_arrays, 99.9),
        )

        # widefield.animate(
        #     freqs,
        #     nv_list,
        #     norm_counts,
        #     norm_counts_ste,
        #     proc_img_arrays,
        #     cmin=np.percentile(proc_img_arrays, 70),
        #     cmax=np.percentile(proc_img_arrays, 99.9),
        #     scale_bar_length_factor=downsample_factor,
        #     just_movie=True,
        # )

        kpl.show(block=True)

    ### Supp, shallow
    if not bulk_or_shallow:
        # Split into orienatations and remove weak NVs
        # fmt: off
        nva_inds = [0,2,3,7,8,9,12,14,15,16,20,23,25,27,28,29,30,31,32,37,39,41,42,44,46,51,52,53,55,57,62,68]  # Larger splitting
        nvb_inds = [ind for ind in range(69) if ind not in nva_inds]  # Smaller splitting
        # weak_esr = [18, 32, 33, 55, 56]
        weak_esr = [18, 35, 54, 56, 61]
        shifted_esr = [43, 25]
        weak_esr += shifted_esr
        shifted_esr = []
        # fmt: on
        for ind in weak_esr:
            for nv_list in [nva_inds, nvb_inds]:
                if ind in nv_list:
                    nv_list.remove(ind)
        for issue_list in [shifted_esr]:
            for ind in issue_list:
                for nv_list in [nva_inds, nvb_inds]:
                    if ind in nv_list:
                        nv_list.remove(ind)
                        nv_list.append(ind)
        chunk_size = 3
        nv_inds = []
        max_length = max(len(nva_inds), len(nvb_inds))
        # Handle jagged
        for ind in range(2):
            nv_inds.append(nvb_inds.pop(0))
        for ind in range(2):
            nv_inds.append(nva_inds.pop(0))
        for ind in range(0, max_length, chunk_size):
            nv_inds.extend(nvb_inds[ind : ind + chunk_size])
            nv_inds.extend(nva_inds[ind : ind + chunk_size])
        # nv_inds[-3:] =

        file_id = 1783133120931

        data = dm.get_raw_data(file_id=file_id, load_npz=False, use_cache=True)

        nv_list = data["nv_list"]
        num_nvs = len(nv_list)
        num_steps = data["num_steps"]
        num_runs = data["num_runs"]
        num_reps = data["num_reps"]
        freqs = data["freqs"]

        # Manipulate the counts into the format expected for normalization
        counts = np.array(data.pop("counts"))
        reformatted_counts = reformat_counts(counts)
        sig_counts = reformatted_counts[0]
        ref_counts = reformatted_counts[1]

        # ms0_ref_counts = ref_counts[:, :, :, 0::2]
        # ms1_ref_counts = ref_counts[:, :, :, 1::2]
        # ms0_ref_counts = ms0_ref_counts.reshape(*ms0_ref_counts.shape[0:2], 1, -1)
        # ms1_ref_counts = ms1_ref_counts.reshape(*ms1_ref_counts.shape[0:2], 1, -1)
        # snrs, snr_errs = widefield.calc_snr(ms1_ref_counts, ms0_ref_counts)
        # snrs = [
        #     snrs[ind] for ind in range(num_nvs) if ind not in weak_esr + shifted_esr
        # ]
        # snr_errs = [
        #     snr_errs[ind] for ind in range(num_nvs) if ind not in weak_esr + shifted_esr
        # ]
        # print(np.mean(snrs))
        # print(np.std(snrs))
        # test = 0

        norm_counts, norm_counts_ste = widefield.process_counts(
            nv_list, sig_counts, ref_counts, threshold=True
        )

        for nv_ind in shifted_esr:
            contrast = np.max(norm_counts[nv_ind])
            norm_counts[nv_ind] /= contrast
            norm_counts_ste[nv_ind] /= contrast

        fit_fig = create_fit_figure(
            nv_list,
            freqs,
            norm_counts,
            norm_counts_ste,
            nv_inds=nv_inds,
        )

        kpl.show(block=True)
        sys.exit()<|MERGE_RESOLUTION|>--- conflicted
+++ resolved
@@ -186,19 +186,12 @@
     nvb_linewidths = []
     for ind in range(num_nvs):
         center_freq_pair = center_freqs[ind]
-<<<<<<< HEAD
         if center_freq_pair[1] - center_freq_pair[0] > 0.120:
             nvb_freqs.append(center_freqs[ind])
             nvb_linewidths.append(linewidths[ind])
         else:
             nva_freqs.append(center_freqs[ind])
             nva_linewidths.append(linewidths[ind])
-=======
-        if center_freq_pair[1] - center_freq_pair[0] < 0.120:
-            nva_freqs.append(center_freqs[ind])
-        else:
-            nvb_freqs.append(center_freqs[ind])
->>>>>>> de6f518b
     nva_freqs = np.array(nva_freqs)
     nvb_freqs = np.array(nvb_freqs)
     nva_mean_freqs = np.mean(nva_freqs, axis=0)
