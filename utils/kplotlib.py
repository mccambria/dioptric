--- conflicted
+++ resolved
@@ -1,6 +1,6 @@
 # -*- coding: utf-8 -*-
 """
-This file contains standardized functions intended to simplify the 
+This file contains standardized functions intended to simplify the
 creation of plots for publications in a consistent style.
 
 Created on June 22nd, 2022
@@ -20,28 +20,25 @@
 
 # region Constants
 # These standard values are intended for single-column figures
-    
+
 marker_sizes = {"normal": 7, "small": 6}
 line_widths = {"normal": 1.5, "small": 1.25}
 marker_edge_widths = line_widths.copy()
-<<<<<<< HEAD
 font_sizes = {"normal": 17, "small": 13}
-default_font_size = "normal"
-default_data_size = "normal"
-=======
-# Just the defaul sizes here
+figsize = [6.5, 5.0]
+double_figsize = [figsize[0] * 2, figsize[1]]
+line_style = "solid"
+marker_style = "o"
+
+# Default sizes here
 marker_size = marker_sizes["normal"]
 marker_size_inset = marker_sizes["small"]
 line_width = line_widths["normal"]
 line_width_inset = line_widths["small"]
 marker_edge_width = marker_edge_widths["normal"]
 marker_edge_width_inset = marker_edge_widths["small"]
->>>>>>> aa74e797
-
-figsize = [6.5, 5.0]
-double_figsize = [figsize[0] * 2, figsize[1]]
-line_style = "solid"
-marker_style = "o"
+default_font_size = "normal"
+default_data_size = "normal"
 
 # endregion
 
@@ -129,13 +126,13 @@
     Runs the default initialization for kplotlib, our default configuration
     of matplotlib
     """
-    
+
     global active_axes, color_cyclers, default_font_size, default_data_size
     active_axes = []
     color_cyclers = []
     default_font_size = font_size
     default_data_size = data_size
-    
+
     # Interactive mode so plots update as soon as the event loop runs
     plt.ion()
 
@@ -164,16 +161,16 @@
 
     plt.rcParams["font.size"] = font_sizes[default_font_size]
     plt.rcParams['figure.figsize'] = figsize
-    
+
     plt.rc("text", usetex=True)
 
 def tight_layout(fig):
-    
+
     fig.tight_layout(pad=0.3)
-    
+
 def get_default_color(ax, plot_type):
     """plot_type is data or line"""
-    
+
     global active_axes, color_cyclers
     if ax not in active_axes:
         active_axes.append(ax)
@@ -182,17 +179,17 @@
     cycler = color_cyclers[ax_ind][plot_type]
     color = cycler.pop(0)
     return color
-    
+
 def plot_points(ax, x, y, size=None, **kwargs):
     """
-    Same as matplotlib's errorbar, but with our defaults. Use for plotting 
+    Same as matplotlib's errorbar, but with our defaults. Use for plotting
     data points.
     """
-    
+
     global default_data_size
     if size is None:
         size = default_data_size
-    
+
     # Color handling
     if "color" in kwargs:
         color = kwargs["color"]
@@ -202,7 +199,7 @@
         face_color = kwargs["markerfacecolor"]
     else:
         face_color = lighten_color_hex(color)
-        
+
     # Defaults
     params = {
         "linestyle": line_style,
@@ -210,62 +207,57 @@
         "markersize": marker_sizes[size],
         "markeredgewidth": marker_edge_widths[size],
     }
-    
+
     # Combine passed args and defaults
     params = {**params, **kwargs}
     params["color"] = color
     params["markerfacecolor"] = face_color
-    
+
     ax.errorbar(x, y, **params)
-    
-<<<<<<< HEAD
+
 def plot_line(ax, x, y, size=None, **kwargs):
-=======
-def plot_line(ax, x, y, size="normal", **kwargs):
->>>>>>> aa74e797
-    """
-    Same as matplotlib's plot, but with our defaults. Use for plotting 
+    """
+    Same as matplotlib's plot, but with our defaults. Use for plotting
     continuous lines.
     """
-    
+
     global default_data_size
     if size is None:
         size = default_data_size
-    
+
     # Color handling
     if "color" in kwargs:
         color = kwargs["color"]
     else:
         color = get_default_color(ax, "line")
-    
+
     # Defaults
     params = {
         "linestyle": line_style,
         "linewidth": line_widths[size],
     }
-    
+
     # Combine passed args and defaults
     params = {**params, **kwargs}
     params["color"] = color
-    
+
     ax.plot(x, y, **params)
-    
+
 def text(ax, x, y, text, size=None, **kwargs):
     """x, y are relative to plot dimensions and start from lower left corner"""
-    
+
     global default_font_size
     if size is None:
         size = default_font_size
-        
+
     bbox_props = dict(boxstyle="round", facecolor="wheat", alpha=0.5)
     font_size = font_sizes[size]
     ax.text(
-        x, 
+        x,
         y,
         text,
         transform=ax.transAxes,
         fontsize=font_size,
         # verticalalignment="top",
         bbox=bbox_props,
-    )
-    +    )