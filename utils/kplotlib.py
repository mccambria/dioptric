# -*- coding: utf-8 -*-
"""This file contains standardized functions intended to simplify the
creation of publication-quality plots in a visually appealing, unique,
and consistent style.

Created on June 22nd, 2022

@author: mccambria
"""

# region Imports and constants

import matplotlib.pyplot as plt
<<<<<<< HEAD
from strenum import StrEnum
=======
>>>>>>> c634a6a4
from colorutils import Color
import re
from enum import Enum, auto
from strenum import StrEnum


class Size(Enum):
    NORMAL = auto()
    SMALL = auto()
    TINY = auto()


class PlotType(Enum):
    DATA = auto()
    LINE = auto()


# These standard values are intended for single-column figures
marker_Size = {Size.NORMAL: 7, Size.SMALL: 6, Size.TINY: 4}
line_widths = {Size.NORMAL: 1.5, Size.SMALL: 1.25, Size.TINY: 1.0}
marker_edge_widths = line_widths.copy()
font_Size = {Size.NORMAL: 17, Size.SMALL: 13}
figsize = [6.5, 5.0]
double_figsize = [figsize[0] * 2, figsize[1]]
line_style = "solid"
marker_style = "o"

# Default Size here
marker_size = marker_Size[Size.NORMAL]
marker_size_inset = marker_Size[Size.SMALL]
line_width = line_widths[Size.NORMAL]
line_width_inset = line_widths[Size.SMALL]
marker_edge_width = marker_edge_widths[Size.NORMAL]
marker_edge_width_inset = marker_edge_widths[Size.SMALL]
default_font_size = Size.NORMAL
default_data_size = Size.NORMAL

# endregion

# region Colors
# The default color specification is hex, eg "#bcbd22"


class KplColors(StrEnum):
    BLUE = "#1f77b4"
    ORANGE = "#ff7f0e"
    GREEN = "#2ca02c"
    RED = "#d62728"
    PURPLE = "#9467bd"
    BROWN = "#8c564b"
    PINK = "#e377c2"
    GRAY = "#7f7f7f"
    YELLOW = "#bcbd22"
    CYAN = "#17becf"
    #
    # The following are good for background lines on plots to mark interesting points
    MEDIUM_GRAY = "#C0C0C0"
    # If marking an interesting point with a confidence interval, use dark_gray for the main line and light_gray for the interval
    DARK_GRAY = "#909090"
    LIGHT_GRAY = "#DCDCDC"
    BLACK = "000000"
    
    


data_color_cycler = [
    KplColors.BLUE,
    KplColors.RED,
    KplColors.GREEN,
    KplColors.ORANGE,
    KplColors.PURPLE,
    KplColors.BROWN,
    KplColors.PINK,
    KplColors.GRAY,
    KplColors.YELLOW,
    KplColors.CYAN,
]
line_color_cycler = data_color_cycler.copy()


def color_mpl_to_color_hex(color_mpl):
    """Convert a named color from a matplotlib color map into hex"""
    # Trim the alpha value and convert from 0:1 to 0:255
    color_rgb = [255 * val for val in color_mpl[0:3]]
    color_Color = Color(tuple(color_rgb))
    color_hex = color_Color.hex
    return color_hex


def lighten_color_hex(color_hex, saturation_factor=0.3, value_factor=1.2):
    """Algorithmically lighten the passed hex color"""

    color_Color = Color(hex=color_hex)
    color_hsv = color_Color.hsv
    lightened_hsv = (
        color_hsv[0],
        saturation_factor * color_hsv[1],
        value_factor * color_hsv[2],
    )
    # Threshold to make sure these are valid colors
    lightened_hsv = (
        lightened_hsv[0],
        zero_to_one_threshold(lightened_hsv[1]),
        zero_to_one_threshold(lightened_hsv[2]),
    )
    lightened_Color = Color(hsv=lightened_hsv)
    lightened_hex = lightened_Color.hex
    return lightened_hex


def zero_to_one_threshold(val):
    if val < 0:
        return 0
    elif val > 1:
        return 1
    else:
        return val


# endregion


def init_kplotlib(
    font_size=Size.NORMAL, data_size=Size.NORMAL, no_latex=False
):
    """
    Runs the default initialization for kplotlib, our default configuration
    of matplotlib. Make sure no_latex is True for faster plotting.
    """

    ### Misc setup

    global active_axes, color_cyclers, default_font_size, default_data_size
    active_axes = []
    color_cyclers = []
    default_font_size = font_size
    default_data_size = data_size

    # Interactive mode so plots update as soon as the event loop runs
    plt.ion()

    ### Latex setup

    if not no_latex:

        preamble = r""
        preamble += r"\newcommand\hmmax{0} \newcommand\bmmax{0}"
        preamble += r"\usepackage{physics} \usepackage{upgreek}"

        # Fonts
        # preamble += r"\usepackage{roboto}"  # Google's free Helvetica
        preamble += r"\usepackage{helvet}"
        # Latin mdoern is default math font but let's be safe
        preamble += r"\usepackage{lmodern}"

        # Sans serif math font, looks better for axis numbers.
        # We preserve \mathrm and \mathit commands so you can still use
        # the serif lmodern font for variables, equations, etc
        preamble += r"\usepackage[mathrmOrig, mathitOrig, helvet]{sfmath}"

        plt.rcParams["text.latex.preamble"] = preamble
        plt.rc("text", usetex=True)

    ### Other rcparams

    # plt.rcParams["savefig.format"] = "svg"

    # plt.rcParams["legend.handlelength"] = 0.5
    plt.rcParams["font.size"] = font_Size[default_font_size]
    plt.rcParams["figure.figsize"] = figsize
    # plt.rcParams["figure.dpi"] = 300
    plt.rcParams["savefig.dpi"] = 300


def tight_layout(fig):

    fig.tight_layout(pad=0.3)


def get_default_color(ax, plot_type):
    """Get the default color according to the cycler of the passed plot type.

    plot_type : PlotType(enum)
    """

    global active_axes, color_cyclers
    if ax not in active_axes:
        active_axes.append(ax)
        color_cyclers.append(
            {
                "points": data_color_cycler.copy(),
                "line": line_color_cycler.copy(),
            }
        )
    ax_ind = active_axes.index(ax)
    cycler = color_cyclers[ax_ind][plot_type]
    color = cycler.pop(0)
    return color


def plot_points(ax, x, y, size=None, **kwargs):
    """Same as matplotlib's errorbar, but with our defaults. Use for plotting
    data points

    size : Size(enum)
    """

    global default_data_size
    if size is None:
        size = default_data_size

    # Color handling
    if "color" in kwargs:
        color = kwargs["color"]
    else:
        color = get_default_color(ax, "points")
    if "facecolor" in kwargs:
        face_color = kwargs["markerfacecolor"]
    else:
        face_color = lighten_color_hex(color)

    # Defaults
    params = {
        "linestyle": "none",
        "marker": marker_style,
        "markersize": marker_Size[size],
        "markeredgewidth": marker_edge_widths[size],
    }

    # Combine passed args and defaults
    params = {**params, **kwargs}
    params["color"] = color
    params["markerfacecolor"] = face_color

    ax.errorbar(x, y, **params)


def plot_line(ax, x, y, size=None, **kwargs):
    """Same as matplotlib's plot, but with our defaults. Use for plotting
    continuous lines

    size : Size(enum)
    """

    global default_data_size
    if size is None:
        size = default_data_size

    # Color handling
    if "color" in kwargs:
        color = kwargs["color"]
    else:
        color = get_default_color(ax, "line")

    # Defaults
    params = {
        "linestyle": line_style,
        "linewidth": line_widths[size],
    }

    # Combine passed args and defaults
    params = {**params, **kwargs}
    params["color"] = color

    ax.plot(x, y, **params)


def text(ax, x, y, text, size=None, **kwargs):
    """Add text in default style to the passed ax

    x : float
        x coordinate of textbox relative to plot dimensions starting from lower left corner
    y : float
        y coordinate of textbox relative to plot dimensions starting from lower left corner
    """

    global default_font_size
    if size is None:
        size = default_font_size

    bbox_props = dict(boxstyle="round", facecolor="wheat", alpha=0.5)
    font_size = font_Size[size]
    ax.text(
        x,
        y,
        text,
        transform=ax.transAxes,
        fontsize=font_size,
        # verticalalignment="top",
        bbox=bbox_props,
    )


def tex_escape(text):
    """Escape TeX characters in the passed text"""
    conv = {
        "&": r"\&",
        "%": r"\%",
        "$": r"\$",
        "#": r"\#",
        "_": r"\_",
        "{": r"\{",
        "}": r"\}",
        "~": r"\textasciitilde{}",
        "^": r"\^{}",
        "\\": r"\textbackslash{}",
        "<": r"\textless{}",
        ">": r"\textgreater{}",
    }
    regex = re.compile(
        "|".join(
            re.escape(str(key))
            for key in sorted(conv.keys(), key=lambda item: -len(item))
        )
    )
    return regex.sub(lambda match: conv[match.group()], text)<|MERGE_RESOLUTION|>--- conflicted
+++ resolved
@@ -11,10 +11,7 @@
 # region Imports and constants
 
 import matplotlib.pyplot as plt
-<<<<<<< HEAD
 from strenum import StrEnum
-=======
->>>>>>> c634a6a4
 from colorutils import Color
 import re
 from enum import Enum, auto
@@ -76,8 +73,6 @@
     DARK_GRAY = "#909090"
     LIGHT_GRAY = "#DCDCDC"
     BLACK = "000000"
-    
-    
 
 
 data_color_cycler = [
