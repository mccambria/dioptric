# -*- coding: utf-8 -*-
"""Various functions for positioning microscope focus. Includes
functions for generating lists of coordinates used in scans

Created on Decemeber 1st, 2022

@author: mccambria
"""

# region Imports and constants

import numpy as np
import time
from utils import common
from utils import tool_belt as tb


# endregion
<<<<<<< HEAD
# region Widefield


def pixel_to_scanning(pixel_coords):
    """Convert camera pixel coordinates to scanning coordinates (e.g. galvo voltages)
    using two calibrated NV coordinate pairs from the config file

    Parameters
    ----------
    pixel_coords : list(numeric)
        Camera pixel coordinates to convert

    Returns
    -------
    list(numeric)
        Scanning coordinates
    """
    config = common.get_config_dict()
    config_pos = config["Positioning"]

    NV1_pixel_coords = config_pos["NV1_pixel_coords"]
    NV1_scanning_coords = config_pos["NV1_scanning_coords"]
    NV2_pixel_coords = config_pos["NV2_pixel_coords"]
    NV2_scanning_coords = config_pos["NV2_scanning_coords"]

    # Assume (independent) linear relations for both x and y

    scanning_diff = NV2_scanning_coords[0] - NV1_scanning_coords[0]
    pixel_diff = NV2_pixel_coords[0] - NV1_pixel_coords[0]
    m_x = scanning_diff / pixel_diff
    b_x = NV1_scanning_coords[0] - m_x * NV1_pixel_coords[0]

    scanning_diff = NV2_scanning_coords[1] - NV1_scanning_coords[1]
    pixel_diff = NV2_pixel_coords[1] - NV1_pixel_coords[1]
    m_y = scanning_diff / pixel_diff
    b_y = NV1_scanning_coords[1] - m_y * NV1_pixel_coords[1]

    scanning_coords = [m_x * pixel_coords[0] + b_x, m_y * pixel_coords[1] + b_y]
    return scanning_coords


def scanning_to_pixel(scanning_coords):
    """Convert scanning coordinates (e.g. galvo voltages) to camera pixel coordinates
    using two calibrated NV coordinate pairs from the config file

    Parameters
    ----------
    scanning_coords : list(numeric)
        Scanning coordinates to convert

    Returns
    -------
    list(numeric)
        Camera pixel coordinates
    """
    config = common.get_config_dict()
    config_pos = config["Positioning"]

    NV1_pixel_coords = config_pos["NV1_pixel_coords"]
    NV1_scanning_coords = config_pos["NV1_scanning_coords"]
    NV2_pixel_coords = config_pos["NV2_pixel_coords"]
    NV2_scanning_coords = config_pos["NV2_scanning_coords"]

    # Assume (independent) linear relations for both x and y

    pixel_diff = NV2_pixel_coords[0] - NV1_pixel_coords[0]
    scanning_diff = NV2_scanning_coords[0] - NV1_scanning_coords[0]
    m_x = pixel_diff / scanning_diff
    b_x = NV1_pixel_coords[0] - m_x * NV1_scanning_coords[0]

    pixel_diff = NV2_pixel_coords[1] - NV1_pixel_coords[1]
    scanning_diff = NV2_scanning_coords[1] - NV1_scanning_coords[1]
    m_y = pixel_diff / scanning_diff
    b_y = NV1_pixel_coords[1] - m_y * NV1_scanning_coords[1]

    pixel_coords = [m_x * scanning_coords[0] + b_x, m_y * scanning_coords[0] + b_y]
    return pixel_coords
=======
# region Simple sets
>>>>>>> d3f03138


def set_xyz(cxn, coords, ramp=None):
    if ramp is None:
        config = common.get_config_dict()
        key = "set_xyz_ramp"
        ramp = key in config and config[key]
    if ramp:
        return _set_xyz_ramp(cxn, coords)
    else:
        return _set_xyz(cxn, coords)


def _set_xyz(cxn, coords):
    config = common.get_config_dict()
    xy_dtype = config["Positioning"]["xy_dtype"]
    z_dtype = config["Positioning"]["z_dtype"]
    pos_xy_server = get_server_pos_xy(cxn)
    pos_z_server = get_server_pos_z(cxn)
    pos_xy_server.write_xy(xy_dtype(coords[0]), xy_dtype(coords[1]))
    pos_z_server.write_z(z_dtype(coords[2]))
    # Force some delay before proceeding to account for the effective write time
    time.sleep(0.002)


def _set_xyz_ramp(cxn, coords):
    """Step incrementally to this position from the current position"""

    config = common.get_config_dict()
    config_positioning = config["Positioning"]

    xy_dtype = config_positioning["xy_dtype"]
    z_dtype = config_positioning["z_dtype"]

    step_size_xy = config_positioning["xy_incremental_step_size"]
    step_size_z = config_positioning["z_incremental_step_size"]

    xy_delay = config_positioning["xy_delay"]
    z_delay = config_positioning["z_delay"]

    # Take whichever one is longer
    if xy_delay > z_delay:
        total_movement_delay = xy_delay
    else:
        total_movement_delay = z_delay

    xyz_server = get_server_pos_xyz(cxn)
    pulse_gen = tb.get_server_pulse_gen(cxn)

    # if the movement type is int, just skip this and move to the desired position
    if xy_dtype is int or z_dtype is int:
        set_xyz(cxn, coords)
        return

    # Get current and final position
    current_x, current_y = xyz_server.read_xy()
    current_z = xyz_server.read_z()
    final_x, final_y, final_z = coords

    dx = final_x - current_x
    dy = final_y - current_y
    dz = final_z - current_z
    # print('dx: {}'.format(dx))
    # print('dy: {}'.format(dy))

    # If we are moving a distance smaller than the step size,
    # just set the coords, don't try to run a sequence

    if abs(dx) <= step_size_xy and abs(dy) <= step_size_xy and abs(dz) <= step_size_z:
        # print('just setting coords without ramp')
        set_xyz(cxn, coords)

    else:
        # Determine num of steps to get to final destination based on step size
        num_steps_x = np.ceil(abs(dx) / step_size_xy)
        num_steps_y = np.ceil(abs(dy) / step_size_xy)
        num_steps_z = np.ceil(abs(dz) / step_size_z)

        # Determine max steps for this move
        max_steps = int(max([num_steps_x, num_steps_y, num_steps_z]))

        # The delay between steps will be the total delay divided by the num of incr steps
        movement_delay = int(total_movement_delay / max_steps)

        x_points = [current_x]
        y_points = [current_y]
        z_points = [current_z]

        # set up the voltages to step thru. Once x, y, or z reach their final
        # value, just pass the final position for the remaining steps
        for n in range(max_steps):
            if n > num_steps_x - 1:
                x_points.append(final_x)
            else:
                move_x = (n + 1) * step_size_xy * dx / abs(dx)
                incr_x_val = move_x + current_x
                x_points.append(incr_x_val)

            if n > num_steps_y - 1:
                y_points.append(final_y)
            else:
                move_y = (n + 1) * step_size_xy * dy / abs(dy)
                incr_y_val = move_y + current_y
                y_points.append(incr_y_val)

            if n > num_steps_z - 1:
                z_points.append(final_z)
            else:
                move_z = (n + 1) * step_size_z * dz / abs(dz)
                incr_z_val = move_z + current_z
                z_points.append(incr_z_val)
        # Run a simple clock pulse repeatedly to move through votlages
        file_name = "simple_clock.py"
        seq_args = [movement_delay]
        seq_args_string = tb.encode_seq_args(seq_args)
        pulse_gen.stream_load(file_name, seq_args_string)
        # period = ret_vals[0]
        # print(z_points)

        xyz_server.load_stream_xyz(x_points, y_points, z_points)
        pulse_gen.stream_load(file_name, seq_args_string)
        pulse_gen.stream_start(max_steps)

    # Force some delay before proceeding to account
    # for the effective write time, as well as settling time for movement
    time.sleep(total_movement_delay / 1e9)


def set_xyz_on_nv(cxn, nv_sig, drift_adjust=True):
    """Returns the coords actually used in the set"""
    coords = nv_sig["coords"]
    if drift_adjust:
        coords = adjust_coords_for_drift(coords, cxn)
    set_xyz(cxn, nv_sig["coords"])
    return coords


# endregion
# region Server getters


def get_server_pos_xy(cxn):
    return common.get_server(cxn, "pos_xy")


def get_server_pos_z(cxn):
    return common.get_server(cxn, "pos_z")


def get_server_pos_xyz(cxn):
    return common.get_server(cxn, "pos_xyz")


def get_xy_control_style():
    config = common.get_config_dict()
    return config["Positioning"]["xy_control_style"]


def get_z_control_style():
    config = common.get_config_dict()
    return config["Positioning"]["z_control_style"]


# endregion
# region Drift
"""Implemented with a drift tracking global stored on the registry"""


def get_drift(cxn=None):
    drift = common.get_registry_entry("DRIFT", ["", "State"], cxn)
    config = common.get_config_dict()
    config_positioning = config["Positioning"]
    xy_dtype = config_positioning["xy_dtype"]
    z_dtype = config_positioning["z_dtype"]
    drift = [xy_dtype(drift[0]), xy_dtype(drift[1]), z_dtype(drift[2])]
    return drift


def set_drift(cxn, drift):
    cxn.registry.cd(["", "State"])
    return cxn.registry.set("DRIFT", drift)


def reset_drift(cxn):
    set_drift(cxn, [0.0, 0.0, 0.0])


def adjust_coords_for_drift(coords, cxn=None, drift=None):
    """Current drift will be retrieved from registry if passed drift is None"""
    if drift is None:
        drift = get_drift(cxn)
    adjusted_coords = (np.array(coords) + np.array(drift)).tolist()
    return adjusted_coords


# endregion
# region Scans
"""These are really just calculator functions for generating lists of coordinates
used in scans. Since the functions don't care about whether your scan is xy or xz
or whatever, variables are named axis-agnostically as <var>_<axis_ind>
"""


def get_scan_1d(center, scan_range, num_steps, dtype=np.float64):
    """Get a linear spacing of coords about the passed center

    Parameters
    ----------
    center : numeric
        Center of the scan along the axis
    range : numeric
        Full range of the scan along the first axis
    num_steps : _type_
        Number of steps in the scan

    Returns
    -------
    array(numeric)
        Scan coords
    """

    half_range = scan_range / 2
    low = center - half_range
    high = center + half_range
    coords = np.linspace(low, high, num_steps, dtype=dtype)
    return coords


# load_sweep_scan_xy
def get_scan_grid_2d(
    center_1,
    center_2,
    scan_range_1,
    scan_range_2,
    num_steps_1,
    num_steps_2,
    dtype=np.float64,
):
    """Create a grid of points for a snake scan

    Parameters
    ----------
    center_1 : numeric
        Center of the scan along the first axis
    center_2 : numeric
        Center of the scan along the second axis
    scan_range_1 : numeric
        Full range of the scan along the first axis
    scan_range_2 : numeric
        Full range of the scan along the second axis
    num_steps_1 : int
        Number of steps along the first axis
    num_steps_2 : int
        Number of steps along the second axis

    Returns
    -------
    array(numeric)
        Values to write to the first axis for the snake scan
        e.g.
    array(numeric)
        Values to write to the second axis for the snake scan
    array(numeric)
        First-axis coordinates (i.e. coordinates scanned through if second axis were fixed)
    array(numeric)
        Second-axis coordinates (i.e. coordinates scanned through if first axis were fixed)
    list(float)
        Extent of the grid in the form [left, right, bottom, top] - includes half-pixel adjusment to
        min/max written vals for each axis so that the pixels in an image are properly centered
    """

    coords_1_1d = get_scan_1d(center_1, scan_range_1, num_steps_1, dtype)
    coords_2_1d = get_scan_1d(center_2, scan_range_2, num_steps_2, dtype)

    ### Winding cartesian product
    # The first axis values are repeated - the second axis values are mirrored and tiled
    # The comments below shows what happens for [1, 2, 3], [4, 5, 6]

    # [1, 2, 3] => [1, 2, 3, 3, 2, 1]
    inter_1 = np.concatenate((coords_1_1d, np.flipud(coords_1_1d)))
    # [1, 2, 3, 3, 2, 1] => [1, 2, 3, 3, 2, 1, 1, 2, 3]
    if num_steps_2 % 2 == 0:
        coords_1 = np.tile(inter_1, num_steps_2 // 2)
    else:  # Odd x size
        coords_1 = np.tile(inter_1, num_steps_2 // 2)
        coords_1 = np.concatenate((coords_1, coords_1_1d))

    # [4, 5, 6] => [4, 4, 4, 5, 5, 5, 6, 6, 6]
    coords_2 = np.repeat(coords_2_1d, num_steps_1)

    x_low = min(coords_1_1d)
    x_high = max(coords_1_1d)
    y_low = min(coords_2_1d)
    y_high = max(coords_2_1d)

    # For the image extent, we need to bump out the min/max axis coords by half the
    # pixel size in each direction so that the center of each pixel is properly aligned
    # with its coords
    x_half_pixel = (coords_1_1d[1] - coords_1_1d[0]) / 2
    y_half_pixel = (coords_2_1d[1] - coords_2_1d[0]) / 2
    img_extent = [
        x_high + x_half_pixel,
        x_low - x_half_pixel,
        y_low - y_half_pixel,
        y_high + y_half_pixel,
    ]

    return coords_1, coords_2, coords_1_1d, coords_2_1d, img_extent


def get_scan_cross_2d(
    center_1, center_2, scan_range_1, scan_range_2, num_steps_1, num_steps_2
):
    """Scan in a cross pattern. The first axis will be scanned while the second is held at its center,
    then the second axis will be scanned while the first is held at its center. This is useful for optimization

    Parameters
    ----------
    center_1 : numeric
        Center of the scan along the first axis
    center_2 : numeric
        Center of the scan along the second axis
    scan_range_1 : numeric
        Full range of the scan along the first axis
    scan_range_2 : numeric
        Full range of the scan along the second axis
    num_steps_1 : int
        Number of steps along the first axis
    num_steps_2 : int
        Number of steps along the second axis

    Returns
    -------
    array(numeric)
        Values to write to the first axis for the cross scan
    array(numeric)
        Values to write to the second axis for the cross scan
    array(numeric)
        First-axis coordinates (i.e. coordinates scanned through while second axis is fixed)
    array(numeric)
        Second-axis coordinates (i.e. coordinates scanned through while first axis is fixed)
    """

    coords_1_1d = get_scan_1d(center_1, scan_range_1, num_steps_1)
    coords_2_1d = get_scan_1d(center_2, scan_range_2, num_steps_2)

    coords_1 = np.concatenate([coords_1_1d, np.full(num_steps_2, center_1)])
    coords_2 = np.concatenate([np.full(num_steps_1, center_2), coords_2_1d])

    return coords_1, coords_2, coords_1_1d, coords_2_1d


def get_scan_cross_3d(
    center_1,
    center_2,
    center_3,
    scan_range_1,
    scan_range_2,
    scan_range_3,
    num_steps_1,
    num_steps_2,
    num_steps_3,
):
    """Extension of get_scan_cross_2d to 3D"""

    coords_1_1d = get_scan_1d(center_1, scan_range_1, num_steps_1)
    coords_2_1d = get_scan_1d(center_2, scan_range_2, num_steps_2)
    coords_3_1d = get_scan_1d(center_3, scan_range_3, num_steps_3)

    coords_1 = np.concatenate(
        [coords_1_1d, np.full(num_steps_2 + num_steps_3, center_1)]
    )
    coords_2 = np.concatenate(
        [np.full(num_steps_1, center_2), coords_2_1d, np.full(num_steps_3, center_2)]
    )
    coords_3 = np.concatenate(
        [np.full(num_steps_1 + num_steps_2, center_3), coords_3_1d]
    )

    return coords_1, coords_2, coords_3, coords_1_1d, coords_2_1d, coords_3_1d


def get_scan_one_axis_2d(center_1, center_2, scan_range_1, num_steps_1):
    """Scan through the first axis, keeping the second fixed

    Parameters
    ----------
    center_1 : numeric
        Center of the scan along the first axis
    center_2 : numeric
        Center of the scan along the second axis
    scan_range_1 : numeric
        Full range of the scan along the first axis
    num_steps_1 : int
        Number of steps along the first axis

    Returns
    -------
    array(numeric)
        Values to write to the first axis for the scan
    array(numeric)
        Values to write to the second axis for the scan
    """

    coords_1 = get_scan_1d(center_1, scan_range_1, num_steps_1)
    coords_2 = np.full(num_steps_1, center_2)
    return coords_1, coords_2


def get_scan_circle_2d(center_1, center_2, radius, num_steps):
    """Get coordinates for a scan around in a circle. Useful for checking galvo alignment

    Parameters
    ----------
    center_1 : numeric
        First-axis center of the circle
    center_2 : numeric
        First-axis center of the circle
    radius : numeric
        Radius of the circle
    num_steps : int
        Number of steps to discretize the circle into

    Returns
    -------
    array(numeric)
        Values to write to the first axis for the scan
    array(numeric)
        Values to write to the second axis for the scan
    """

    angles = np.linspace(0, 2 * np.pi, num_steps)
    coords_1 = center_1 + (radius * np.sin(angles))
    coords_2 = center_2 + (radius * np.cos(angles))
    return coords_1, coords_2


def get_scan_two_point_2d(first_coord_1, first_coord_2, second_coord_1, second_coord_2):
    """Flip back an forth between two points - designed to be run continuously

    Parameters
    ----------
    first_coord_1 : numeric
        First point, first axis coordinate
    first_coord_2 : numeric
        First point, second axis coordinate
    second_coord_1 : numeric
        Second point, first axis coordinate
    second_coord_2 : numeric
        Second point, second axis coordinate

    Returns
    -------
    array(numeric)
        Values to write to the first axis for the scan
    array(numeric)
        Values to write to the second axis for the scan
    """

    # Sometimes a minimum number of points is required in a stream, so
    # return a list of 64 coords to be safe
    coords_1 = [first_coord_1, second_coord_1] * 32
    coords_2 = [first_coord_2, second_coord_2] * 32
    return coords_1, coords_2


# endregion<|MERGE_RESOLUTION|>--- conflicted
+++ resolved
@@ -16,87 +16,7 @@
 
 
 # endregion
-<<<<<<< HEAD
-# region Widefield
-
-
-def pixel_to_scanning(pixel_coords):
-    """Convert camera pixel coordinates to scanning coordinates (e.g. galvo voltages)
-    using two calibrated NV coordinate pairs from the config file
-
-    Parameters
-    ----------
-    pixel_coords : list(numeric)
-        Camera pixel coordinates to convert
-
-    Returns
-    -------
-    list(numeric)
-        Scanning coordinates
-    """
-    config = common.get_config_dict()
-    config_pos = config["Positioning"]
-
-    NV1_pixel_coords = config_pos["NV1_pixel_coords"]
-    NV1_scanning_coords = config_pos["NV1_scanning_coords"]
-    NV2_pixel_coords = config_pos["NV2_pixel_coords"]
-    NV2_scanning_coords = config_pos["NV2_scanning_coords"]
-
-    # Assume (independent) linear relations for both x and y
-
-    scanning_diff = NV2_scanning_coords[0] - NV1_scanning_coords[0]
-    pixel_diff = NV2_pixel_coords[0] - NV1_pixel_coords[0]
-    m_x = scanning_diff / pixel_diff
-    b_x = NV1_scanning_coords[0] - m_x * NV1_pixel_coords[0]
-
-    scanning_diff = NV2_scanning_coords[1] - NV1_scanning_coords[1]
-    pixel_diff = NV2_pixel_coords[1] - NV1_pixel_coords[1]
-    m_y = scanning_diff / pixel_diff
-    b_y = NV1_scanning_coords[1] - m_y * NV1_pixel_coords[1]
-
-    scanning_coords = [m_x * pixel_coords[0] + b_x, m_y * pixel_coords[1] + b_y]
-    return scanning_coords
-
-
-def scanning_to_pixel(scanning_coords):
-    """Convert scanning coordinates (e.g. galvo voltages) to camera pixel coordinates
-    using two calibrated NV coordinate pairs from the config file
-
-    Parameters
-    ----------
-    scanning_coords : list(numeric)
-        Scanning coordinates to convert
-
-    Returns
-    -------
-    list(numeric)
-        Camera pixel coordinates
-    """
-    config = common.get_config_dict()
-    config_pos = config["Positioning"]
-
-    NV1_pixel_coords = config_pos["NV1_pixel_coords"]
-    NV1_scanning_coords = config_pos["NV1_scanning_coords"]
-    NV2_pixel_coords = config_pos["NV2_pixel_coords"]
-    NV2_scanning_coords = config_pos["NV2_scanning_coords"]
-
-    # Assume (independent) linear relations for both x and y
-
-    pixel_diff = NV2_pixel_coords[0] - NV1_pixel_coords[0]
-    scanning_diff = NV2_scanning_coords[0] - NV1_scanning_coords[0]
-    m_x = pixel_diff / scanning_diff
-    b_x = NV1_pixel_coords[0] - m_x * NV1_scanning_coords[0]
-
-    pixel_diff = NV2_pixel_coords[1] - NV1_pixel_coords[1]
-    scanning_diff = NV2_scanning_coords[1] - NV1_scanning_coords[1]
-    m_y = pixel_diff / scanning_diff
-    b_y = NV1_pixel_coords[1] - m_y * NV1_scanning_coords[1]
-
-    pixel_coords = [m_x * scanning_coords[0] + b_x, m_y * scanning_coords[0] + b_y]
-    return pixel_coords
-=======
 # region Simple sets
->>>>>>> d3f03138
 
 
 def set_xyz(cxn, coords, ramp=None):
