--- conflicted
+++ resolved
@@ -135,13 +135,8 @@
     run_rep_axes = (run_ax, rep_ax)
 
     counts_array = np.array(counts_array)
-<<<<<<< HEAD
-    # meas_array = counts_array > 75
-    meas_array = counts_array
-=======
     meas_array = counts_array
     # meas_array = counts_array > 100
->>>>>>> 44f7435b
 
     avg_counts = np.mean(meas_array, axis=run_rep_axes)
     num_shots = meas_array.shape[rep_ax] * meas_array.shape[run_ax]
