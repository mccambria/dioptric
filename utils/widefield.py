--- conflicted
+++ resolved
@@ -128,78 +128,6 @@
     return img_array
 
 
-<<<<<<< HEAD
-def mask_img_array(img_array, pixel_coords_list):
-    """Mask an image array such that it only contains information about
-    NVs in the passed nv_list. Greatly reduces the size of compressed numpy
-    array files (npzs). Beware, this works by reference, so the passed
-    img_array will be modified
-
-    Parameters
-    ----------
-    img_array : ndarray
-        Image array to mask
-    nv_list : list(nv_sig)
-        List of nv_sigs for NVs to retain in the masked image
-    """
-
-    # Setup
-    num_x_pixels = img_array.shape[1]
-    num_y_pixels = img_array.shape[0]
-    radius = _get_camera_spot_radius()
-
-    # Construct the mask by looping through the NVs
-    num_nvs = len(pixel_coords_list)
-    for ind in range(num_nvs):
-        pixel_coords = pixel_coords_list[ind]
-        pixel_x = pixel_coords[0]
-        pixel_y = pixel_coords[1]
-
-        x_inds = np.linspace(0, num_x_pixels - 1, num_x_pixels)
-        y_inds = np.linspace(0, num_y_pixels - 1, num_y_pixels)
-        x_mesh, y_mesh = np.meshgrid(x_inds, y_inds)
-        dist = np.sqrt((x_mesh - pixel_x) ** 2 + (y_mesh - pixel_y) ** 2)
-        sub_mask = dist < (3 * radius)
-
-        if ind == 0:
-            mask = sub_mask
-        else:
-            mask = np.bitwise_or(mask, sub_mask)
-
-    # img_array *= mask
-    # return np.ma.array(img_array, mask=mask)
-    # ma_img_array = np.copy(img_array)
-    ma_img_array = np.where(mask, img_array, np.nan)
-    return ma_img_array
-
-
-def process_img_arrays(img_arrays, pixel_coords_list):
-    """Turn a nested list of image arrays into a nested list of counts. The
-    structure of the nested list of counts will match that of the image arrays"""
-    img_arrays = np.array(img_arrays)
-    shape = img_arrays.shape
-    num_dims = len(shape)
-    dims_to_loop = shape[0 : num_dims - 2]  # Last two are the images themselves
-    num_nvs = len(pixel_coords_list)
-
-    counts_lists = [np.empty(dims_to_loop) for ind in range(num_nvs)]
-
-    sub_indices = [range(el) for el in dims_to_loop]
-    indices = itertools.product(*sub_indices)
-
-    for index_tuple in indices:
-        img_array = img_arrays[index_tuple]
-        img_array_photons = adus_to_photons(img_array)
-        for nv_ind in range(num_nvs):
-            pixel_coords = pixel_coords_list[nv_ind]
-            counts_list = counts_lists[nv_ind]
-            counts_list[index_tuple] = integrate_counts(img_array_photons, pixel_coords)
-
-    return counts_lists
-
-
-=======
->>>>>>> 00964104
 def process_counts(counts_lists):
     """Gets average and standard error for counts data structure.
     Assumes the structure [nv_ind, run_ind, freq_ind, rep_ind]
