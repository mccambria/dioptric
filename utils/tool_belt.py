--- conflicted
+++ resolved
@@ -90,11 +90,7 @@
         laser_pulse_amplitude = laser_power
 
     elif eval(mod_type).name == "DIGITAL":
-        if laser_power == 0:
-            laser_pulse_name = "laser_OFF_{}".format(eval(mod_type).name)
-            laser_pulse_amplitude = 1
-        else:
-            laser_pulse_amplitude = 1
+        laser_pulse_amplitude = 1
 
     return laser_pulse_name, laser_delay, laser_pulse_amplitude
 
@@ -277,23 +273,6 @@
 
 
 # endregion
-# region Microwave utils
-def get_opx_uwave_pulse_info(config,pulse_time):
-    pulse_time_cc = int(round(pulse_time/4))
-    
-    if pulse_time_cc < 4:
-        uwave_pulse = 'uwave_OFF'
-        uwave_amp = 1
-        uwave_time_cc = 4
-        
-    elif pulse_time_cc >= 4:
-        uwave_pulse = 'uwave_ON'
-        uwave_amp = 1
-        uwave_time_cc = pulse_time_cc
-    
-    return uwave_pulse, uwave_amp, uwave_time_cc
-
-# endregion
 # region Pulse generator utils
 
 
@@ -608,10 +587,6 @@
     ref_counts = np.array(ref_counts)
     sig_counts = np.array(sig_counts)
     num_runs, num_points = ref_counts.shape
-<<<<<<< HEAD
-    # print(num_runs,num_points)
-=======
->>>>>>> ea5ef233
     readout_sec = readout * 1e-9
 
     # Find the averages across runs
