# -*- coding: utf-8 -*-
"""This file contains functions, classes, and other objects that are useful
in a variety of contexts. Since they are expected to be used in manyNormMode
files, I put them all in one place so that they don't have to be redefined
in each file.

Created on November 23rd, 2018

@author: mccambria
"""

import os
from datetime import datetime
import numpy as np
from numpy import exp
import json
import time
import labrad
from git import Repo
from pathlib import Path
from enum import Enum
import socket
import smtplib
from email.mime.text import MIMEText
import traceback
import keyring
import math
<<<<<<< HEAD
from utils import common
from utils import search_index
=======
import utils.common as common
import utils.search_index as search_index
>>>>>>> 9505f3b0
from utils.constants import NormMode, ModMode, Digital, Boltzmann
import signal
import copy
from decimal import Decimal
import logging

# region Server utils
# Utility functions to be used by LabRAD servers


def configure_logging(inst, level=logging.INFO):
    """Setup logging for a LabRAD server

    Parameters
    ----------
    inst : Class instance
        Pass self from the LabRAD server class
    level : logging level, optional
        by default logging.DEBUG
    """
    nvdata_path = common.get_nvdata_path()
    filename = nvdata_path / f"pc_{inst.pc_name}/labrad_logging/{inst.name}.log"
    logging.basicConfig(
        level=level,
        format="%(asctime)s %(levelname)-8s %(message)s",
        datefmt="%y-%m-%d_%H-%M-%S",
        filename=filename,
    )


# endregion


# region Laser utils


def get_mod_type(laser_name):
    config = common.get_config_dict()
    mod_type = config["Optics"][laser_name]["mod_type"]
    return mod_type.name


def laser_off(cxn, laser_name):
    laser_switch_sub(cxn, False, laser_name)


def laser_on(cxn, laser_name, laser_power=None):
    laser_switch_sub(cxn, True, laser_name, laser_power)


def get_opx_laser_pulse_info(config, laser_name, laser_power):
    mod_type = config["Optics"][laser_name]["mod_type"]
    laser_delay = config["Optics"][laser_name]["delay"]

    laser_pulse_name = f"laser_ON_{mod_type.name}"

    if mod_type == ModMode.ANALOG:
        laser_pulse_amplitude = laser_power

    elif mod_type == ModMode.DIGITAL:
        if laser_power == 0:
            laser_pulse_name = f"laser_OFF_{mod_type.name}"
            laser_pulse_amplitude = 1
        else:
            laser_pulse_amplitude = 1

    return laser_pulse_name, laser_delay, laser_pulse_amplitude


def laser_switch_sub(cxn, turn_on, laser_name, laser_power=None):
    config = common.get_config_dict()
    mod_type = config["Optics"][laser_name]["mod_type"]
    pulse_gen = get_server_pulse_gen(cxn)

    if mod_type is ModMode.DIGITAL:
        if turn_on:
            laser_chan = config["Wiring"]["PulseGen"][f"do_{laser_name}_dm"]
            pulse_gen.constant([laser_chan])
    elif mod_type is ModMode.ANALOG:
        if turn_on:
            laser_chan = config["Wiring"]["PulseGen"][f"do_{laser_name}_dm"]
            if laser_chan == 0:
                pulse_gen.constant([], 0.0, laser_power)
            elif laser_chan == 1:
                pulse_gen.constant([], laser_power, 0.0)

    # If we're turning things off, turn everything off. If we wanted to really
    # do this nicely we'd find a way to only turn off the specific channel,
    # but it's not worth the effort.
    if not turn_on:
        pulse_gen.constant([])


def set_laser_power(
    cxn, nv_sig=None, laser_key=None, laser_name=None, laser_power=None
):
    """Set a laser power, or return it for analog modulation.
    Specify either a laser_key/nv_sig or a laser_name/laser_power.
    """

    if (nv_sig is not None) and (laser_key is not None):
        laser_dict = nv_sig[laser_key]
        laser_name = laser_dict["name"]
        # If the power isn't specified, then we assume it's set some other way
        if "power" in laser_dict:
            laser_power = laser_dict["power"]
    elif (laser_name is not None) and (laser_power is not None):
        pass  # All good
    else:
        raise Exception(
            "Specify either a laser_key/nv_sig or a laser_name/laser_power."
        )

    # If the power is controlled by analog modulation, we'll need to pass it
    # to the pulse streamer
    config = common.get_config_dict()
    mod_type = config["Optics"][laser_name]["mod_type"]
    if mod_type == ModMode.ANALOG:
        return laser_power
    else:
        laser_server = get_filter_server(cxn, laser_name)
        if (laser_power is not None) and (laser_server is not None):
            laser_server.set_laser_power(laser_power)
        return None


def get_opx_uwave_pulse_info(config, pulse_time):
    pulse_time_cc = int(round(pulse_time / 4))

    if pulse_time_cc < 4:
        uwave_pulse = "uwave_OFF"
        uwave_amp = 1
        uwave_time_cc = 4

    elif pulse_time_cc >= 4:
        uwave_pulse = "uwave_ON"
        uwave_amp = 1
        uwave_time_cc = pulse_time_cc

    return uwave_pulse, uwave_amp, uwave_time_cc


def set_filter(cxn, nv_sig=None, optics_key=None, optics_name=None, filter_name=None):
    """optics_key should be either 'collection' or a laser key.
    Specify either an optics_key/nv_sig or an optics_name/filter_name.
    """

    if (nv_sig is not None) and (optics_key is not None):
        # Quit out if there's not enough info in the sig
        if optics_key not in nv_sig:
            return
        optics_dict = nv_sig[optics_key]
        if "filter" not in optics_dict:
            return

        if "name" in optics_dict:
            optics_name = optics_dict["name"]
        else:
            optics_name = optics_key
        filter_name = optics_dict["filter"]

    # Quit out if we don't have what we need to go forward
    if (optics_name is None) or (filter_name is None):
        return

    filter_server = get_filter_server(cxn, optics_name)
    if filter_server is None:
        return
    config = common.get_config_dict()
    pos = config["Optics"][optics_name]["filter_mapping"][filter_name]
    filter_server.set_filter(pos)


def get_filter_server(cxn, optics_name):
    """Try to get a filter server. If there isn't one listed in the config,
    just return None.
    """
    try:
        config = common.get_config_dict()
        server_name = config["Optics"][optics_name]["filter_server"]
        return getattr(cxn, server_name)
    except Exception:
        return None


def get_laser_server(cxn, laser_name):
    """Try to get a laser server. If there isn't one listed in the config,
    just return None.
    """
    try:
        config = common.get_config_dict()
        server_name = config["Optics"][laser_name]["laser_server"]
        return getattr(cxn, server_name)
    except Exception:
        return None


# endregion
# region Pulse generator utils


def process_laser_seq(seq, laser_name, laser_power, train):
    """
    Automatically process simple laser sequences. Simple here means that the modulation
    is digital or, if the modulation is analog, then only one power is used)
    """

    config = common.get_config_dict()
    # print(config)
    pulser_wiring = config["Wiring"]["PulseGen"]
    mod_type = config["Optics"][laser_name]["mod_type"]

    # Digital: do nothing
    if mod_type is ModMode.DIGITAL:
        pulser_laser_mod = pulser_wiring["do_{}_dm".format(laser_name)]
        seq.setDigital(pulser_laser_mod, train)
    # Analog:convert LOW / HIGH to 0.0 / analog voltage
    elif mod_type is ModMode.ANALOG:
        processed_train = []
        power_dict = {Digital.LOW: 0.0, Digital.HIGH: laser_power}
        for el in train:
            dur = el[0]
            val = el[1]
            processed_train.append((dur, power_dict[val]))
        pulser_laser_mod = pulser_wiring["ao_{}_am".format(laser_name)]
        # print(processed_train)
        seq.setAnalog(pulser_laser_mod, processed_train)


def set_delays_to_zero(config):
    """Pass this a config dictionary and it'll set all the delays to zero.
    Useful for testing sequences without having to worry about delays.
    """
    for key in config:
        # Check if any entries are delays and set them to 0
        if key.endswith("delay"):
            config[key] = 0
            return
        # Check if we're at a sublevel - if so, recursively set its delay to 0
        val = config[key]
        if type(val) is dict:
            set_delays_to_zero(val)


def set_delays_to_sixteen(config):
    """Pass this a config dictionary and it'll set all the delays to 16ns,
    which is the minimum wait() time for the OPX. Useful for testing
    sequences without having to worry about delays.
    """
    for key in config:
        # Check if any entries are delays and set them to 0
        if key.endswith("delay"):
            config[key] = 16
            return
        # Check if we're at a sublevel - if so, recursively set its delay to 0
        val = config[key]
        if type(val) is dict:
            set_delays_to_sixteen(val)


def seq_train_length_check(train):
    """Print out the length of a the sequence train for a specific channel.
    Useful for debugging sequences
    """
    total = 0
    for el in train:
        total += el[0]
    print(total)


def encode_seq_args(seq_args):
    # Recast np ints to Python ints so json knows what to do
    for ind in range(len(seq_args)):
        el = seq_args[ind]
        if type(el) is np.int32:
            seq_args[ind] = int(el)
    return json.dumps(seq_args)


def decode_seq_args(seq_args_string):
    if seq_args_string == "":
        return []
    else:
        return json.loads(seq_args_string)


def get_pulse_streamer_wiring(cxn):
    config = common.get_config_dict(cxn)
    wiring = config["Wiring"]["PulseGen"]
    return wiring


def get_tagger_wiring(cxn):
    config = common.get_config_dict(cxn)
    wiring = config["Wiring"]["Tagger"]
    return wiring


# endregion
# region Math functions


def get_pi_pulse_dur(rabi_period):
    return round(rabi_period / 2)


def get_pi_on_2_pulse_dur(rabi_period):
    return round(rabi_period / 4)


def iq_comps(phase, amp):
    """Given the phase and amplitude of the IQ vector, calculate the I (real) and
    Q (imaginary) components
    """
    if type(phase) is list:
        ret_vals = []
        for val in phase:
            ret_vals.append(np.round(amp * np.exp((0 + 1j) * val), 5))
        return (np.real(ret_vals).tolist(), np.imag(ret_vals).tolist())
    else:
        ret_val = np.round(amp * np.exp((0 + 1j) * phase), 5)
        return (np.real(ret_val), np.imag(ret_val))


def lorentzian(x, x0, A, L, offset):
    """Calculates the value of a lorentzian for the given input and parameters

    Params:
        x: float
            Input value
        params: tuple
            The parameters that define the lorentzian
            0: x0, mean postiion in x
            1: A, amplitude of curve
            2: L, related to width of curve
            3: offset, constant y value offset
    """

    x_center = x - x0
    return offset + A * 0.5 * L / (x_center**2 + (0.5 * L) ** 2)


def exp_decay(x, amp, decay, offset):
    return offset + amp * np.exp(-x / decay)


def linear(x, slope, y_offset):
    return slope * x + y_offset


def quadratic(x, a, b, c, x_offset):
    x_ = x - x_offset
    return a * (x_) ** 2 + b * x_ + c


def exp_stretch_decay(x, amp, decay, offset, B):
    return offset + amp * np.exp(-((x / decay) ** B))


def exp_t2(x, amp, decay, offset):
    return exp_stretch_decay(x, amp, decay, offset, 3)


def gaussian(x, *params):
    """Calculates the value of a gaussian for the given input and parameters

    Params:
        x: float
            Input value
        params: tuple
            The parameters that define the Gaussian
            0: coefficient that defines the peak height
            1: mean, defines the center of the Gaussian
            2: standard deviation, defines the width of the Gaussian
            3: constant y value to account for background
    """

    coeff, mean, stdev, offset = params
    var = stdev**2  # variance
    centDist = x - mean  # distance from the center
    return offset + coeff * np.exp(-(centDist**2) / (2 * var))


def sinexp(t, offset, amp, freq, decay):
    two_pi = 2 * np.pi
    half_pi = np.pi / 2
    return offset + (amp * np.sin((two_pi * freq * t) + half_pi)) * exp(
        -(decay**2) * t
    )


def cosexp(t, offset, amp, freq, decay):
    two_pi = 2 * np.pi
    return offset + (np.exp(-t / abs(decay)) * abs(amp) * np.cos((two_pi * freq * t)))


def inverted_cosexp(t, offset, freq, decay):
    two_pi = 2 * np.pi
    amp = offset - 1
    return offset - (np.exp(-t / abs(decay)) * abs(amp) * np.cos((two_pi * freq * t)))


def cosexp_1_at_0(t, offset, freq, decay):
    two_pi = 2 * np.pi
    amp = 1 - offset
    return offset + (np.exp(-t / abs(decay)) * abs(amp) * np.cos((two_pi * freq * t)))


def sin_1_at_0_phase(t, amp, offset, freq, phase):
    two_pi = 2 * np.pi
    # amp = 1 - offset
    return offset + (abs(amp) * np.sin((freq * t - np.pi / 2 + phase)))


def sin_phase(t, amp, offset, freq, phase):
    return offset + (abs(amp) * np.sin((freq * t + phase)))


def cosine_sum(t, offset, decay, amp_1, freq_1, amp_2, freq_2, amp_3, freq_3):
    two_pi = 2 * np.pi

    return offset + np.exp(-t / abs(decay)) * (
        amp_1 * np.cos(two_pi * freq_1 * t)
        + amp_2 * np.cos(two_pi * freq_2 * t)
        + amp_3 * np.cos(two_pi * freq_3 * t)
    )


def cosine_double_sum(t, offset, decay, amp_1, freq_1, amp_2, freq_2):
    two_pi = 2 * np.pi

    return offset + np.exp(-t / abs(decay)) * (
        amp_1 * np.cos(two_pi * freq_1 * t)
        + amp_2 * np.cos(two_pi * freq_2 * t)
        # + amp_3 * np.cos(two_pi * freq_3 * t)
    )


def cosine_one(t, offset, decay, amp_1, freq_1):
    two_pi = 2 * np.pi

    return offset + np.exp(-t / abs(decay)) * (amp_1 * np.cos(two_pi * freq_1 * t))


def t2_func(t, amplitude, offset, t2):
    n = 3
    return amplitude * np.exp(-((t / t2) ** n)) + offset


def poiss_snr(sig, ref):
    """Take a list of signal and reference counts, and take their average,
    then calculate a snr.
    inputs:
        sig_count = list
        ref_counts = list
    outputs:
        snr = list
    """

    # Assume Poisson statistics on each count value
    # sig_noise = np.sqrt(sig)
    # ref_noise = np.sqrt(ref)
    # snr = (ref - sig) / np.sqrt(sig_noise**2 + ref_noise**2)
    # snr_per_readout = (snr / np.sqrt(num_reps))

    ref_count = np.array(ref)
    sig_count = np.array(sig)
    num_reps, num_points = ref_count.shape

    sig_count_avg = np.average(sig_count)
    ref_count_avg = np.average(ref_count)
    dif = sig_count_avg - ref_count_avg
    sig_noise = np.sqrt(sig_count_avg)
    ref_noise = np.sqrt(ref_count_avg)
    noise = np.sqrt(sig_noise**2 + ref_noise**2)
    snr = dif / noise

    N = sig_count_avg - ref_count_avg
    d = np.sqrt(sig_noise**2 + ref_noise**2)
    D = np.sqrt(sig_count_avg + ref_count_avg)
    d_d = 0.5 * d / D

    snr_unc = snr * np.sqrt((N / d) ** 2 + (d_d / D) ** 2)

    return snr, snr_unc


def get_scan_vals(center, scan_range, num_steps, dtype=float):
    """
    Returns a linspace for a scan centered about specified point
    """

    half_scan_range = scan_range / 2
    low = center - half_scan_range
    high = center + half_scan_range
    scan_vals = np.linspace(low, high, num_steps, dtype=dtype)
    # Deduplicate - may be necessary for ints and low scan ranges
    scan_vals = np.unique(scan_vals)
    return scan_vals


def bose(energy, temp):
    """Calculate Bose Einstein occupation number

    Parameters
    ----------
    energy : numeric
        Mode energy in meV
    temp : numeric
        Temperature in K

    Returns
    -------
    numeric
        Occupation number
    """
    # For very low temps we can get divide by zero and overflow warnings.
    # Fortunately, numpy is smart enough to know what we mean when this
    # happens, so let's let numpy figure it out and suppress the warnings.
    old_settings = np.seterr(divide="ignore", over="ignore")
    # print(energy / (Boltzmann * temp))
    val = 1 / (np.exp(energy / (Boltzmann * temp)) - 1)
    # Return error handling to default state for other functions
    np.seterr(**old_settings)
    return val


def process_counts(
<<<<<<< HEAD
    sig_counts, ref_counts, num_reps, readout, norm_mode=NormMode.SINGLE_VALUED
=======
    sig_counts, ref_counts, num_reps, readout, norm_style=NormMode.SINGLE_VALUED
>>>>>>> 9505f3b0
):
    """Extract the normalized average signal at each data point.
    Since we sometimes don't do many runs (<10), we often will have an
    insufficient sample size to run stats on for norm_avg_sig calculation.
    We assume Poisson statistics instead.

    Parameters
    ----------
    sig_counts : 2D array
        Signal counts from the experiment
    ref_counts : 2D array
        Reference counts from the experiment
    num_reps : int
        Number of experiment repetitions summed over for each point in sig or ref counts
    readout : numeric
        Readout duration in ns
<<<<<<< HEAD
    norm_mode : NormMode(enum), optional
=======
    norm_style : NormMode(enum), optional
>>>>>>> 9505f3b0
        By default NormMode.SINGLE_VALUED

    Returns
    -------
    1D array
        Signal count rate averaged across runs
    1D array
        Reference count rate averaged across runs
    1D array
        Normalized average signal
    1D array
        Standard error of the normalized average signal
    """

    ref_counts = np.array(ref_counts)
    sig_counts = np.array(sig_counts)
    num_runs, num_points = ref_counts.shape
    readout_sec = readout * 1e-9

    # Find the averages across runs
    sig_counts_avg = np.average(sig_counts, axis=0)
    single_ref_avg = np.average(ref_counts)
    ref_counts_avg = np.average(ref_counts, axis=0)

    sig_counts_ste = np.sqrt(sig_counts_avg) / np.sqrt(num_runs)
    single_ref_ste = np.sqrt(single_ref_avg) / np.sqrt(num_runs * num_points)
    ref_counts_ste = np.sqrt(ref_counts_avg) / np.sqrt(num_runs)

<<<<<<< HEAD
    if norm_mode == NormMode.SINGLE_VALUED:
=======
    if norm_style == NormMode.SINGLE_VALUED:
>>>>>>> 9505f3b0
        norm_avg_sig = sig_counts_avg / single_ref_avg
        norm_avg_sig_ste = norm_avg_sig * np.sqrt(
            (sig_counts_ste / sig_counts_avg) ** 2
            + (single_ref_ste / single_ref_avg) ** 2
        )
<<<<<<< HEAD
    elif norm_mode == NormMode.POINT_TO_POINT:
=======
    elif norm_style == NormMode.POINT_TO_POINT:
>>>>>>> 9505f3b0
        norm_avg_sig = sig_counts_avg / ref_counts_avg
        norm_avg_sig_ste = norm_avg_sig * np.sqrt(
            (sig_counts_ste / sig_counts_avg) ** 2
            + (ref_counts_ste / ref_counts_avg) ** 2
        )

    sig_counts_avg_kcps = (sig_counts_avg / (num_reps * 1000)) / readout_sec
    ref_counts_avg_kcps = (ref_counts_avg / (num_reps * 1000)) / readout_sec

    return (
        sig_counts_avg_kcps,
        ref_counts_avg_kcps,
        norm_avg_sig,
        norm_avg_sig_ste,
    )


# endregion
# region Config getters


def get_apd_indices():
    "Get a list of the APD indices in use from the config"
    config_dict = common.get_config_dict()
    return config_dict["apd_indices"]


def get_apd_gate_channel():
    config_dict = common.get_config_dict()
    return config_dict["Wiring"]["Tagger"]["di_apd_gate"]


# Server getters
# Each getter looks up the requested server from the config and
# returns a usable reference to the requested server (i.e. cxn.<server>)


def get_server_pulse_gen(cxn):
    """Get the pulse gen server for this setup, e.g. opx or swabian"""
    return common.get_server(cxn, "pulse_gen")


def get_server_charge_readout_laser(cxn):
    """Get the laser for charge readout"""
    return common.get_server(cxn, "charge_readout_laser")


def get_server_arb_wave_gen(cxn):
    """Get the arbitrary waveform generator server for this setup, e.g. opx or keysight"""
    return common.get_server(cxn, "arb_wave_gen")


def get_server_camera(cxn):
    """Get the camera server"""
    return common.get_server(cxn, "camera")


def get_server_counter(cxn):
    """Get the photon counter server for this setup, e.g. opx or swabian"""
    return common.get_server(cxn, "counter")


def get_server_tagger(cxn):
    """Get the photon time tagger server for this setup, e.g. opx or swabian"""
    return common.get_server(cxn, "tagger")


def get_server_temp_controller(cxn):
    return common.get_server(cxn, "temp_controller")


def get_server_temp_monitor(cxn):
    return common.get_server(cxn, "temp_monitor")


def get_server_power_supply(cxn):
    return common.get_server(cxn, "power_supply")


def get_server_sig_gen(cxn, state):
    """Get the signal generator that controls transitions to the specified NV state"""
    return common.get_server(cxn, f"sig_gen_{state.name}")


def get_server_magnet_rotation(cxn):
    """Get the signal generator that controls magnet rotation angle"""
    return common.get_server(cxn, "magnet_rotation")


# endregion
# region File and data handling utils


def get_raw_data(
    file_name,
    path_from_nvdata=None,
    nvdata_dir=None,
):
    """Returns a dictionary containing the json object from the specified
    raw data file. If path_from_nvdata is not specified, we assume we're
    looking for an autogenerated experiment data file. In this case we'll
    use glob (a pattern matching module for pathnames) to efficiently find
    the file based on the known structure of the directories rooted from
    nvdata_dir (ie nvdata_dir / pc_folder / routine / year_month / file.txt)
    """
    file_path = get_raw_data_path(file_name, path_from_nvdata, nvdata_dir)
    with file_path.open() as f:
        data = json.load(f)

    # Find and decompress the linked numpy arrays
    npz_file = None
    for key in data:
        val = data[key]
        if isinstance(val, str) and val.endswith(".npz"):
            if npz_file is None:
                # The npz_file path is saved without the part up to nvdata so that
                # it isn't tied to a specific PC
                generic_path = val
                full_path = common.get_nvdata_path() / generic_path
                npz_file = np.load(full_path)
            data[key] = npz_file[key]

    return data


def get_raw_data_path(
    file_name,
    path_from_nvdata=None,
    nvdata_dir=None,
):
    """Same as get_raw_data, but just returns the path to the file"""
    if nvdata_dir is None:
        nvdata_dir = common.get_nvdata_path()
    if path_from_nvdata is None:
        path_from_nvdata = search_index.get_data_path_from_nvdata(file_name)
    data_dir = nvdata_dir / path_from_nvdata
    file_name_ext = "{}.txt".format(file_name)
    file_path = data_dir / file_name_ext
    return file_path


def get_branch_name():
    """Return the name of the active branch of dioptric (fka kolkowitz-nv-experiment-v1.0)"""
    repo_path = common.get_repo_path()
    repo = Repo(repo_path)
    return repo.active_branch.name


def get_time_stamp():
    """Get a formatted timestamp for file names and metadata.

    Returns:
        string: <year>_<month>_<day>-<hour>_<minute>_<second>
    """

    timestamp = str(datetime.now())
    timestamp = timestamp.split(".")[0]  # Keep up to seconds
    timestamp = timestamp.replace(":", "_")  # Replace colon with dash
    timestamp = timestamp.replace("-", "_")  # Replace dash with underscore
    timestamp = timestamp.replace(" ", "-")  # Replace space with dash
    return timestamp


def get_time_stamp_from_file_name(file_name):
    """Get the formatted timestamp from a file name

    Returns:
        string: <year>_<month>_<day>-<hour>_<minute>_<second>
    """

    file_name_split = file_name.split("-")
    time_stamp_parts = file_name_split[0:2]
    timestamp = "-".join(time_stamp_parts)
    return timestamp


def get_files_in_folder(folderDir, filetype=None):
    """
    folderDir: str
        full file path, use previous function get_folder_dir
    filetype: str
        must be a 3-letter file extension, do NOT include the period. ex: 'txt'
    """
    # print(folderDir)
    file_list_temp = os.listdir(folderDir)
    if filetype:
        file_list = []
        for file in file_list_temp:
            if file[-3:] == filetype:
                file_list.append(file)
    else:
        file_list = file_list_temp

    return file_list


def get_file_path(source_file, time_stamp, name, subfolder=None):
    """Get the file path to save to. This will be in a subdirectory of nvdata.

    Params:
        source_file: string
            Source __file__ of the caller which will be parsed to get the
            name of the subdirectory we will write to
        time_stamp: string
            Formatted timestamp to include in the file name
        name: string
            The full file name consists of <timestamp>_<name>.<ext>
            Ext is supplied by the save functions
        subfolder: string
            Subfolder to save to under file name
    """

    nvdata_path = common.get_nvdata_path()
    pc_name = socket.gethostname()
    branch_name = get_branch_name()
    source_name = Path(source_file).stem
    date_folder = "_".join(time_stamp.split("_")[0:2])  # yyyy_mm

    folder_dir = (
        nvdata_path
        / f"pc_{pc_name}"
        / f"branch_{branch_name}"
        / source_name
        / date_folder
    )

    if subfolder is not None:
        folder_dir = folder_dir / subfolder

    # Make the required directories if it doesn't exist already
    folder_dir.mkdir(parents=True, exist_ok=True)

    file_name = f"{time_stamp}-{name}"

    return folder_dir / file_name


def utc_from_file_name(file_name, time_zone="CST"):
    # First 19 characters are human-readable timestamp
    date_time_str = file_name[0:19]
    # Assume timezone is CST
    date_time_str += f"-{time_zone}"
    date_time = datetime.strptime(date_time_str, r"%Y_%m_%d-%H_%M_%S-%Z")
    timestamp = date_time.timestamp()
    return timestamp


def get_nv_sig_units_no_cxn():
    with labrad.connect() as cxn:
        nv_sig_units = get_nv_sig_units(cxn)
    return nv_sig_units


def get_nv_sig_units():
    try:
        config = common.get_config_dict()
        nv_sig_units = config["nv_sig_units"]
    except Exception:
        nv_sig_units = ""
    return nv_sig_units


def save_figure(fig, file_path):
    """Save a matplotlib figure as a svg.

    Params:
        fig: matplotlib.figure.Figure
            The figure to save
        file_path: string
            The file path to save to including the file name, excluding the
            extension
    """

    fig.savefig(str(file_path.with_suffix(".svg")), dpi=300)


def save_raw_data(raw_data, file_path, keys_to_compress=None):
    """Save raw data in the form of a dictionary to a text file. New lines
    will be printed between entries in the dictionary.

    Params:
        raw_data: dict
            The raw data as a dictionary - will be saved via JSON
        file_path: string
            The file path to save to including the file name, excluding the
            extension
        keys_to_compress: list(string)
            Keys to values in raw_data that we want to extract and save to
            a separate compressed file. Currently supports numpy arrays
    """

    file_path_ext = file_path.with_suffix(".txt")

    # Work with a copy of the raw data to avoid mutation
    raw_data = copy.deepcopy(raw_data)

    # Compress numpy arrays to linked file
    if keys_to_compress is not None:
        file_path_npz = file_path.with_suffix(".npz")
        # Get a generic version of the path so that the part up to nvdata can be
        # filled in upon retrieval
        _, file_path_npz_generic = search_index.process_full_path(file_path_npz)
        file_path_npz_generic += f"/{file_path_npz.name}"
        kwargs = {}
        for key in keys_to_compress:
            kwargs[key] = raw_data[key]
            # Replace the value in the data with the npz file path
            raw_data[key] = file_path_npz_generic
        with open(file_path_npz, "wb") as f:
            np.savez_compressed(f, **kwargs)

    # Always include the config
    config = common.get_config_dict()
    config = copy.deepcopy(config)
    raw_data["config"] = config

    _json_escape(raw_data)

    with open(file_path_ext, "w") as file:
        json.dump(raw_data, file, indent=2)

    if file_path_ext.match(search_index.search_index_glob):
        search_index.add_to_search_index(file_path_ext)


def _json_escape(raw_data):
    """Recursively escape a raw data object for JSON"""

    # See what kind of loop we need to do through the object
    if isinstance(raw_data, dict):
        # Just get the original keys
        keys = list(raw_data.keys())
    elif isinstance(raw_data, list):
        keys = range(len(raw_data))

    for key in keys:
        val = raw_data[key]

        # Escape the key itself if necessary
        if isinstance(key, Enum):
            raw_data[str(key)] = val
            del raw_data[key]

        # Escape the value
        if type(val) == np.ndarray:
            raw_data[key] = val.tolist()
        elif isinstance(val, Enum):
            raw_data[key] = str(val)
        elif isinstance(val, Path):
            raw_data[key] = str(val)
        elif isinstance(val, type):
            raw_data[key] = str(val)
        # Recursion for dictionaries and lists
        elif isinstance(val, dict) or isinstance(val, list):
            _json_escape(val)


# endregion
# region Email utils


def send_exception_email(email_from=None, email_to=None):
    default_email = common.get_default_email()
    if email_from is None:
        email_from = default_email
    if email_to is None:
        email_to = default_email
    # format_exc extracts the stack and error message from
    # the exception currently being handled.
    now = time.localtime()
    date = time.strftime("%A, %B %d, %Y", now)
    timex = time.strftime("%I:%M:%S %p", now)
    exc_info = traceback.format_exc()
    content = f"An unhandled exception occurred on {date} at {timex}.\n{exc_info}"
    send_email(content, email_from=email_from, email_to=email_to)


def send_email(content, email_from=None, email_to=None):
    default_email = common.get_default_email()
    if email_from is None:
        email_from = default_email
    if email_to is None:
        email_to = default_email
    pc_name = socket.gethostname()
    msg = MIMEText(content)
    msg["Subject"] = f"Alert from {pc_name}"
    msg["From"] = email_from
    msg["To"] = email_to

    pw = keyring.get_password("system", email_from)

    server = smtplib.SMTP("smtp.gmail.com", 587)  # port 465 or 587
    server.ehlo()
    server.starttls()
    server.ehlo()
    server.login(email_from, pw)
    server.sendmail(email_from, email_to, msg.as_string())
    server.close()


# endregion
# region Miscellaneous (probably consider deprecated)


def get_dd_model_coeff_dict():
    # fmt: off
    dd_model_coeff_dict = {
        "1": [6, -8, 2],
        "2": [10, -8, -8, 8, -2],
        "4": [18, -8, -24, 8, 16, -8, -8, 8, -2],
        "8": [34, -8, -56, 8, 48, -8, -40, 8, 32, -8, -24, 8, 16, -8, -8, 8, -2],
    }
    # fmt: on

    return dd_model_coeff_dict


def single_conversion(single_func, freq, *args):
    if type(freq) in [list, np.ndarray]:
        single_func_lambda = lambda freq: single_func(freq, *args)
        # with ProcessingPool() as p:
        #     line = p.map(single_func_lambda, freq)
        line = np.array([single_func_lambda(f) for f in freq])
        return line
    else:
        return single_func(freq, *args)


# endregion
# region Rounding
"""
Various rounding tools, including several for presenting data with errors (round_for_print).
Relies on the decimals package for accurate arithmetic w/o binary rounding errors.
"""


def round_sig_figs(val, num_sig_figs):
    """Round a value to the passed number of sig figs

    Parameters
    ----------
    val : numeric
        Value to round
    num_sig_figs : int
        Number of sig figs to round to

    Returns
    -------
    numeric
        Rounded value
    """

    # All the work is done here
    func = lambda val, num_sig_figs: round(
        val, -int(math.floor(math.log10(abs(val))) - num_sig_figs + 1)
    )

    # Check for list/array/single value
    if type(val) is list:
        return [func(el, num_sig_figs) for el in val]
    elif type(val) is np.ndarray:
        rounded_val_list = [func(el, num_sig_figs) for el in val.tolist()]
        return np.array(rounded_val_list)
    else:
        return func(val, num_sig_figs)


def round_for_print_sci(val, err):
    """Round a value and associated error to the appropriate level given the
    magnitude of the error. The error will be rounded to 1 or 2 sig figs depending
    on whether the first sig fig is >1 or =1 respectively. Returned in a form
    suitable for scientific notation

    Parameters
    ----------
    val : numeric
        Value to round
    err : numeric
        Associated error

    Returns
    -------
    Decimal
        Rounded value as a string
    Decimal
        Rounded error as a string
    int
        Order of magnitude
    """

    val = Decimal(val)
    err = Decimal(err)

    err_mag = math.floor(math.log10(err))
    sci_err = err / (Decimal(10) ** err_mag)
    first_err_digit = int(str(sci_err)[0])
    if first_err_digit == 1:
        err_sig_figs = 2
    else:
        err_sig_figs = 1

    power_of_10 = math.floor(math.log10(abs(val)))
    mag = Decimal(10) ** power_of_10
    rounded_err = round_sig_figs(err / mag, err_sig_figs)
    rounded_val = round(val / mag, (power_of_10 - err_mag) + err_sig_figs - 1)

    # Check for corner case where the value is e.g. 0.999 and rounds up to another decimal place
    if rounded_val >= 10:
        power_of_10 += 1
        # Just shift the decimal over and recast to Decimal to ensure proper rounding
        rounded_err = Decimal(_shift_decimal_left(str(rounded_err)))
        rounded_val = Decimal(_shift_decimal_left(str(rounded_val)))

    return [rounded_val, rounded_err, power_of_10]


def round_for_print_sci_latex(val, err):
    """Round a value and associated error to the appropriate level given the
    magnitude of the error. The error will be rounded to 1 or 2 sig figs depending
    on whether the first sig fig is >1 or =1 respectively. Returned as a string
    to be put directly into LaTeX - the printed result will be in scientific notation

    Parameters
    ----------
    val : numeric
        Value to round
    err : numeric
        Associated error

    Returns
    -------
    str
        Rounded value including error and order of magnitude to be put directly into LaTeX
    """

    rounded_val, rounded_err, power_of_10 = round_for_print_sci(val, err)
    err_str = _strip_err(rounded_err)
    return r"\num{{{}({})e{}}}".format(rounded_val, err_str, power_of_10)


def round_for_print(val, err):
    """Round a value and associated error to the appropriate level given the
    magnitude of the error. The error will be rounded to 1 or 2 sig figs depending
    on whether the first sig fig is >1 or =1 respectively. Returned as a string
    to be printed directly in standard (not scientific) notation. As such, it is
    assumed that err < 1, otherwise the number of sig figs will be unclear

    Parameters
    ----------
    val : numeric
        Value to round
    err : numeric
        Associated error

    Returns
    -------
    str
        Rounded value including error to be printed directly
    """

    # If err > 10, this presentation style becomes unclear
    if err > 10:
        return None

    # Start from the scientific presentation
    rounded_val, rounded_err, power_of_10 = round_for_print_sci(val, err)

    # Get the representation of the actual value, where min_digits
    # ensures the last digit lines up with the error
    mag = Decimal(10) ** power_of_10
    str_rounded_err = str(rounded_err)
    val_str = np.format_float_positional(
        rounded_val * mag, min_digits=len(str_rounded_err) - 2 - power_of_10
    )

    # Trim possible trailing decimal point
    if val_str[-1] == ".":
        val_str = val_str[:-1]

    # Get the representation of the error, which is alway just the trailing non-zero digits
    err_str = _strip_err(rounded_err)

    return f"{val_str}({err_str})"


def _shift_decimal_left(val_str):
    """Finds the . character in a string and moves it one place to the left"""

    decimal_pos = val_str.find(".")
    left_char = val_str[decimal_pos - 1]
    val_str = val_str.replace(f"{left_char}.", f".{left_char}")
    return val_str


def _strip_err(err):
    """Get the representation of the error, which is alway just the trailing non-zero digits

    Parameters
    ----------
    err : str
        Error to process

    Returns
    -------
    str
        Trailing non-zero digits of err
    """

    stripped_err = ""
    trailing = False
    for char in str(err):
        if char == ".":
            continue
        elif char != "0":
            trailing = True
        if trailing:
            stripped_err += char
    return stripped_err


# endregion
# region Safe Stop
"""Use this to safely stop experiments without risking data loss or weird state.
Works by reassigning CTRL + C to set a global variable rather than raise a
KeyboardInterrupt exception. That way we can check on the global variable
whenever we like and stop the experiment appropriately. It's up to you (the
routine author) to place this in your routine appropriately.
"""


def init_safe_stop():
    """Call this at the beginning of a loop or other section which you may
    want to interrupt
    """
    global SAFESTOPFLAG
    # Tell the user safe stop has started if it was stopped or just not started
    try:
        if SAFESTOPFLAG:
            print("\nPress CTRL + C to stop...\n")
    except Exception as exc:
        print("\nPress CTRL + C to stop...\n")
    SAFESTOPFLAG = False
    signal.signal(signal.SIGINT, _safe_stop_handler)
    return


def _safe_stop_handler(sig, frame):
    """This should never need to be called directly"""
    global SAFESTOPFLAG
    SAFESTOPFLAG = True


def safe_stop():
    """Call this to check whether the user asked us to stop"""
    global SAFESTOPFLAG
    time.sleep(0.1)  # Pause execution to allow safe_stop_handler to run
    return SAFESTOPFLAG


def reset_safe_stop():
    """Reset the Safe Stop flag, but don't remove the handler in case we
    want to reuse it.
    """
    global SAFESTOPFLAG
    SAFESTOPFLAG = False


def poll_safe_stop():
    """Blocking version of safe stop"""
    init_safe_stop()
    while not safe_stop():
        time.sleep(0.1)


# endregion
# region Reset hardware


def reset_cfm(cxn=None):
    """Reset our cfm so that it's ready to go for a new experiment. Avoids
    unnecessarily resetting components that may suffer hysteresis (ie the
    components that control xyz since these need to be reset in any
    routine where they matter anyway).
    """
    if cxn is None:
        with labrad.connect(username="", password="") as cxn:
            reset_cfm_with_cxn(cxn)
    else:
        reset_cfm_with_cxn(cxn)


def reset_cfm_with_cxn(cxn):
    cxn_server_names = cxn.servers
    for name in cxn_server_names:
        server = cxn[name]
        # Check for servers that ask not to be reset automatically
        if hasattr(server, "reset_cfm_opt_out"):
            continue
        if hasattr(server, "reset"):
            server.reset()


# endregion


# Testing
if __name__ == "__main__":
    file_name = "2023_08_23-14_47_33-johnson-nv0_2023_08_23"
    data = get_raw_data(file_name)

    img_arrays = np.array(data["img_arrays"], dtype=np.uint16)
    # data["img_arrays"] = img_arrays

    # timestamp = get_time_stamp()
    # new_file_path = get_file_path(__file__, timestamp, "test")
    # save_raw_data(data, new_file_path, keys_to_compress=["img_arrays"])

    new_file_name = "2023_08_24-13_59_27-test"
    # new_file_name = new_file_path.stem
    new_data = get_raw_data(new_file_name)

    # file_path = Path.home() / "test/test.npz"
    # # with open(file_path, "wb") as f:
    # #     np.savez_compressed(f, img_arrays=img_arrays)

    # # file_path = Path.home() / "test/test.txt"
    # # with open(file_path, "w") as f:
    # #     json.dump(data, f, indent=2)

    # npz_file = np.load(file_path)
    img_arrays_test = new_data["img_arrays"]
    print(np.array_equal(img_arrays_test, img_arrays))<|MERGE_RESOLUTION|>--- conflicted
+++ resolved
@@ -25,13 +25,8 @@
 import traceback
 import keyring
 import math
-<<<<<<< HEAD
 from utils import common
 from utils import search_index
-=======
-import utils.common as common
-import utils.search_index as search_index
->>>>>>> 9505f3b0
 from utils.constants import NormMode, ModMode, Digital, Boltzmann
 import signal
 import copy
@@ -560,11 +555,7 @@
 
 
 def process_counts(
-<<<<<<< HEAD
     sig_counts, ref_counts, num_reps, readout, norm_mode=NormMode.SINGLE_VALUED
-=======
-    sig_counts, ref_counts, num_reps, readout, norm_style=NormMode.SINGLE_VALUED
->>>>>>> 9505f3b0
 ):
     """Extract the normalized average signal at each data point.
     Since we sometimes don't do many runs (<10), we often will have an
@@ -581,11 +572,7 @@
         Number of experiment repetitions summed over for each point in sig or ref counts
     readout : numeric
         Readout duration in ns
-<<<<<<< HEAD
     norm_mode : NormMode(enum), optional
-=======
-    norm_style : NormMode(enum), optional
->>>>>>> 9505f3b0
         By default NormMode.SINGLE_VALUED
 
     Returns
@@ -614,21 +601,13 @@
     single_ref_ste = np.sqrt(single_ref_avg) / np.sqrt(num_runs * num_points)
     ref_counts_ste = np.sqrt(ref_counts_avg) / np.sqrt(num_runs)
 
-<<<<<<< HEAD
     if norm_mode == NormMode.SINGLE_VALUED:
-=======
-    if norm_style == NormMode.SINGLE_VALUED:
->>>>>>> 9505f3b0
         norm_avg_sig = sig_counts_avg / single_ref_avg
         norm_avg_sig_ste = norm_avg_sig * np.sqrt(
             (sig_counts_ste / sig_counts_avg) ** 2
             + (single_ref_ste / single_ref_avg) ** 2
         )
-<<<<<<< HEAD
     elif norm_mode == NormMode.POINT_TO_POINT:
-=======
-    elif norm_style == NormMode.POINT_TO_POINT:
->>>>>>> 9505f3b0
         norm_avg_sig = sig_counts_avg / ref_counts_avg
         norm_avg_sig_ste = norm_avg_sig * np.sqrt(
             (sig_counts_ste / sig_counts_avg) ** 2
