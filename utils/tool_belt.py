# -*- coding: utf-8 -*-
"""
This file contains functions, classes, and other objects that are useful
in a variety of contexts. Since they are expected to be used in many
files, I put them all in one place so that they don't have to be redefined
in each file.

Created on Fri Nov 23 14:57:08 2018

@author: mccambria
"""


# %% Imports


import matplotlib
import matplotlib.pyplot as plt
import threading
import os
import csv
import datetime
import numpy as np
from numpy import exp
import json
import time
import labrad
from tkinter import Tk
from tkinter import filedialog
from git import Repo
from pathlib import Path, PurePath
from enum import Enum, auto
import socket
import smtplib
from email.mime.text import MIMEText
import traceback
import keyring
import math
import utils.common as common
import utils.search_index as search_index

# %% Constants


class States(Enum):
    LOW = auto()
    ZERO = auto()
    HIGH = auto()


# Digital = {'LOW': 0, 'HIGH': 1}


class Mod_types(Enum):
    DIGITAL = auto()
    ANALOG = auto()


def get_signal_generator_name_no_cxn(state):
    with labrad.connect() as cxn:
        return get_signal_generator_name(cxn, state)


def get_signal_generator_name(cxn, state):
    return get_registry_entry(
        cxn, "sig_gen_{}".format(state.name), ["", "Config", "Microwaves"]
    )


def get_signal_generator_cxn(cxn, state):
    signal_generator_name = get_signal_generator_name(cxn, state)
    signal_generator_cxn = eval("cxn.{}".format(signal_generator_name))
    return signal_generator_cxn


# %% xyz sets


def set_xyz(cxn, coords):
    ####Update to step incrementally to this position from the current position
    # get current x, y, z values
    # divide up movement to this value based on step_size
    # incrementally move to the final position
    xy_dtype = eval(
        get_registry_entry(cxn, "xy_dtype", ["", "Config", "Positioning"])
    )
    z_dtype = eval(
        get_registry_entry(cxn, "z_dtype", ["", "Config", "Positioning"])
    )
    xy_server = get_xy_server(cxn)
    z_server = get_z_server(cxn)
    if xy_dtype is int:
        xy_op = round
    else:
        xy_op = xy_dtype
    if z_dtype is int:
        z_op = round
    else:
        z_op = z_dtype

    xy_server.write_xy(xy_op(coords[0]), xy_op(coords[1]))
    z_server.write_z(z_op(coords[2]))
    # Force some delay before proceeding to account
    # for the effective write time
    time.sleep(0.002)


def set_xyz_ramp(cxn, coords):
    xy_dtype = get_registry_entry(
        cxn, "xy_dtype", ["", "Config", "Positioning"]
    )
    z_dtype = get_registry_entry(cxn, "z_dtype", ["", "Config", "Positioning"])
    # Get the min step size
    step_size_xy = get_registry_entry(
        cxn, "xy_incremental_step_size", ["", "Config", "Positioning"]
    )
    step_size_z = get_registry_entry(
        cxn, "z_incremental_step_size", ["", "Config", "Positioning"]
    )
    # Get the delay between movements
    try:
        xy_delay = get_registry_entry(
            cxn, "xy_delay", ["", "Config", "Positioning"]
        )

    except Exception:
        xy_delay = get_registry_entry(
            cxn,
            "xy_large_response_delay",  # AG Eventually pahse out large angle response
            ["", "Config", "Positioning"],
        )

    z_delay = get_registry_entry(cxn, "z_delay", ["", "Config", "Positioning"])

    # Take whichever one is longer
    if xy_delay > z_delay:
        total_movement_delay = xy_delay
    else:
        total_movement_delay = z_delay

    xyz_server = get_xyz_server(cxn)

    # if the movement type is int, just skip this and move to the desired position
    if xy_dtype is int or z_dtype is int:
        set_xyz(cxn, coords)
        return

    # Get current and final position
    current_x, current_y = xyz_server.read_xy()
    current_z = xyz_server.read_z()
    final_x, final_y, final_z = coords

    dx = final_x - current_x
    dy = final_y - current_y
    dz = final_z - current_z
    # print('dx: {}'.format(dx))
    # print('dy: {}'.format(dy))

    # If we are moving a distance smaller than the step size,
    # just set the coords, don't try to run a sequence

    if (
        abs(dx) <= step_size_xy
        and abs(dy) <= step_size_xy
        and abs(dz) <= step_size_z
    ):
        # print('just setting coords without ramp')
        set_xyz(cxn, coords)

    else:
        # Determine num of steps to get to final destination based on step size
        num_steps_x = np.ceil(abs(dx) / step_size_xy)
        num_steps_y = np.ceil(abs(dy) / step_size_xy)
        num_steps_z = np.ceil(abs(dz) / step_size_z)

        # Determine max steps for this move
        max_steps = int(max([num_steps_x, num_steps_y, num_steps_z]))

        # The delay between steps will be the total delay divided by the num of incr steps
        movement_delay = int(total_movement_delay / max_steps)

        x_points = [current_x]
        y_points = [current_y]
        z_points = [current_z]

        # set up the voltages to step thru. Once x, y, or z reach their final
        # value, just pass the final position for the remaining steps
        for n in range(max_steps):
            if n > num_steps_x - 1:
                x_points.append(final_x)
            else:
                move_x = (n + 1) * step_size_xy * dx / abs(dx)
                incr_x_val = move_x + current_x
                x_points.append(incr_x_val)

            if n > num_steps_y - 1:
                y_points.append(final_y)
            else:
                move_y = (n + 1) * step_size_xy * dy / abs(dy)
                incr_y_val = move_y + current_y
                y_points.append(incr_y_val)

            if n > num_steps_z - 1:
                z_points.append(final_z)
            else:
                move_z = (n + 1) * step_size_z * dz / abs(dz)
                incr_z_val = move_z + current_z
                z_points.append(incr_z_val)
        # Run a simple clock pulse repeatedly to move through votlages
        file_name = "simple_clock.py"
        seq_args = [movement_delay]
        seq_args_string = encode_seq_args(seq_args)
        ret_vals = cxn.pulse_streamer.stream_load(file_name, seq_args_string)
        period = ret_vals[0]
        # print(z_points)

        xyz_server.load_arb_scan_xyz(x_points, y_points, z_points, int(period))
        cxn.pulse_streamer.stream_load(file_name, seq_args_string)
        cxn.pulse_streamer.stream_start(max_steps)

    # Force some delay before proceeding to account
    # for the effective write time, as well as settling time for movement
    time.sleep(total_movement_delay / 1e9)


def set_xyz_center(cxn):
    # MCC Generalize this for Hahn
    set_xyz(cxn, [0, 0, 5])


def set_xyz_on_nv(cxn, nv_sig):
    set_xyz(cxn, nv_sig["coords"])


# %% Laser utils


def laser_off(cxn, laser_name):
    laser_switch_sub(cxn, False, laser_name)


def laser_on(cxn, laser_name, laser_power=None):
    laser_switch_sub(cxn, True, laser_name, laser_power)


def laser_switch_sub(cxn, turn_on, laser_name, laser_power=None):

    mod_type = get_registry_entry(
        cxn, "mod_type", ["", "Config", "Optics", laser_name]
    )
    mod_type = eval(mod_type)
    feedthrough = get_registry_entry(
        cxn, "feedthrough", ["", "Config", "Optics", laser_name]
    )
    feedthrough = eval(feedthrough)

    if mod_type is Mod_types.DIGITAL:
        # Digital, feedthrough
        if feedthrough:
            laser_cxn = eval("cxn.{}".format(laser_name))
            if turn_on:
                laser_cxn.laser_on()
            else:
                laser_cxn.laser_off()
        # Digital, no feedthrough
        else:
            if turn_on:
                laser_chan = get_registry_entry(
                    cxn,
                    "do_{}_dm".format(laser_name),
                    ["", "Config", "Wiring", "PulseStreamer"],
                )
                cxn.pulse_streamer.constant([laser_chan])
    # Analog
    elif mod_type is Mod_types.ANALOG:
        if turn_on:
            laser_chan = get_registry_entry(
                cxn,
                "do_{}_dm".format(laser_name),
                ["", "Config", "Wiring", "PulseStreamer"],
            )
            if laser_chan == 0:
                cxn.pulse_streamer.constant([], 0.0, laser_power)
            elif laser_chan == 1:
                cxn.pulse_streamer.constant([], laser_power, 0.0)

    # If we're turning things off, turn everything off. If we wanted to really
    # do this nicely we'd find a way to only turn off the specific channel,
    # but it's not worth the effort.
    if not turn_on:
        cxn.pulse_streamer.constant([])


def set_laser_power(
    cxn, nv_sig=None, laser_key=None, laser_name=None, laser_power=None
):
    """
    Set a laser power, or return it for analog modulation.
    Specify either a laser_key/nv_sig or a laser_name/laser_power.
    """
    if (nv_sig is not None) and (laser_key is not None):
        laser_name = nv_sig[laser_key]
        power_key = "{}_power".format(laser_key)
        # If the power isn't specified, then we assume it's set some other way
        if power_key in nv_sig:
            laser_power = nv_sig[power_key]
    elif (laser_name is not None) and (laser_power is not None):
        pass  # All good
    else:
        raise Exception(
            "Specify either a laser_key/nv_sig or a laser_name/laser_power."
        )

    # If the power is controlled by analog modulation, we'll need to pass it
    # to the pulse streamer
    mod_type = get_registry_entry(
        cxn, "mod_type", ["", "Config", "Optics", laser_name]
    )
    mod_type = eval(mod_type)
    if mod_type == Mod_types.ANALOG:
        return laser_power
    else:
        laser_server = get_filter_server(cxn, laser_name)
        if (laser_power is not None) and (laser_server is not None):
            laser_server.set_laser_power(laser_power)
        return None


def set_filter(
    cxn, nv_sig=None, optics_key=None, optics_name=None, filter_name=None
):
    """
    optics_key should be either 'collection' or a laser key.
    Specify either an optics_key/nv_sig or an optics_name/filter_name.
    """

    if (nv_sig is not None) and (optics_key is not None):
        if optics_key in nv_sig:
            optics_name = nv_sig[optics_key]
        else:
            optics_name = optics_key
        filter_key = "{}_filter".format(optics_key)
        # Just exit if there's no filter specified in the nv_sig
        if filter_key not in nv_sig:
            return
        filter_name = nv_sig[filter_key]
    elif (optics_name is not None) and (filter_name is not None):
        pass  # All good
    else:
        raise Exception(
            "Specify either an optics_key/nv_sig or an"
            " optics_name/filter_name."
        )

    filter_server = get_filter_server(cxn, optics_name)
    if filter_server is None:
        return
    pos = get_registry_entry(
        cxn,
        filter_name,
        ["", "Config", "Optics", optics_name, "FilterMapping"],
    )
    filter_server.set_filter(pos)


def get_filter_server(cxn, optics_name):
    """
    Try to get a filter server. If there isn't one listed on the registry,
    just return None.
    """

    try:
        server_name = get_registry_entry(
            cxn, "filter_server", ["", "Config", "Optics", optics_name]
        )
        return getattr(cxn, server_name)
    except Exception:
        return None


def get_laser_server(cxn, laser_name):
    """
    Try to get a laser server. If there isn't one listed on the registry,
    just return None.
    """

    try:
        server_name = get_registry_entry(
            cxn, "laser_server", ["", "Config", "Optics", laser_name]
        )
        return getattr(cxn, server_name)
    except Exception:
        return None


def process_laser_seq(
    pulse_streamer, seq, config, laser_name, laser_power, train
):
    """
    Some lasers may require special processing of their Pulse Streamer
    sequence. For example, the Cobolt lasers expect 3.5 V for digital
    modulation, but the Pulse Streamer only supplies 2.6 V.
    """
    pulser_wiring = config["Wiring"]["PulseStreamer"]
    # print(config)
    mod_type = config["Optics"][laser_name]["mod_type"]
    mod_type = eval(mod_type)
    feedthrough = config["Optics"][laser_name]["feedthrough"]
    feedthrough = eval(feedthrough)
    #    feedthrough = False

    LOW = 0
    HIGH = 1

    processed_train = []

    if mod_type is Mod_types.DIGITAL:
        # Digital, feedthrough, bookend each pulse with 100 ns clock pulses
        # Assumes we always leave the laser on (or off) for at least 100 ns
        if feedthrough:
            # Collapse the sequence so that no two adjacent elements have the
            # same value
            collapsed_train = []
            ind = 0
            len_train = len(train)
            while ind < len_train:
                el = train[ind]
                dur = el[0]
                val = el[1]
                next_ind = ind + 1
                while next_ind < len_train:
                    next_el = train[next_ind]
                    next_dur = next_el[0]
                    next_val = next_el[1]
                    # If the next element shares the same value as the current
                    # one, combine them
                    if next_val == val:
                        dur += next_dur
                        next_ind += 1
                    else:
                        break
                # Append the current pulse and start back
                # where we left off
                collapsed_train.append((dur, val))
                ind = next_ind
            # Check if this is just supposed to be always on
            if (len(collapsed_train) == 1) and (collapsed_train[0][1] == HIGH):
                if pulse_streamer is not None:
                    pulse_streamer.client[laser_name].laser_on()
                return
            # Set up the bookends
            for ind in range(len(collapsed_train)):
                el = collapsed_train[ind]
                dur = el[0]
                val = el[1]
                # For the first element, just leave things LOW
                # Assumes the laser is off prior to the start of the sequence
                if (ind == 0) and (val is LOW):
                    processed_train.append((dur, LOW))
                    continue
                if dur < 75:
                    raise ValueError(
                        "Feedthrough lasers do not support pulses shorter than"
                        " 100 ns."
                    )
                processed_train.append((20, HIGH))
                processed_train.append((dur - 20, LOW))
        # Digital, no feedthrough, do nothing
        else:
            processed_train = train.copy()
        pulser_laser_mod = pulser_wiring["do_{}_dm".format(laser_name)]
        seq.setDigital(pulser_laser_mod, processed_train)

    # Analog, convert LOW / HIGH to 0.0 / analog voltage
    # currently can't handle multiple powers of the AM within the same sequence
    # Possibly, we could pass laser_power as a list, and then build the sequences
    # for each power (element) in the list.
    elif mod_type is Mod_types.ANALOG:
        high_count = 0
        for el in train:
            dur = el[0]
            val = el[1]
            if type(laser_power) == list:
                if val == 0:
                    power_dict = {LOW: 0.0}
                else:
                    power_dict = {HIGH: laser_power[high_count]}
                    if val == HIGH:
                        high_count += 1
            # If a list wasn't passed, just use the single value for laser_power
            elif type(laser_power) != list:
                power_dict = {LOW: 0.0, HIGH: laser_power}
            processed_train.append((dur, power_dict[val]))

        pulser_laser_mod = pulser_wiring["ao_{}_am".format(laser_name)]
        # print(processed_train)
        seq.setAnalog(pulser_laser_mod, processed_train)


def set_delays_to_zero(config):
    """
    Pass this a config dictionary and it'll set all the delays to zero.
    Useful for testing sequences without having to worry about delays.
    """

    for key in config:
        # Check if any entries are delays and set them to 0
        if key.endswith("delay"):
            config[key] = 0
            return
        # Check if we're at a sublevel - if so, recursively set its delay to 0
        val = config[key]
        if type(val) is dict:
            set_delays_to_zero(val)


def set_feedthroughs_to_false(config):
    """
    Pass this a config dictionary and it'll set all the feedthrough arguments
    to False
    """

    for key in config:
        # Check if any entries are feedthroughs and set them to False
        if key == "feedthrough":
            config[key] = "False"
            return
        # Check if we're at a sublevel - if so, run it recursively
        val = config[key]
        if type(val) is dict:
            set_feedthroughs_to_false(val)


# %% Pulse Streamer utils


def encode_seq_args(seq_args):
    # Recast np ints to Python ints so json knows what to do
    for ind in range(len(seq_args)):
        el = seq_args[ind]
        if type(el) is np.int32:
            seq_args[ind] = int(el)
    return json.dumps(seq_args)


def decode_seq_args(seq_args_string):
    if seq_args_string == "":
        return []
    else:
        return json.loads(seq_args_string)


def get_pulse_streamer_wiring(cxn):
    config = get_config_dict(cxn)
    pulse_streamer_wiring = config["Wiring"]["PulseStreamer"]

    # cxn.registry.cd(["", "Config", "Wiring", "Pulser"])
    # sub_folders, keys = cxn.registry.dir()
    # if keys == []:
    #     return {}
    # p = cxn.registry.packet()
    # for key in keys:
    #     p.get(key, key=key)  # Return as a dictionary
    # wiring = p.send()
    # pulse_streamer_wiring = {}
    # for key in keys:
    #     pulse_streamer_wiring[key] = wiring[key]
    return pulse_streamer_wiring


def get_tagger_wiring(cxn):
    cxn.registry.cd(["", "Config", "Wiring", "Tagger"])
    sub_folders, keys = cxn.registry.dir()
    if keys == []:
        return {}
    p = cxn.registry.packet()
    for key in keys:
        p.get(key, key=key)  # Return as a dictionary
    wiring = p.send()
    tagger_wiring = {}
    for key in keys:
        tagger_wiring[key] = wiring[key]
    return tagger_wiring


# %% Matplotlib plotting utils


def init_matplotlib(font_size=17):
    """Runs the default initialization/configuration for matplotlib"""

    # Interactive mode so plots update as soon as the event loop runs
    plt.ion()

    ####### Latex setup #######

    preamble = r""
    preamble += r"\newcommand\hmmax{0} \newcommand\bmmax{0}"
    preamble += r"\usepackage{physics} \usepackage{upgreek}"

    # Fonts
    # preamble += r"\usepackage{roboto}"  # Google's free Helvetica
    preamble += r"\usepackage{helvet}"
    # Latin mdoern is default math font but let's be safe
    preamble += r"\usepackage{lmodern}"

    # Sans serif math font, looks better for axis numbers.
    # Preserves \mathrm and \mathit commands so you can still use serif
    # Latin modern font for actually variables, equations, or whatever.
    preamble += r"\usepackage[mathrmOrig, mathitOrig, helvet]{sfmath}"

    plt.rcParams["text.latex.preamble"] = preamble

    ###########################

    # plt.rcParams["savefig.format"] = "svg"

    plt.rcParams["font.size"] = font_size
    # plt.rcParams["font.size"] = 17
    # plt.rcParams["font.size"] = 15

    plt.rc("text", usetex=True)


def non_math_ticks(ax):
    """Loop through the x and y ticks and take the tick labels out of math mode so they match the main font"""

    # fmt = matplotlib.ticker.StrMethodFormatter("{x}")
    # ax.xaxis.set_major_formatter(fmt)
    # ax.yaxis.set_major_formatter(fmt)
    # return

    plt.show()

    values = ax.get_xticks()
    labels = ax.get_xticklabels()
    adj_labels = non_math_ticks_sub(labels)
    ax.set_xticks(values)
    ax.set_xticklabels(adj_labels)

    values = ax.get_yticks()
    labels = ax.get_yticklabels()
    adj_labels = non_math_ticks_sub(labels)
    ax.set_yticks(values)
    ax.set_yticklabels(adj_labels)


def non_math_ticks_sub(labels):
    adj_labels = []
    for el in labels:
        text = el.get_text()
        open_brace = text.find("{")
        close_brace = text.find("}")
        text = text[open_brace + 1 : close_brace]
        # el.set_text(text)
        # adj_labels.append(el)
        adj_labels.append(text)
    return adj_labels


def create_image_figure(
    imgArray,
    imgExtent,
    clickHandler=None,
    title=None,
    color_bar_label="Counts",
    min_value=None,
    um_scaled=False,
    aspect_ratio=None,
    color_map="inferno",
):
    """
    Creates a figure containing a single grayscale image and a colorbar.

    Params:
        imgArray: np.ndarray
            Rectangular np array containing the image data.
            Just zeros if you're going to be writing the image live.
        imgExtent: list(float)
            The extent of the image in the form [left, right, bottom, top]
        clickHandler: function
            Function that fires on clicking in the image

    Returns:
        matplotlib.figure.Figure
    """
    
    
    # plt.rcParams.update({'font.size': 22})

    if um_scaled:
        axes_label = r"$\mu$m"
    else:
        try:
            axes_label = get_registry_entry_no_cxn(
                "xy_units", ["", "Config", "Positioning"]
            )
        except Exception as exc:
            print(exc)
            axes_label = None

    # Tell matplotlib to generate a figure with just one plot in it
    fig, ax = plt.subplots()

    # make sure the image is square
    # plt.axis('square')

    fig.set_tight_layout(True)

    # Tell the axes to show a grayscale image
    img = ax.imshow(
        imgArray,
        cmap=color_map,
        extent=tuple(imgExtent),
        vmin=min_value,
        aspect=aspect_ratio,
    )

    #    if min_value == None:
    #        img.autoscale()

    # Add a colorbar
    clb = plt.colorbar(img)
    clb.set_label(color_bar_label)
    # clb.ax.set_tight_layout(True)
    # clb.ax.set_title(color_bar_label)
    #    clb.set_label('kcounts/sec', rotation=270)

    # Label axes
    plt.xlabel(axes_label)
    plt.ylabel(axes_label)
    if title:
        plt.title(title)

    # Wire up the click handler to print the coordinates
    if clickHandler is not None:
        fig.canvas.mpl_connect("button_press_event", clickHandler)

    # Draw the canvas and flush the events to the backend
    fig.canvas.draw()
    fig.canvas.flush_events()

    return fig


def calc_image_extent(
    x_center, y_center, scan_range, num_steps, pixel_size_adjustment=True
):
    """
    Calculate the image extent to be fed to create_image_figure from the
    center coordinates, scan range, and number of steps (the latter two
    are assumed to be the same for x and y).

    If pixel_size_adjustment, adjust extent by half a pixel so pixel
    coordinates are centered on the pixel. Should only be used for plotting.
    """

    half_scan_range = scan_range / 2
    x_low = x_center - half_scan_range
    x_high = x_center + half_scan_range
    y_low = y_center - half_scan_range
    y_high = y_center + half_scan_range

    if pixel_size_adjustment:
        _, _, pixel_size = calc_image_scan_vals(
            x_center, y_center, scan_range, num_steps, ret_pixel_size=True
        )
        half_pixel_size = pixel_size / 2
        image_extent = [
            x_low - half_pixel_size,
            x_high + half_pixel_size,
            y_low - half_pixel_size,
            y_high + half_pixel_size,
        ]
    else:
        image_extent = [x_low, x_high, y_low, y_high]

    return image_extent


def calc_image_scan_vals(
    x_center, y_center, scan_range, num_steps, ret_pixel_size=False
):
    """
    Calculate the scan values in x, y for creating an image
    """

    x_low, x_high, y_low, y_high = calc_image_extent(
        x_center, y_center, scan_range, num_steps, pixel_size_adjustment=False
    )
    x_scan_vals, pixel_size = np.linspace(
        x_low, x_high, num_steps, retstep=True
    )
    y_scan_vals = np.linspace(y_low, y_high, num_steps)

    if ret_pixel_size:
        return x_scan_vals, y_scan_vals, pixel_size
    else:
        return x_scan_vals, y_scan_vals


def update_image_figure(fig, imgArray):
    """
    Update the image with the passed image array and redraw the figure.
    Intended to update figures created by create_image_figure.

    The implementation below isn't nearly the fastest way of doing this, but
    it's the easiest and it makes a perfect figure every time (I've found
    that the various update methods accumulate undesirable deviations from
    what is produced by this brute force method).

    Params:
        fig: matplotlib.figure.Figure
            The figure containing the image to update
        imgArray: np.ndarray
            The new image data
    """

    # Get the image - Assume it's the first image in the first axes
    axes = fig.get_axes()
    ax = axes[0]
    images = ax.get_images()
    img = images[0]

    # Set the data for the image to display
    img.set_data(imgArray)

    # Check if we should clip or autoscale
    clipAtThousand = False
    if clipAtThousand:
        if np.all(np.isnan(imgArray)):
            imgMax = 0  # No data yet
        else:
            imgMax = np.nanmax(imgArray)
        if imgMax > 1000:
            img.set_clim(None, 1000)
        else:
            img.autoscale()
    else:
        img.autoscale()

    # Redraw the canvas and flush the changes to the backend
    fig.canvas.draw()
    fig.canvas.flush_events()


def create_line_plot_figure(vals, xVals=None):
    """
    Creates a figure containing a single line plot

    Params:
        vals: np.ndarray
            1D np array containing the values to plot
        xVals: np.ndarray
            1D np array with the x values to plot against
            Default is just the index of the value in vals

    Returns:
        matplotlib.figure.Figure
    """

    # Tell matplotlib to generate a figure with just one plot in it
    fig, ax = plt.subplots()
    fig.set_tight_layout(True)
    ax.grid(axis="y")

    if xVals is not None:
        ax.plot(xVals, vals)
        max_x_val = xVals[-1]
        ax.set_xlim(xVals[0], 1.1 * max_x_val)
    else:
        ax.plot(vals)
        ax.set_xlim(0, len(vals) - 1)

    # Draw the canvas and flush the events to the backend
    fig.canvas.draw()
    fig.canvas.flush_events()

    return fig


def create_line_plots_figure(vals, xVals=None):
    """
    Creates a figure containing a single line plot

    Params:
        vals: tuple(np.ndarray)
            1D np array containing the values to plot
        xVals: np.ndarray
            1D np array with the x values to plot against
            Default is just the index of the value in vals

    Returns:
        matplotlib.figure.Figure
    """

    # Tell matplotlib to generate a figure with len(vals) plots
    fig, ax = plt.subplots(len(vals))

    if xVals is not None:
        ax.plot(xVals, vals)
        ax.set_xlim(xVals[0], xVals[len(xVals) - 1])
    else:
        ax.plot(vals)
        ax.set_xlim(0, len(vals) - 1)

    # Draw the canvas and flush the events to the backend
    fig.canvas.draw()
    fig.canvas.flush_events()

    return fig


def update_line_plot_figure(fig, vals):
    """
    Updates a figure created by create_line_plot_figure

    Params:
        vals: np.ndarray
            1D np array containing the values to plot
    """

    # Get the line - Assume it's the first line in the first axes
    axes = fig.get_axes()
    ax = axes[0]
    lines = ax.get_lines()
    line = lines[0]

    # Set the data for the line to display and rescale
    line.set_ydata(vals)
    ax.relim()
    ax.autoscale_view(scalex=False)

    # Redraw the canvas and flush the changes to the backend
    fig.canvas.draw()
    fig.canvas.flush_events()


def radial_distrbution_data(
    center_coords, x_voltages, y_voltages, num_steps, img_range, img_array
):
    """
    Given a 2D image, calculate the average radial values from the center.

    Still work in progress (works best for odd number of steps)
    """

    # Initial calculations
    x_coord = center_coords[0]
    y_coord = center_coords[1]

    # subtract the center coords from the x and y voltages so that we are working from the "origin"
    x_voltages = np.array(x_voltages) - x_coord
    y_voltages = np.array(y_voltages) - y_coord

    half_x_range = img_range / 2
    # x_high = x_coord + half_x_range

    # Having trouble with very small differences in pixel values. (10**-15 V)
    # Let's round to a relatively safe value and see if that helps
    pixel_size = round(x_voltages[1] - x_voltages[0], 10)
    half_pixel_size = pixel_size / 2

    # List to hold the values of each pixel within the ring
    counts_r = []
    # New 2D array to put the radial values of each pixel
    r_array = np.empty((num_steps, num_steps))

    # Calculate the radial distance from each point to center
    for i in range(num_steps):
        x_pos = x_voltages[i]
        for j in range(num_steps):
            y_pos = y_voltages[j]
            r = np.sqrt(x_pos ** 2 + y_pos ** 2)
            r_array[i][j] = r

    # define bounds on each ring radial values, which will be one pixel in size
    low_r = 0
    high_r = pixel_size
    # step throguh the radial ranges for each ring, add pixel within ring to list
    # Note, I was runnign into rounding issue with the uper bound, probably a
    # poor fix of just adding a small bit to the bound
    while high_r <= (half_x_range + half_pixel_size + 10 ** -9):
        ring_counts = []
        for i in range(num_steps):
            for j in range(num_steps):
                radius = r_array[i][j]
                if radius >= low_r and radius < high_r:
                    ring_counts.append(img_array[i][j])
        # average the counts of all counts in a ring
        counts_r.append(np.average(ring_counts))
        # advance the radial bounds
        low_r = high_r
        high_r = round(high_r + pixel_size, 10)

    # define the radial values as center values of pixels along x, convert to um
    # we need to subtract the center value from the x voltages
    radii = np.array(x_voltages[int(num_steps / 2) :]) * 35

    return radii, counts_r


# %% Math functions


def get_pi_pulse_dur(rabi_period):
    return round(rabi_period / 2)


def get_pi_on_2_pulse_dur(rabi_period):
    return round(rabi_period / 4)


def lorentzian(x, x0, A, L, offset):

    """
    Calculates the value of a lorentzian for the given input and parameters

    Params:
        x: float
            Input value
        params: tuple
            The parameters that define the lorentzian
            0: x0, mean postiion in x
            1: A, amplitude of curve
            2: L, related to width of curve
            3: offset, constant y value offset
    """
    x_center = x - x0
<<<<<<< HEAD
    return offset + A * 0.5*L / (x_center**2 + (0.5*L)**2)


def exp_decay(x, amp, decay, offset):
    return offset + amp * np.exp(-x / decay)
=======
    return offset + A * 0.5 * L / (x_center ** 2 + (0.5 * L) ** 2)

>>>>>>> 178ca9e7

def gaussian(x, *params):
    """
    Calculates the value of a gaussian for the given input and parameters

    Params:
        x: float
            Input value
        params: tuple
            The parameters that define the Gaussian
            0: coefficient that defines the peak height
            1: mean, defines the center of the Gaussian
            2: standard deviation, defines the width of the Gaussian
            3: constant y value to account for background
    """

    coeff, mean, stdev, offset = params
    var = stdev ** 2  # variance
    centDist = x - mean  # distance from the center
    return offset + coeff ** 2 * np.exp(-(centDist ** 2) / (2 * var))


def sinexp(t, offset, amp, freq, decay):
    two_pi = 2 * np.pi
    half_pi = np.pi / 2
    return offset + (amp * np.sin((two_pi * freq * t) + half_pi)) * exp(
        -(decay ** 2) * t
    )


# This cosexp includes a phase that will be 0 in the ideal case.
# def cosexp(t, offset, amp, freq, phase, decay):
#    two_pi = 2*np.pi
#    return offset + (np.exp(-t / abs(decay)) * abs(amp) * np.cos((two_pi * freq * t) + phase))


def cosexp(t, offset, amp, freq, decay):
    two_pi = 2 * np.pi
    return offset + (
        np.exp(-t / abs(decay)) * abs(amp) * np.cos((two_pi * freq * t))
    )


def cosexp_1_at_0(t, offset, freq, decay):
    two_pi = 2 * np.pi
    amp = 1 - offset
    return offset + (
        np.exp(-t / abs(decay)) * abs(amp) * np.cos((two_pi * freq * t))
    )


def cosine_sum(t, offset, decay, amp_1, freq_1, amp_2, freq_2, amp_3, freq_3):
    two_pi = 2 * np.pi

    return offset + np.exp(-t / abs(decay)) * (
        amp_1 * np.cos(two_pi * freq_1 * t)
        + amp_2 * np.cos(two_pi * freq_2 * t)
        + amp_3 * np.cos(two_pi * freq_3 * t)
    )


def calc_snr(sig_count, ref_count):
    """
    Take a list of signal and reference counts, and take their average, then
    calculate a snr.
    inputs:
        sig_count = list
        ref_counts = list
    outputs:
        snr = list
    """

    sig_count_avg = np.average(sig_count)
    ref_count_avg = np.average(ref_count)
    dif = sig_count_avg - ref_count_avg
    sum_ = sig_count_avg + ref_count_avg
    noise = np.sqrt(sig_count_avg)
    snr = dif / noise

    return snr


def get_scan_vals(center, scan_range, num_steps, dtype=float):
    """
    Returns a linspace for a scan centered about specified point
    """

    half_scan_range = scan_range / 2
    low = center - half_scan_range
    high = center + half_scan_range
    scan_vals = np.linspace(low, high, num_steps, dtype=dtype)
    # Deduplicate - may be necessary for ints and low scan ranges
    scan_vals = np.unique(scan_vals)
    return scan_vals


# %% LabRAD utils


def get_config_dict(cxn=None):
    """Get the shared parameters from the registry. These parameters are not
    specific to any experiment, but are instead used across experiments. They
    may depend on the current alignment (eg aom_delay) or they may just be
    parameters that are referenced by many sequences (eg polarization_dur).
    Generally, they should need to be updated infrequently, unlike the
    shared parameters defined in cfm_control_panel, which change more
    frequently (eg apd_indices).

    We currently have the parameters listed below. All durations (ending in
    _delay or _dur) have units of ns.
        airy_radius: Standard deviation of the Gaussian approximation to
            the Airy disk in nm
        polarization_dur: Duration to illuminate for polarization
        post_polarization_wait_dur: Duration to wait after polarization to
            allow the NV metastable state to decay
        pre_readout_wait_dur: Duration to wait before readout - functionally
            I think this is just for symmetry with post_polarization_wait_dur
        532_aom_delay: Delay between signal to the 532 nm laser AOM and the
            AOM actually opening
        uwave_delay: Delay between signal to uwave switch and the switch
            actually opening - should probably be different for different
            signal generators...
        pulsed_readout_dur: Readout duration if we're looking to determine
            the state directly dorm fluorescence
        continuous_readout_dur: Readout duration if we're just looking to
            see how bright something is
        galvo_delay: Delay between signal to galvo and the galvo settling to
            its new position
        galvo_nm_per_volt: Conversion factor between galvo voltage and xy
            position
        piezo_delay: Delay between signal to objective piezo and the piezo
            settling to its new position
        piezo_nm_per_volt: Conversion factor between objective piezo voltage
            and z position
    """

    if cxn is None:
        with labrad.connect() as cxn:
            return get_config_dict_sub(cxn)
    else:
        return get_config_dict_sub(cxn)


def get_config_dict_sub(cxn):

    config_dict = {}
    populate_config_dict(cxn, ["", "Config"], config_dict)
    return config_dict


def populate_config_dict(cxn, reg_path, dict_to_populate):
    """Populate the config dictionary recursively"""

    # Sub-folders
    cxn.registry.cd(reg_path)
    sub_folders, keys = cxn.registry.dir()
    for el in sub_folders:
        sub_dict = {}
        sub_path = reg_path + [el]
        populate_config_dict(cxn, sub_path, sub_dict)
        dict_to_populate[el] = sub_dict

    # Keys
    if len(keys) == 1:
        cxn.registry.cd(reg_path)
        p = cxn.registry.packet()
        key = keys[0]
        p.get(key)
        val = p.send()["get"]
        dict_to_populate[key] = val

    elif len(keys) > 1:
        cxn.registry.cd(reg_path)
        p = cxn.registry.packet()
        for key in keys:
            p.get(key)
        vals = p.send()["get"]

        for ind in range(len(keys)):
            key = keys[ind]
            val = vals[ind]
            dict_to_populate[key] = val


def get_nv_sig_units():
    return "in config"


def get_xy_server(cxn):
    """
    Talk to the registry to get the fine xy control server for this setup.
    eg for rabi it is probably galvo. See optimize for some examples.
    """

    # return an actual reference to the appropriate server so it can just
    # be used directly
    return getattr(
        cxn,
        get_registry_entry(cxn, "xy_server", ["", "Config", "Positioning"]),
    )


def get_z_server(cxn):
    """Same as get_xy_server but for the fine z control server"""

    return getattr(
        cxn, get_registry_entry(cxn, "z_server", ["", "Config", "Positioning"])
    )


def get_xyz_server(cxn):
    """Get an actual reference to the combined xyz server"""

    return getattr(
        cxn,
        get_registry_entry(cxn, "xyz_server", ["", "Config", "Positioning"]),
    )


def get_registry_entry(cxn, key, directory):
    """
    Return the value for the specified key. The directory is specified from
    the top of the registry. Directory as a list
    """

    p = cxn.registry.packet()
    p.cd("", *directory)
    p.get(key)
    return p.send()["get"]


def get_registry_entry_no_cxn(key, directory):
    """
    Same as above
    """
    with labrad.connect() as cxn:
        return get_registry_entry(cxn, key, directory)


def get_apd_gate_channel(cxn, apd_index):
    directory = ["", "Config", "Wiring", "Tagger", "Apd_{}".format(apd_index)]
    return get_registry_entry(cxn, "di_gate", directory)


# %% Open utils


def ask_open_file(file_path):
    """
    Open a file by selecting it through a file window. File window usually
    opens behind Spyder, may need to minimize Spyder to see file number

    file_path: input the file path to the folder of the data, starting after
    the Kolkowitz Lab Group folder

    Returns:
        string: file name of the file to use in program
    """
    # Prompt the user to select a file
    print("Select file \n...")

    root = Tk()
    root.withdraw()
    root.focus_force()
    directory = str("E:/Shared drives/Kolkowitz Lab Group/" + file_path)
    file_name = filedialog.askopenfilename(
        initialdir=directory,
        title="choose file to replot",
        filetypes=(("svg files", "*.svg"), ("all files", "*.*")),
    )
    return file_name


def get_file_list(
    path_from_nvdata,
    file_ends_with,
    data_dir=None,
):
    """
    Creates a list of all the files in the folder for one experiment, based on
    the ending file name
    """

    if data_dir is None:
        data_dir = common.get_nvdata_dir()
    else:
        data_dir = PurePath(data_dir)
    file_path = data_dir / path_from_nvdata

    file_list = []

    for file in os.listdir(file_path):
        if file.endswith(file_ends_with):
            file_list.append(file)

    return file_list


# def get_raw_data(source_name, file_name, sub_folder_name=None,
#                  data_dir='E:/Shared drives/Kolkowitz Lab Group/nvdata'):
#     """Returns a dictionary containing the json object from the specified
#     raw data file.
#     """

#     # Parse the source_name if __file__ was passed
#     source_name = os.path.splitext(os.path.basename(source_name))[0]

#     data_dir = Path(data_dir)
#     file_name_ext = '{}.txt'.format(file_name)
#     if sub_folder_name is None:
#         file_path = data_dir / source_name / file_name_ext
#     else:
#         file_path = data_dir / source_name / sub_folder_name / file_name_ext

#     with open(file_path) as file:
#         return json.load(file)


def get_raw_data(
    file_name,
    path_from_nvdata=None,
    nvdata_dir=None,
):
    """
    Returns a dictionary containing the json object from the specified
    raw data file. If path_from_nvdata is not specified, we assume we're
    looking for an autogenerated experiment data file. In this case we'll
    use glob (a pattern matching module for pathnames) to efficiently find
    the file based on the known structure of the directories rooted from
    nvdata_dir (ie nvdata_dir / pc_folder / routine / year_month / file.txt)
    """

    file_path = get_raw_data_path(file_name, path_from_nvdata, nvdata_dir)

    with file_path.open() as f:
        res = json.load(f)
        return res


def get_raw_data_path(
    file_name,
    path_from_nvdata=None,
    nvdata_dir=None,
):
    """
    Same as get_raw_data, but just returns the path to the file
    """

    if nvdata_dir is None:
        nvdata_dir = common.get_nvdata_dir()

    if path_from_nvdata is None:
        path_from_nvdata = search_index.get_data_path(file_name)

    data_dir = nvdata_dir / path_from_nvdata
    file_name_ext = "{}.txt".format(file_name)
    file_path = data_dir / file_name_ext

    return file_path


# %%  Save utils


def get_branch_name():
    """Return the name of the active branch of kolkowitz-nv-experiment-v1.0"""
    home_to_repo = PurePath("Documents/GitHub/kolkowitz-nv-experiment-v1.0")
    repo_path = PurePath(Path.home()) / home_to_repo
    repo = Repo(repo_path)
    return repo.active_branch.name


def get_time_stamp():
    """
    Get a formatted timestamp for file names and metadata.

    Returns:
        string: <year>_<month>_<day>-<hour>_<minute>_<second>
    """

    timestamp = str(datetime.datetime.now())
    timestamp = timestamp.split(".")[0]  # Keep up to seconds
    timestamp = timestamp.replace(":", "_")  # Replace colon with dash
    timestamp = timestamp.replace("-", "_")  # Replace dash with underscore
    timestamp = timestamp.replace(" ", "-")  # Replace space with dash
    return timestamp


def get_folder_dir(source_name, subfolder):

    source_name = os.path.basename(source_name)
    source_name = os.path.splitext(source_name)[0]

    branch_name = get_branch_name()
    pc_name = socket.gethostname()

    nvdata_dir = common.get_nvdata_dir()
    joined_path = (
        nvdata_dir
        / "pc_{}".format(pc_name)
        / "branch_{}".format(branch_name)
        / source_name
    )

    if subfolder is not None:
        joined_path = os.path.join(joined_path, subfolder)

    folderDir = os.path.abspath(joined_path)

    # Make the required directory if it doesn't exist already
    if not os.path.isdir(folderDir):
        os.makedirs(folderDir)

    return folderDir


def get_files_in_folder(folderDir, filetype=None):
    """
    folderDir: str
        full file path, use previous function get_folder_dir
    filetype: str
        must be a 3-letter file extension, do NOT include the period. ex: 'txt'
    """
    file_list_temp = os.listdir(folderDir)
    if filetype:
        file_list = []
        for file in file_list_temp:
            if file[-3:] == filetype:
                file_list.append(file)
    else:
        file_list = file_list_temp

    return file_list


def get_file_path(source_name, time_stamp="", name="", subfolder=None):
    """
    Get the file path to save to. This will be in a subdirectory of nvdata.

    Params:
        source_name: string
            Source file name - alternatively, __file__ of the caller which will
            be parsed to get the name of the subdirectory we will write to
        time_stamp: string
            Formatted timestamp to include in the file name
        name: string
            The full file name consists of <timestamp>_<name>.<ext>
            Ext is supplied by the save functions
        subfolder: string
            Subfolder to save to under file name
    """

    date_folder_name = None  # Init to None
    # Set up the file name
    if (time_stamp != "") and (name != ""):
        fileName = "{}-{}".format(time_stamp, name)
        # locate the subfolder that matches the month and year when the data is taken
        date_folder_name = "_".join(time_stamp.split("_")[0:2])
    elif (time_stamp == "") and (name != ""):
        fileName = name
    elif (time_stamp != "") and (name == ""):
        fileName = "{}-{}".format(time_stamp, "untitled")
        date_folder_name = "_".join(time_stamp.split("_")[0:2])
    else:
        fileName = "{}-{}".format(get_time_stamp(), "untitled")

    # Create the subfolder combined name, if needed
    subfolder_name = None
    if (subfolder != None) and (date_folder_name != None):
        subfolder_name = str(date_folder_name + "/" + subfolder)
    elif (subfolder == None) and (date_folder_name != None):
        subfolder_name = date_folder_name

    folderDir = get_folder_dir(source_name, subfolder_name)
    fileDir = os.path.abspath(os.path.join(folderDir, fileName))

    file_path_Path = Path(fileDir)

    return file_path_Path


# def get_file_path(source_name, time_stamp='', name='', subfolder=None):
#    """
#    Get the file path to save to. This will be in a subdirectory of nvdata.
#
#    Params:
#        source_name: string
#            Source file name - alternatively, __file__ of the caller which will
#            be parsed to get the name of the subdirectory we will write to
#        time_stamp: string
#            Formatted timestamp to include in the file name
#        name: string
#            The file names consist of <timestamp>_<name>.<ext>
#            Ext is supplied by the save functions
#        subfolder: string
#            Subfolder to save to under file name
#    """
#
#    # Set up the file name
#    if (time_stamp != '') and (name != ''):
#        fileName = '{}-{}'.format(time_stamp, name)
#    elif (time_stamp == '') and (name != ''):
#        fileName = name
#    elif (time_stamp != '') and (name == ''):
#        fileName = '{}-{}'.format(time_stamp, 'untitled')
#    else:
#        fileName = '{}-{}'.format(get_time_stamp(), 'untitled')
#
#    folderDir = get_folder_dir(source_name, subfolder)
#
#    fileDir = os.path.abspath(os.path.join(folderDir, fileName))
#
#    return fileDir


def save_figure(fig, file_path):
    """
    Save a matplotlib figure as a png.

    Params:
        fig: matplotlib.figure.Figure
            The figure to save
        file_path: string
            The file path to save to including the file name, excluding the
            extension
    """

    fig.savefig(str(file_path.with_suffix(".svg")), dpi=300)


def save_raw_data(rawData, filePath):
    """
    Save raw data in the form of a dictionary to a text file. New lines
    will be printed between entries in the dictionary.

    Params:
        rawData: dict
            The raw data as a dictionary - will be saved via JSON
        filePath: string
            The file path to save to including the file name, excluding the
            extension
    """

    file_path_ext = filePath.with_suffix(".txt")

    # Add in a few things that should always be saved here. In particular,
    # sharedparameters so we have as snapshot of the configuration and
    # nv_sig_units. If these have already been defined in the routine,
    # then they'll just be overwritten.
    try:
        rawData["nv_sig_units"] = get_nv_sig_units()
        rawData[
            "config"
        ] = get_config_dict()  # Include a snapshot of the config
    except Exception as e:
        print(e)

    with open(file_path_ext, "w") as file:
        json.dump(rawData, file, indent=2)

    # print(repr(search_index.search_index_regex))

    if file_path_ext.match(search_index.search_index_glob):
        search_index.add_to_search_index(file_path_ext)


def get_nv_sig_units():
    return {
        "coords": "V",
        "expected_count_rate": "kcps",
        "pulsed_readout_dur": "ns",
        "pulsed_SCC_readout_dur": "ns",
        "am_589_power": "0-1 V",
        "pulsed_shelf_dur": "ns",
        "am_589_shelf_power": "0-1 V",
        "pulsed_ionization_dur": "ns",
        "cobalt_638_power": "mW",
        "pulsed_reionization_dur": "ns",
        "cobalt_532_power": "mW",
        "magnet_angle": "deg",
        "resonance": "GHz",
        "rabi": "ns",
        "uwave_power": "dBm",
    }


# Error messages


def color_ind_err(color_ind):
    if color_ind != 532 or color_ind != 589:
        raise RuntimeError(
            "Value of color_ind must be 532 or 589."
            + "\nYou entered {}".format(color_ind)
        )


def check_laser_power(laser_name, laser_power):
    pass


def aom_ao_589_pwr_err(aom_ao_589_pwr):
    if aom_ao_589_pwr < 0 or aom_ao_589_pwr > 1.0:
        raise RuntimeError(
            "Value for 589 aom must be within 0 to +1 V."
            + "\nYou entered {} V".format(aom_ao_589_pwr)
        )


def ao_638_pwr_err(ao_638_pwr):
    if ao_638_pwr < 0 or ao_638_pwr > 0.9:
        raise RuntimeError(
            "Value for 638 ao must be within 0 to 0.9 V."
            + "\nYou entered {} V".format(ao_638_pwr)
        )


def x_y_image_grid(x_center, y_center, x_range, y_range, num_steps):

    if x_range != y_range:
        raise ValueError("x_range must equal y_range for now")

    x_num_steps = num_steps
    y_num_steps = num_steps

    # Force the scan to have square pixels by only applying num_steps
    # to the shorter axis
    half_x_range = x_range / 2
    half_y_range = y_range / 2

    x_low = x_center - half_x_range
    x_high = x_center + half_x_range
    y_low = y_center - half_y_range
    y_high = y_center + half_y_range

    # Apply scale and offset to get the voltages we'll apply to the galvo
    # Note that the polar/azimuthal angles, not the actual x/y positions
    # are linear in these voltages. For a small range, however, we don't
    # really care.
    x_voltages_1d = np.linspace(x_low, x_high, num_steps)
    y_voltages_1d = np.linspace(y_low, y_high, num_steps)

    ######### Works for any x_range, y_range #########

    # Winding cartesian product
    # The x values are repeated and the y values are mirrored and tiled
    # The comments below shows what happens for [1, 2, 3], [4, 5, 6]

    # [1, 2, 3] => [1, 2, 3, 3, 2, 1]
    x_inter = np.concatenate((x_voltages_1d, np.flipud(x_voltages_1d)))
    # [1, 2, 3, 3, 2, 1] => [1, 2, 3, 3, 2, 1, 1, 2, 3]
    if y_num_steps % 2 == 0:  # Even x size
        x_voltages = np.tile(x_inter, int(y_num_steps / 2))
    else:  # Odd x size
        x_voltages = np.tile(x_inter, int(np.floor(y_num_steps / 2)))
        x_voltages = np.concatenate((x_voltages, x_voltages_1d))

    # [4, 5, 6] => [4, 4, 4, 5, 5, 5, 6, 6, 6]
    y_voltages = np.repeat(y_voltages_1d, x_num_steps)

    voltages = np.vstack((x_voltages, y_voltages))

    return x_voltages, y_voltages


def save_image_data_csv(
    img_array,
    x_voltages,
    y_voltages,
    file_path="pc_rabi/branch_master/image_sample",
    csv_file_name=None,
    timestamp=None,
    nvdata_dir="E:/Shared drives/Kolkowitz Lab Group/nvdata",
):

    csv_data = []
    for ind in range(len(img_array)):
        csv_data.append(img_array[ind])

    x_voltages.insert(0, "x_voltages")
    y_voltages.insert(0, "y_voltages")
    csv_data.append(x_voltages)
    csv_data.append(y_voltages)

    if not csv_file_name:
        if not timestamp:
            timestamp = get_time_stamp()
        csv_file_name = "{}".format(timestamp)

    with open(
        "{}/{}.csv".format(nvdata_dir + "/" + file_path, csv_file_name),
        "w",
        newline="",
    ) as csv_file:

        csv_writer = csv.writer(
            csv_file, delimiter=",", quoting=csv.QUOTE_NONE
        )
        csv_writer.writerows(csv_data)
    return


# %% Email utils


def send_exception_email(
    email_from="kolkowitznvlab@gmail.com",
    email_to="kolkowitznvlab@gmail.com",
):
    # format_exc extracts the stack and error message from
    # the exception currently being handled.
    now = time.localtime()
    date = time.strftime(
        "%A, %B %d, %Y",
        now,
    )
    timex = time.strftime("%I:%M:%S %p", now)
    exc_info = traceback.format_exc()
    content = (
        f"An unhandled exception occurred on {date} at {timex}.\n{exc_info}"
    )
    send_email(content, email_from=email_from, email_to=email_to)


def send_email(
    content,
    email_from="kolkowitznvlab@gmail.com",
    email_to="kolkowitznvlab@gmail.com",
):

    pc_name = socket.gethostname()
    msg = MIMEText(content)
    msg["Subject"] = f"Alert from {pc_name}"
    msg["From"] = email_from
    msg["To"] = email_to

    pw = keyring.get_password("system", email_from)

    server = smtplib.SMTP("smtp.gmail.com", 587)  # port 465 or 587
    server.ehlo()
    server.starttls()
    server.ehlo()
    server.login(email_from, pw)
    server.sendmail(email_from, email_to, msg.as_string())
    server.close()


# %% Misc


def opt_power_via_photodiode(
    color_ind, AO_power_settings=None, nd_filter=None
):
    cxn = labrad.connect()
    optical_power_list = []
    if color_ind == 532:
        cxn.pulse_streamer.constant([3], 0.0, 0.0)  # Turn on the green laser
        time.sleep(0.3)
        for i in range(10):
            optical_power_list.append(cxn.photodiode.read_optical_power())
            time.sleep(0.01)
    elif color_ind == 589:
        cxn.filter_slider_ell9k.set_filter(
            nd_filter
        )  # Change the nd filter for the yellow laser
        cxn.pulse_streamer.constant(
            [], 0.0, AO_power_settings
        )  # Turn on the yellow laser
        time.sleep(0.3)
        for i in range(10):
            optical_power_list.append(cxn.photodiode.read_optical_power())
            time.sleep(0.01)
    elif color_ind == 638:
        cxn.pulse_streamer.constant([7], 0.0, 0.0)  # Turn on the red laser
        time.sleep(0.3)
        for i in range(10):
            optical_power_list.append(cxn.photodiode.read_optical_power())
            time.sleep(0.01)

    optical_power = np.average(optical_power_list)
    time.sleep(0.1)
    cxn.pulse_streamer.constant([], 0.0, 0.0)
    return optical_power


def calc_optical_power_mW(color_ind, optical_power_V):
    # Values found from experiments. See Notebook entry 3/19/2020 and 3/20/2020
    if color_ind == 532:
        return 11.84 * optical_power_V + 0.0493
    elif color_ind == 589:
        return 13.41 * optical_power_V + 0.06
    if color_ind == 638:
        return 4.14 * optical_power_V + 0.0492


def measure_g_r_y_power(aom_ao_589_pwr, nd_filter):
    green_optical_power_pd = opt_power_via_photodiode(532)

    red_optical_power_pd = opt_power_via_photodiode(638)

    yellow_optical_power_pd = opt_power_via_photodiode(
        589, AO_power_settings=aom_ao_589_pwr, nd_filter=nd_filter
    )

    # Convert V to mW optical power
    green_optical_power_mW = calc_optical_power_mW(532, green_optical_power_pd)

    red_optical_power_mW = calc_optical_power_mW(638, red_optical_power_pd)

    yellow_optical_power_mW = calc_optical_power_mW(
        589, yellow_optical_power_pd
    )

    return (
        green_optical_power_pd,
        green_optical_power_mW,
        red_optical_power_pd,
        red_optical_power_mW,
        yellow_optical_power_pd,
        yellow_optical_power_mW,
    )


def round_sig_figs(val, num_sig_figs):
    func = lambda val, num_sig_figs: round(
        val, -int(math.floor(math.log10(abs(val))) - num_sig_figs + 1)
    )
    if type(val) is list:
        return [func(el, num_sig_figs) for el in val]
    elif type(val) is np.ndarray:
        val_list = val.tolist()
        rounded_val_list = [func(el, num_sig_figs) for el in val_list]
        return np.array(rounded_val_list)
    else:
        return func(val, num_sig_figs)


def presentation_round(val, err):
    err_mag = math.floor(math.log10(err))
    sci_err = err / (10 ** err_mag)
    first_err_digit = int(str(sci_err)[0])
    if first_err_digit == 1:
        err_sig_figs = 2
    else:
        err_sig_figs = 1
    power_of_10 = math.floor(math.log10(abs(val)))
    mag = 10 ** power_of_10
    rounded_err = round_sig_figs(err, err_sig_figs) / mag
    rounded_val = round(val / mag, (power_of_10 - err_mag) + err_sig_figs - 1)
    return [rounded_val, rounded_err, power_of_10]


def presentation_round_latex(val, err):
    # if val <= 0 or err > val:
    #     return ""
    rounded_val, rounded_err, power_of_10 = presentation_round(val, err)
    err_mag = math.floor(math.log10(rounded_err))
    val_mag = math.floor(math.log10(abs(rounded_val)))

    # Turn 0.0000016 into 0.16
    # The round is to deal with floating point leftovers eg 9 = 9.00000002
    shifted_rounded_err = round(rounded_err / 10 ** (err_mag + 1), 5)
    # - 1 to remove the "0." part
    err_last_decimal_mag = len(str(shifted_rounded_err)) - 2
    pad_val_to = -err_mag + err_last_decimal_mag

    if err_mag > val_mag:
        return 1 / 0
    elif err_mag == val_mag:
        print_err = rounded_err
    else:
        print_err = int(str(shifted_rounded_err).replace(".", ""))

    str_val = str(rounded_val)
    decimal_pos = str_val.find(".")
    num_padding_zeros = pad_val_to - len(str_val[decimal_pos:])
    padded_val = str(rounded_val) + "0" * num_padding_zeros
    # return "{}({})e{}".format(padded_val, print_err, power_of_10)
    return r"\num{{{}({})e{}}}".format(padded_val, print_err, power_of_10)


# %% Safe stop (TM mccambria)


"""
Safe stop allows you to listen for a stop command while other things are
happening. This allows you to, say, stop a loop-based routine halfway
through. To use safe stop, call init_safe_stop() and then poll for the
stop command with safe_stop(). It's up to you to actually stop the
routine once you get the signal. Note that there's no way to programmatically
halt safe stop once it's running; the user must press enter.

Safe stop works by setting up a second thread alongside the main
thread. This thread listens for input, and sets a threading event after
the input. A threading event is just a flag used for communication between
threads. safe_stop() simply returns whether the flag is set.
"""


def safe_stop_input():
    """
    This is what the safe stop thread does.
    """

    global SAFESTOPEVENT
    input("Press enter to stop...")
    SAFESTOPEVENT.set()


def check_safe_stop_alive():
    """
    Checks if the safe stop thread is alive.
    """

    global SAFESTOPTHREAD
    try:
        SAFESTOPTHREAD
        return SAFESTOPTHREAD.isAlive()
    except NameError:
        return False


def init_safe_stop():
    """
    Initialize safe stop. Recycles the current instance of safe stop if
    there's one already running.
    """

    global SAFESTOPEVENT
    global SAFESTOPTHREAD
    needNewSafeStop = False

    # Determine if we need a new instance of safe stop or if there's
    # already one running
    try:
        SAFESTOPEVENT
        SAFESTOPTHREAD
        if not SAFESTOPTHREAD.isAlive():
            # Safe stop has already run to completion so start it back up
            needNewSafeStop = True
    except NameError:
        # Safe stop was never initialized so just get a new instance
        needNewSafeStop = True

    if needNewSafeStop:
        SAFESTOPEVENT = threading.Event()
        SAFESTOPTHREAD = threading.Thread(target=safe_stop_input)
        SAFESTOPTHREAD.start()


def safe_stop():
    """
    Check if the user has told us to stop. Call this whenever there's a safe
    break point after initializing safe stop.
    """

    global SAFESTOPEVENT

    try:
        return SAFESTOPEVENT.is_set()
    except Exception:
        print("Stopping. You have to intialize safe stop before checking it.")
        return True


def poll_safe_stop():
    """
    Polls safe stop continuously until the user says stop. Effectively a
    regular blocking input. The problem with just sticking input() in the main
    thread is that you can't have multiple threads looking for input.
    """

    init_safe_stop()
    while True:
        time.sleep(0.1)
        if safe_stop():
            break


# %% State/globals


# Our client is and should be mostly stateless.
# But in some cases it's just easier to share some state across the life of an
# experiment/across experiments. To do this safely and easily we store global
# variables on our LabRAD registry. The globals should only be accessed with
# the getters and setters here so that we can be sure they're implemented
# properly.


def get_drift():
    with labrad.connect() as cxn:
        cxn.registry.cd(["", "State"])
        drift = cxn.registry.get("DRIFT")
        # MCC where should this stuff live?
        cxn.registry.cd(["", "Config", "Positioning"])
        xy_dtype = eval(cxn.registry.get("xy_dtype"))
        z_dtype = eval(cxn.registry.get("z_dtype"))
    len_drift = len(drift)
    if len_drift != 3:
        print("Got drift of length {}.".format(len_drift))
        print("Setting to length 3.")
        if len_drift < 3:
            for ind in range(3 - len_drift):
                drift.append(0.0)
        elif len_drift > 3:
            drift = drift[0:3]
    # Cast to appropriate type
    # MCC round instead of int?
    drift_to_return = [
        xy_dtype(drift[0]),
        xy_dtype(drift[1]),
        z_dtype(drift[2]),
    ]
    return drift_to_return


def set_drift(drift):
    len_drift = len(drift)
    if len_drift != 3:
        print("Attempted to set drift of length {}.".format(len_drift))
        print("Set drift unsuccessful.")
    # Cast to the proper types

    # xy_dtype = eval(
    #     get_registry_entry_no_cxn("xy_dtype", ["Config", "Positioning"])
    # )
    # z_dtype = eval(
    #     get_registry_entry_no_cxn("z_dtype", ["Config", "Positioning"])
    # )
    # drift = [xy_dtype(drift[0]), xy_dtype(drift[1]), z_dtype(drift[2])]
    with labrad.connect() as cxn:
        cxn.registry.cd(["", "State"])
        return cxn.registry.set("DRIFT", drift)


def reset_drift():
    set_drift([0.0, 0.0, 0.0])
    
def adjust_coords_for_drift(coords, drift=None):
    if drift is None:
        drift = get_drift()
    adjusted_coords = (np.array(coords) + np.array(drift)).tolist()
    return adjusted_coords


# %% Reset hardware


def reset_cfm(cxn=None):
    """Reset our cfm so that it's ready to go for a new experiment. Avoids
    unnecessarily resetting components that may suffer hysteresis (ie the
    components that control xyz since these need to be reset in any
    routine where they matter anyway).
    """

    if cxn == None:
        with labrad.connect() as cxn:
            reset_cfm_with_cxn(cxn)
    else:
        reset_cfm_with_cxn(cxn)


def reset_cfm_with_cxn(cxn):

    plt.rc("text", usetex=False)

    xy_server_name = get_registry_entry(
        cxn, "xy_server", ["", "Config", "Positioning"]
    )
    z_server_name = get_registry_entry(
        cxn, "z_server", ["", "Config", "Positioning"]
    )
    xyz_server_names = [xy_server_name, z_server_name]
    cxn_server_names = cxn.servers
    for name in cxn_server_names:
        # By default don't reset xyz control
        if name in xyz_server_names:
            continue
        server = cxn[name]
        # Check for servers that ask not to be reset automatically
        if hasattr(server, "reset_cfm_opt_out"):
            continue
        if hasattr(server, "reset"):
            server.reset()<|MERGE_RESOLUTION|>--- conflicted
+++ resolved
@@ -684,8 +684,8 @@
     Returns:
         matplotlib.figure.Figure
     """
-    
-    
+
+
     # plt.rcParams.update({'font.size': 22})
 
     if um_scaled:
@@ -1027,16 +1027,11 @@
             3: offset, constant y value offset
     """
     x_center = x - x0
-<<<<<<< HEAD
     return offset + A * 0.5*L / (x_center**2 + (0.5*L)**2)
 
 
 def exp_decay(x, amp, decay, offset):
     return offset + amp * np.exp(-x / decay)
-=======
-    return offset + A * 0.5 * L / (x_center ** 2 + (0.5 * L) ** 2)
-
->>>>>>> 178ca9e7
 
 def gaussian(x, *params):
     """
@@ -2075,7 +2070,7 @@
 
 def reset_drift():
     set_drift([0.0, 0.0, 0.0])
-    
+
 def adjust_coords_for_drift(coords, drift=None):
     if drift is None:
         drift = get_drift()
