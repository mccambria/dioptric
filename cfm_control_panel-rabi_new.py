--- conflicted
+++ resolved
@@ -609,23 +609,11 @@
     # img_range = 0.11 # V (35 um / 2 V)
     # num_steps = 400
     # num_runs = 10
-<<<<<<< HEAD
 
     img_range = [-(0.0216 + 0.007), -(0.0216 - 0.007)]  # V (35 um / 2 V)
     num_steps = 100
     num_runs = 10
     measurement_type = "1D"
-=======
-    
-    img_range = [(0.02162 - 0.007), (0.02162 + 0.007)] # V (35 um / 2 V)
-    img_span  = abs(img_range[0] - img_range[1])
-    # num_steps = int(img_span / 2.75E-5) # about 1nm steps
-    num_steps = int(img_span / 0.0001375) # about 5 nm steps
-    # num_steps = 100
-    num_runs = 300
-    
-    measurement_type = '1D'
->>>>>>> 5a7c7807
 
     SPaCE.main(nv_sig, img_range, num_steps, num_runs, measurement_type)
 
@@ -702,7 +690,6 @@
     #         'pulsed_readout_dur': 350, 'magnet_angle': None,
     #         'resonance_LOW': 2.87, 'rabi_LOW': 160, 'uwave_power_LOW': 14.5,
     #         'resonance_HIGH': None, 'rabi_HIGH': None, 'uwave_power_HIGH': 13.0}
-<<<<<<< HEAD
 
     nv_sig = {
         "coords": [0.021, -0.058, 4.77],
@@ -724,7 +711,7 @@
         "charge_readout_laser_filter": nd_yellow,
         "charge_readout_laser_power": 0.1,
         "charge_readout_dur": 100 * 10 ** 6,
-        "dir_1D": "y",
+        "dir_1D": "x",
         "collection_filter": "630_lp",
         "magnet_angle": None,
         "resonance_LOW": 2.8012,
@@ -735,55 +722,6 @@
         "uwave_power_HIGH": 14.5,
     }  # 14.5 max
 
-=======
-    
-    # nv_sig = { 'coords': [-0.044, -0.223, 4.77],
-    #         'name': '{}-nv1_2021_08_04'.format(sample_name),
-    #         'disable_opt': False, 'expected_count_rate': None,
-    #         'imaging_laser': green_laser, 'imaging_laser_filter': nd_green, 'imaging_readout_dur': 1E7,
-    #         # 'initialize_laser': red_laser, 'initialize_laser_power': 130, 'initialize_dur': 1E3,
-    #         'initialize_laser': green_laser, 'initialize_laser_filter': nd_green, 'initialize_dur': 1E3,
-    #         'CPG_laser': red_laser, 'CPG_laser_power': 80, 'CPG_laser_dur': 1E4,
-    #         # 'CPG_laser': green_laser, 'CPG_laser_filter': nd_green, 'CPG_laser_dur': 1E4,
-    #         'charge_readout_laser': yellow_laser, 'charge_readout_laser_filter': nd_yellow, 
-    #         'charge_readout_laser_power': 0.1, 'charge_readout_dur':100*10**6,
-    #         'dir_1D': 'y',
-    #         'collection_filter': '630_lp', 'magnet_angle': None,
-    #         'resonance_LOW': 2.8012, 'rabi_LOW': 141.5, 'uwave_power_LOW': 15.5,  # 15.5 max
-    #         'resonance_HIGH': 2.9445, 'rabi_HIGH': 191.9, 'uwave_power_HIGH': 14.5}   # 14.5 max 
-    
-    nv_sig = { 'coords': [0.021, -0.058, 4.77],
-            'name': '{}-nv2_2021_08_04'.format(sample_name),
-            'disable_opt': False, 'expected_count_rate': 50,
-            'imaging_laser': green_laser, 'imaging_laser_filter': nd_green, 'imaging_readout_dur': 1E7,
-            # 'initialize_laser': red_laser, 'initialize_laser_power': 130, 'initialize_dur': 1E3,
-            'initialize_laser': green_laser, 'initialize_laser_filter': nd_green, 'initialize_dur': 1E3,
-            'CPG_laser': red_laser, 'CPG_laser_power': 110, 'CPG_laser_dur': 1E4,
-            # 'CPG_laser': green_laser, 'CPG_laser_filter': nd_green, 'CPG_laser_dur': 1E4,
-            'charge_readout_laser': yellow_laser, 'charge_readout_laser_filter': nd_yellow, 
-            'charge_readout_laser_power': 0.1, 'charge_readout_dur':100*10**6,
-            'dir_1D': 'x',
-            'collection_filter': '630_lp', 'magnet_angle': None,
-            'resonance_LOW': 2.8012, 'rabi_LOW': 141.5, 'uwave_power_LOW': 15.5,  # 15.5 max
-            'resonance_HIGH': 2.9445, 'rabi_HIGH': 191.9, 'uwave_power_HIGH': 14.5}   # 14.5 max 
-
-    # nv_sig = { 'coords': [-0.113, 0.004, 4.77],
-    #         'name': '{}-nv1_2021_07_27'.format(sample_name),
-    #         'disable_opt': False, 'expected_count_rate': 42,#20,
-    #         'imaging_laser': green_laser, 'imaging_laser_filter': nd_green, 'imaging_readout_dur': 1E7,
-    #         # 'initialize_laser': red_laser, 'initialize_laser_power': 130, 'initialize_dur': 1E3,
-    #         'initialize_laser': green_laser, 'initialize_laser_filter': nd_green, 'initialize_dur': 1E3,
-    #         'CPG_laser': red_laser, 'CPG_laser_power': 80, 'CPG_laser_dur': 1E4,
-    #         # 'CPG_laser': green_laser, 'CPG_laser_filter': nd_green, 'CPG_laser_dur': 1E4,
-    #         'charge_readout_laser': yellow_laser, 'charge_readout_laser_filter': nd_yellow, 
-    #         'charge_readout_laser_power': 0.1, 'charge_readout_dur':100*10**6,
-    #         'dir_1D': 'y',
-    #         'collection_filter': '630_lp', 'magnet_angle': None,
-    #         'resonance_LOW': 2.8012, 'rabi_LOW': 141.5, 'uwave_power_LOW': 15.5,  # 15.5 max
-    #         'resonance_HIGH': 2.9445, 'rabi_HIGH': 191.9, 'uwave_power_HIGH': 14.5}   # 14.5 max    
-    
-    
->>>>>>> 5a7c7807
     # %% Functions to run
 
     try:
@@ -802,11 +740,7 @@
         #     coords = nv_sig['coords']
         #     nv_sig_copy['coords'] = [coords[0],coords[1],coords[2]+dz]
         #     do_image_sample(nv_sig_copy, apd_indices)
-<<<<<<< HEAD
-
-=======
-        
->>>>>>> 5a7c7807
+
         do_optimize(nv_sig, apd_indices)
         # do_image_sample(nv_sig, apd_indices)
         # tool_belt.set_drift([0.0, 0.0, 0.0])  # Totally reset
@@ -816,42 +750,38 @@
         # do_stationary_count(nv_sig, apd_indices)
         # do_resonance(nv_sig, apd_indices, 2.87, 0.1)
         # do_pulsed_resonance(nv_sig, apd_indices, 2.87, 0.220)
-        #         do_resonance_state(nv_sig, apd_indices, States.LOW)
-        #         do_resonance_state(nv_sig, apd_indices, States.HIGH)
-        # do_pulsed_resonance_state(nv_sig, apd_indices, States.LOW)
-        # do_pulsed_resonance_state(nv_sig, apd_indices, States.HIGH)
-        #         do_optimize_magnet_angle(nv_sig, apd_indices)
-        # do_rabi(nv_sig, apd_indices, States.LOW, uwave_time_range=[0, 400])
-        # do_rabi(nv_sig, apd_indices, States.HIGH, uwave_time_range=[0, 400])
-        # do_discrete_rabi(nv_sig, apd_indices, States.LOW, 4)
-        # do_discrete_rabi(nv_sig, apd_indices, States.HIGH, 4)
-        # do_spin_echo(nv_sig, apd_indices)
-        # p =[80, 40, 15]
-        # for t in [ 8*10**5, 10**6]:
-        #       nv_sig_copy = copy.deepcopy(nv_sig)
-        #       nv_sig_copy['CPG_laser_dur'] = t
-        #       nv_sig_copy['dir_1D'] = 'x'
-        #       do_SPaCE(nv_sig_copy)
-        #       nv_sig_copy['dir_1D'] = 'y'
-        #       do_SPaCE(nv_sig_copy)
-<<<<<<< HEAD
-        for t in [4 * 10 ** 5]:
-=======
-        for t in [ 5*10**5]:
->>>>>>> 5a7c7807
-            nv_sig_copy = copy.deepcopy(nv_sig)
-            nv_sig_copy["CPG_laser_dur"] = t
-            do_SPaCE(nv_sig_copy)
-        # do_spin_echo_battery(nv_sig, apd_indices)
-        # do_g2_measurement(nv_sig, 0, 1)  # 0, (394.6-206.0)/31 = 6.084 ns, 164.3 MHz; 1, (396.8-203.6)/33 = 5.855 ns, 170.8 MHz
-        # do_t1_battery(nv_sig, apd_indices)
-        # do_t1_interleave_knill(nv_sig, apd_indices)
-
-        # Operations that don't need an NV
-        # tool_belt.set_drift([0.0, 0.0, 0.0])  # Totally reset
-        # tool_belt.set_drift([0.0, 0.0, tool_belt.get_drift()[2]])  # Keep z
-        # tool_belt.set_xyz(labrad.connect(), [0.0, 0.0 , 5.0])
-        # set_xyz([0.454, 0.832, -88])
+    #         do_resonance_state(nv_sig, apd_indices, States.LOW)
+    #         do_resonance_state(nv_sig, apd_indices, States.HIGH)
+    # do_pulsed_resonance_state(nv_sig, apd_indices, States.LOW)
+    # do_pulsed_resonance_state(nv_sig, apd_indices, States.HIGH)
+    #         do_optimize_magnet_angle(nv_sig, apd_indices)
+    # do_rabi(nv_sig, apd_indices, States.LOW, uwave_time_range=[0, 400])
+    # do_rabi(nv_sig, apd_indices, States.HIGH, uwave_time_range=[0, 400])
+    # do_discrete_rabi(nv_sig, apd_indices, States.LOW, 4)
+    # do_discrete_rabi(nv_sig, apd_indices, States.HIGH, 4)
+    # do_spin_echo(nv_sig, apd_indices)
+    # p =[80, 40, 15]
+    # for t in [ 8*10**5, 10**6]:
+    #       nv_sig_copy = copy.deepcopy(nv_sig)
+    #       nv_sig_copy['CPG_laser_dur'] = t
+    #       nv_sig_copy['dir_1D'] = 'x'
+    #       do_SPaCE(nv_sig_copy)
+    #       nv_sig_copy['dir_1D'] = 'y'
+    #       do_SPaCE(nv_sig_copy)
+    # for t in [3*10**5]:
+    #     nv_sig_copy = copy.deepcopy(nv_sig)
+    #     nv_sig_copy['CPG_laser_dur'] = t
+    #     do_SPaCE(nv_sig_copy)
+    # do_spin_echo_battery(nv_sig, apd_indices)
+    # do_g2_measurement(nv_sig, 0, 1)  # 0, (394.6-206.0)/31 = 6.084 ns, 164.3 MHz; 1, (396.8-203.6)/33 = 5.855 ns, 170.8 MHz
+    # do_t1_battery(nv_sig, apd_indices)
+    # do_t1_interleave_knill(nv_sig, apd_indices)
+
+    # Operations that don't need an NV
+    # tool_belt.set_drift([0.0, 0.0, 0.0])  # Totally reset
+    # tool_belt.set_drift([0.0, 0.0, tool_belt.get_drift()[2]])  # Keep z
+    # tool_belt.set_xyz(labrad.connect(), [0.0, 0.0 , 5.0])
+    # set_xyz([0.454, 0.832, -88])
 
     finally:
         # Reset our hardware - this should be done in each routine, but
