--- conflicted
+++ resolved
@@ -37,6 +37,7 @@
 import majorroutines.lifetime as lifetime
 import majorroutines.lifetime_v2 as lifetime_v2
 import chargeroutines.SPaCE as SPaCE
+
 # import majorroutines.set_drift_from_reference_image as set_drift_from_reference_image
 import debug.test_major_routines as test_major_routines
 from utils.tool_belt import States
@@ -47,18 +48,18 @@
 
 
 def do_image_sample(nv_sig, apd_indices):
-    
+
     # scan_range = 0.5
     # num_steps = 90
     # num_steps = 120
-#    
+    #
     # scan_range = 0.15
     # num_steps = 60
-#    
+    #
     # scan_range = 0.75
     # num_steps = 150
-    
-#    scan_range = 5.0
+
+    #    scan_range = 5.0
     # scan_range = 3.0
     # scan_range = 1.5
     # scan_range = 1.0
@@ -69,7 +70,7 @@
     scan_range = 0.1
     # scan_range = 0.05
     # scan_range = 0.025
-#    
+    #
     # num_steps = 300
     # num_steps = 200
     # num_steps = 150
@@ -77,7 +78,7 @@
     # num_steps = 120
     # num_steps = 90
     num_steps = 60
-#    num_steps = 50
+    #    num_steps = 50
     # num_steps = 20
 
     # For now we only support square scans so pass scan_range twice
@@ -86,24 +87,30 @@
 
 def do_optimize(nv_sig, apd_indices):
 
-    optimize.main(nv_sig, apd_indices,
-              set_to_opti_coords=False, save_data=True, plot_data=True)
+    optimize.main(
+        nv_sig, apd_indices, set_to_opti_coords=False, save_data=True, plot_data=True
+    )
 
 
 def do_optimize_list(nv_sig_list, apd_indices):
 
     optimize.optimize_list(nv_sig_list, apd_indices)
-    
-    
+
+
 def do_opti_z(nv_sig_list, apd_indices):
-    
-    optimize.opti_z(nv_sig_list, apd_indices,
-              set_to_opti_coords=False, save_data=True, plot_data=True)
+
+    optimize.opti_z(
+        nv_sig_list,
+        apd_indices,
+        set_to_opti_coords=False,
+        save_data=True,
+        plot_data=True,
+    )
 
 
 def do_stationary_count(nv_sig, apd_indices):
 
-    run_time = 1 * 60 * 10**9  # ns
+    run_time = 1 * 60 * 10 ** 9  # ns
 
     stationary_count.main(nv_sig, run_time, apd_indices)
 
@@ -114,8 +121,7 @@
     # diff_window = 200  # ns
     diff_window = 1000  # ns
 
-    g2_measurement.main(nv_sig, run_time, diff_window,
-                        apd_a_index, apd_b_index)
+    g2_measurement.main(nv_sig, run_time, diff_window, apd_a_index, apd_b_index)
 
 
 def do_resonance(nv_sig, apd_indices, freq_center=2.87, freq_range=0.2):
@@ -124,30 +130,38 @@
     num_runs = 10
     uwave_power = -5.0
 
-    resonance.main(nv_sig, apd_indices, freq_center, freq_range,
-                   num_steps, num_runs, uwave_power, state=States.HIGH)
+    resonance.main(
+        nv_sig,
+        apd_indices,
+        freq_center,
+        freq_range,
+        num_steps,
+        num_runs,
+        uwave_power,
+        state=States.HIGH,
+    )
 
 
 def do_resonance_state(nv_sig, apd_indices, state):
 
-    freq_center = nv_sig['resonance_{}'.format(state.name)]
-    uwave_power = -5.0  
-    
-#    freq_range = 0.200
-#    num_steps = 51
-#    num_runs = 2
-    
+    freq_center = nv_sig["resonance_{}".format(state.name)]
+    uwave_power = -5.0
+
+    #    freq_range = 0.200
+    #    num_steps = 51
+    #    num_runs = 2
+
     # Zoom
     freq_range = 0.060
     num_steps = 51
     num_runs = 10
 
-    resonance.main(nv_sig, apd_indices, freq_center, freq_range,
-                   num_steps, num_runs, uwave_power)
-
-
-def do_pulsed_resonance(nv_sig, apd_indices,
-                        freq_center=2.87, freq_range=0.2):
+    resonance.main(
+        nv_sig, apd_indices, freq_center, freq_range, num_steps, num_runs, uwave_power
+    )
+
+
+def do_pulsed_resonance(nv_sig, apd_indices, freq_center=2.87, freq_range=0.2):
 
     num_steps = 51
     num_reps = 500
@@ -155,9 +169,17 @@
     uwave_power = 14.5
     uwave_pulse_dur = 100
 
-    pulsed_resonance.main(nv_sig, apd_indices, freq_center, freq_range,
-                          num_steps, num_reps, num_runs,
-                          uwave_power, uwave_pulse_dur)
+    pulsed_resonance.main(
+        nv_sig,
+        apd_indices,
+        freq_center,
+        freq_range,
+        num_steps,
+        num_reps,
+        num_runs,
+        uwave_power,
+        uwave_pulse_dur,
+    )
 
 
 def do_pulsed_resonance_state(nv_sig, apd_indices, state):
@@ -166,60 +188,71 @@
     # num_steps = 51
     # num_reps = 10**4
     # num_runs = 8
-    
+
     # Zoom
     freq_range = 0.050
     # freq_range = 0.120
     num_steps = 51
     num_reps = 1000
     num_runs = 10
-    
+
     composite = False
 
-    res, _ = pulsed_resonance.state(nv_sig, apd_indices, state, freq_range,
-                                 num_steps, num_reps, num_runs, composite)
-    nv_sig['resonance_{}'.format(state.name)] = res
+    res, _ = pulsed_resonance.state(
+        nv_sig, apd_indices, state, freq_range, num_steps, num_reps, num_runs, composite
+    )
+    nv_sig["resonance_{}".format(state.name)] = res
 
 
 def do_optimize_magnet_angle(nv_sig, apd_indices):
 
     angle_range = [132, 147]
-#    angle_range = [315, 330]
+    #    angle_range = [315, 330]
     num_angle_steps = 6
-#    freq_center = 2.7921
-#    freq_range = 0.060
-#    angle_range = [0, 150]
-#    num_angle_steps = 6
+    #    freq_center = 2.7921
+    #    freq_range = 0.060
+    #    angle_range = [0, 150]
+    #    num_angle_steps = 6
     freq_center = 2.87
     freq_range = 0.220
     num_freq_steps = 51
     num_freq_runs = 10
-    
+
     # Pulsed
-#    uwave_power = 14.5
-#    uwave_pulse_dur = 100 
-    num_freq_reps = int(1E4)
-    
+    #    uwave_power = 14.5
+    #    uwave_pulse_dur = 100
+    num_freq_reps = int(1e4)
+
     # CW
     uwave_power = -5.0
-    uwave_pulse_dur = None 
+    uwave_pulse_dur = None
     num_freq_reps = None
 
-    optimize_magnet_angle.main(nv_sig, apd_indices,
-               angle_range, num_angle_steps, freq_center, freq_range,
-               num_freq_steps, num_freq_reps, num_freq_runs,
-               uwave_power, uwave_pulse_dur)
+    optimize_magnet_angle.main(
+        nv_sig,
+        apd_indices,
+        angle_range,
+        num_angle_steps,
+        freq_center,
+        freq_range,
+        num_freq_steps,
+        num_freq_reps,
+        num_freq_runs,
+        uwave_power,
+        uwave_pulse_dur,
+    )
 
 
 def do_rabi(nv_sig, apd_indices, state, uwave_time_range=[0, 200]):
- 
+
     num_steps = 51
     num_reps = 1000
     num_runs = 10
 
-    period = rabi.main(nv_sig, apd_indices, uwave_time_range,
-                       state, num_steps, num_reps, num_runs)
-    nv_sig['rabi_{}'.format(state.name)] = period
+    period = rabi.main(
+        nv_sig, apd_indices, uwave_time_range, state, num_steps, num_reps, num_runs
+    )
+    nv_sig["rabi_{}".format(state.name)] = period
 
 
 def do_discrete_rabi(nv_sig, apd_indices, state, max_num_pi_pulses=4):
@@ -227,15 +260,17 @@
     # num_reps = 2 * 10**4
     num_reps = 1000
     num_runs = 20
-    
+
     iq_delay = None
-        
-    discrete_rabi.main(nv_sig, apd_indices,
-                       state, max_num_pi_pulses, num_reps, num_runs, iq_delay)
-    
+
+    discrete_rabi.main(
+        nv_sig, apd_indices, state, max_num_pi_pulses, num_reps, num_runs, iq_delay
+    )
+
+
 #    for iq_delay in numpy.linspace(690, 710, 6):
 #    for iq_delay in numpy.linspace(585, 595, 6):
-##        
+##
 #        discrete_rabi.main(nv_sig, apd_indices,
 #                           state, max_num_pi_pulses, num_reps, num_runs, iq_delay)
 
@@ -244,7 +279,7 @@
 
     # T1 experiment parameters, formatted:
     # [[init state, read state], relaxation_time_range, num_steps, num_reps, num_runs]
-    
+
     num_runs = 250
     num_reps = 500
     num_steps = 12
@@ -253,20 +288,95 @@
     max_tau_gamma = 18e6
     # max_tau_omega = 1e6
     # max_tau_gamma = max_tau_omega
-    t1_exp_array = numpy.array([
-            [[States.ZERO, States.HIGH], [min_tau, max_tau_omega], num_steps, num_reps, num_runs],
-            [[States.ZERO, States.ZERO], [min_tau, max_tau_omega], num_steps, num_reps, num_runs],
-            [[States.ZERO, States.HIGH], [min_tau, max_tau_omega//3], num_steps, num_reps, num_runs],
-            [[States.ZERO, States.ZERO], [min_tau, max_tau_omega//3], num_steps, num_reps, num_runs],
-            [[States.HIGH, States.LOW], [min_tau, max_tau_gamma], num_steps, num_reps, num_runs],
-            [[States.HIGH, States.HIGH], [min_tau, max_tau_gamma], num_steps, num_reps, num_runs],
-            [[States.HIGH, States.LOW], [min_tau, max_tau_gamma//3], num_steps, num_reps, num_runs],
-            [[States.HIGH, States.HIGH], [min_tau, max_tau_gamma//3], num_steps, num_reps, num_runs],
-            [[States.LOW, States.HIGH], [min_tau, max_tau_gamma], num_steps, num_reps, num_runs],
-            [[States.LOW, States.LOW], [min_tau, max_tau_gamma], num_steps, num_reps, num_runs],
-            [[States.LOW, States.HIGH], [min_tau, max_tau_gamma//3], num_steps, num_reps, num_runs],
-            [[States.LOW, States.LOW], [min_tau, max_tau_gamma//3], num_steps, num_reps, num_runs],
-            ], dtype=object)
+    t1_exp_array = numpy.array(
+        [
+            [
+                [States.ZERO, States.HIGH],
+                [min_tau, max_tau_omega],
+                num_steps,
+                num_reps,
+                num_runs,
+            ],
+            [
+                [States.ZERO, States.ZERO],
+                [min_tau, max_tau_omega],
+                num_steps,
+                num_reps,
+                num_runs,
+            ],
+            [
+                [States.ZERO, States.HIGH],
+                [min_tau, max_tau_omega // 3],
+                num_steps,
+                num_reps,
+                num_runs,
+            ],
+            [
+                [States.ZERO, States.ZERO],
+                [min_tau, max_tau_omega // 3],
+                num_steps,
+                num_reps,
+                num_runs,
+            ],
+            [
+                [States.HIGH, States.LOW],
+                [min_tau, max_tau_gamma],
+                num_steps,
+                num_reps,
+                num_runs,
+            ],
+            [
+                [States.HIGH, States.HIGH],
+                [min_tau, max_tau_gamma],
+                num_steps,
+                num_reps,
+                num_runs,
+            ],
+            [
+                [States.HIGH, States.LOW],
+                [min_tau, max_tau_gamma // 3],
+                num_steps,
+                num_reps,
+                num_runs,
+            ],
+            [
+                [States.HIGH, States.HIGH],
+                [min_tau, max_tau_gamma // 3],
+                num_steps,
+                num_reps,
+                num_runs,
+            ],
+            [
+                [States.LOW, States.HIGH],
+                [min_tau, max_tau_gamma],
+                num_steps,
+                num_reps,
+                num_runs,
+            ],
+            [
+                [States.LOW, States.LOW],
+                [min_tau, max_tau_gamma],
+                num_steps,
+                num_reps,
+                num_runs,
+            ],
+            [
+                [States.LOW, States.HIGH],
+                [min_tau, max_tau_gamma // 3],
+                num_steps,
+                num_reps,
+                num_runs,
+            ],
+            [
+                [States.LOW, States.LOW],
+                [min_tau, max_tau_gamma // 3],
+                num_steps,
+                num_reps,
+                num_runs,
+            ],
+        ],
+        dtype=object,
+    )
 
     # Loop through the experiments
     for exp_ind in range(len(t1_exp_array)):
@@ -277,8 +387,15 @@
         num_reps = t1_exp_array[exp_ind, 3]
         num_runs = t1_exp_array[exp_ind, 4]
 
-        t1_double_quantum.main(nv_sig, apd_indices, relaxation_time_range,
-                           num_steps, num_reps, num_runs, init_read_states)
+        t1_double_quantum.main(
+            nv_sig,
+            apd_indices,
+            relaxation_time_range,
+            num_steps,
+            num_reps,
+            num_runs,
+            init_read_states,
+        )
 
 
 def do_t1_dq_knill_battery(nv_sig, apd_indices):
@@ -293,11 +410,36 @@
     # max_tau_gamma = 18e6
     max_tau_omega = 1e6
     max_tau_gamma = max_tau_omega
-    t1_exp_array = numpy.array([
-            [[States.ZERO, States.HIGH], [min_tau, max_tau_omega], num_steps, num_reps, num_runs],
-            [[States.ZERO, States.ZERO], [min_tau, max_tau_omega], num_steps, num_reps, num_runs],
-            [[States.ZERO, States.HIGH], [min_tau, max_tau_omega//3], num_steps, num_reps, num_runs],
-            [[States.ZERO, States.ZERO], [min_tau, max_tau_omega//3], num_steps, num_reps, num_runs],
+    t1_exp_array = numpy.array(
+        [
+            [
+                [States.ZERO, States.HIGH],
+                [min_tau, max_tau_omega],
+                num_steps,
+                num_reps,
+                num_runs,
+            ],
+            [
+                [States.ZERO, States.ZERO],
+                [min_tau, max_tau_omega],
+                num_steps,
+                num_reps,
+                num_runs,
+            ],
+            [
+                [States.ZERO, States.HIGH],
+                [min_tau, max_tau_omega // 3],
+                num_steps,
+                num_reps,
+                num_runs,
+            ],
+            [
+                [States.ZERO, States.ZERO],
+                [min_tau, max_tau_omega // 3],
+                num_steps,
+                num_reps,
+                num_runs,
+            ],
             # [[States.HIGH, States.LOW], [min_tau, max_tau_gamma], num_steps, num_reps, num_runs],
             # [[States.HIGH, States.HIGH], [min_tau, max_tau_gamma], num_steps, num_reps, num_runs],
             # [[States.HIGH, States.LOW], [min_tau, max_tau_gamma//3], num_steps, num_reps, num_runs],
@@ -306,7 +448,9 @@
             # [[States.LOW, States.LOW], [min_tau, max_tau_gamma], num_steps, num_reps, num_runs],
             # [[States.LOW, States.HIGH], [min_tau, max_tau_gamma//3], num_steps, num_reps, num_runs],
             # [[States.LOW, States.LOW], [min_tau, max_tau_gamma//3], num_steps, num_reps, num_runs],
-            ], dtype=object)
+        ],
+        dtype=object,
+    )
 
     # Loop through the experiments
     for exp_ind in range(len(t1_exp_array)):
@@ -317,8 +461,15 @@
         num_reps = t1_exp_array[exp_ind, 3]
         num_runs = t1_exp_array[exp_ind, 4]
 
-        t1_dq_knill.main(nv_sig, apd_indices, relaxation_time_range,
-                         num_steps, num_reps, num_runs, init_read_states)
+        t1_dq_knill.main(
+            nv_sig,
+            apd_indices,
+            relaxation_time_range,
+            num_steps,
+            num_reps,
+            num_runs,
+            init_read_states,
+        )
 
 
 def do_t1_interleave_knill(nv_sig, apd_indices):
@@ -330,53 +481,93 @@
     min_tau = 20e3
     max_tau_omega = int(8e6)
     max_tau_gamma = int(6e6)
-    t1_exp_array = numpy.array([
+    t1_exp_array = numpy.array(
+        [
             [[States.ZERO, States.HIGH], [min_tau, max_tau_omega], num_steps, num_reps],
             [[States.ZERO, States.ZERO], [min_tau, max_tau_omega], num_steps, num_reps],
-            [[States.ZERO, States.HIGH], [min_tau, max_tau_omega//3], num_steps, num_reps],
-            [[States.ZERO, States.ZERO], [min_tau, max_tau_omega//3], num_steps, num_reps],
-#            [[States.HIGH, States.LOW], [min_tau, max_tau_gamma], num_steps, num_reps],
-#            [[States.HIGH, States.HIGH], [min_tau, max_tau_gamma], num_steps, num_reps],
-#            [[States.HIGH, States.LOW], [min_tau, max_tau_gamma//3], num_steps, num_reps],
-#            [[States.HIGH, States.HIGH], [min_tau, max_tau_gamma//3], num_steps, num_reps],
+            [
+                [States.ZERO, States.HIGH],
+                [min_tau, max_tau_omega // 3],
+                num_steps,
+                num_reps,
+            ],
+            [
+                [States.ZERO, States.ZERO],
+                [min_tau, max_tau_omega // 3],
+                num_steps,
+                num_reps,
+            ],
+            #            [[States.HIGH, States.LOW], [min_tau, max_tau_gamma], num_steps, num_reps],
+            #            [[States.HIGH, States.HIGH], [min_tau, max_tau_gamma], num_steps, num_reps],
+            #            [[States.HIGH, States.LOW], [min_tau, max_tau_gamma//3], num_steps, num_reps],
+            #            [[States.HIGH, States.HIGH], [min_tau, max_tau_gamma//3], num_steps, num_reps],
             [[States.LOW, States.HIGH], [min_tau, max_tau_gamma], num_steps, num_reps],
             [[States.LOW, States.LOW], [min_tau, max_tau_gamma], num_steps, num_reps],
-            [[States.LOW, States.HIGH], [min_tau, max_tau_gamma//3], num_steps, num_reps],
-            [[States.LOW, States.LOW], [min_tau, max_tau_gamma//3], num_steps, num_reps],
-            ], dtype=object)
+            [
+                [States.LOW, States.HIGH],
+                [min_tau, max_tau_gamma // 3],
+                num_steps,
+                num_reps,
+            ],
+            [
+                [States.LOW, States.LOW],
+                [min_tau, max_tau_gamma // 3],
+                num_steps,
+                num_reps,
+            ],
+        ],
+        dtype=object,
+    )
 
     t1_interleave_knill.main(nv_sig, apd_indices, t1_exp_array, num_runs)
-    
-    
-def do_lifetime(nv_sig, apd_indices, filter, voltage, reference = False):
-    
-#    num_reps = 100 #MM 
-    num_reps = 500 #SM
-    num_bins = 101 
+
+
+def do_lifetime(nv_sig, apd_indices, filter, voltage, reference=False):
+
+    #    num_reps = 100 #MM
+    num_reps = 500  # SM
+    num_bins = 101
     num_runs = 10
-    readout_time_range = [0, 1.0 * 10**6] #ns
-    polarization_time = 60 * 10**3 #ns
-    
-    lifetime_v2.main(nv_sig, apd_indices, readout_time_range,
-         num_reps, num_runs, num_bins, filter, voltage, polarization_time, reference)
-    
-    
+    readout_time_range = [0, 1.0 * 10 ** 6]  # ns
+    polarization_time = 60 * 10 ** 3  # ns
+
+    lifetime_v2.main(
+        nv_sig,
+        apd_indices,
+        readout_time_range,
+        num_reps,
+        num_runs,
+        num_bins,
+        filter,
+        voltage,
+        polarization_time,
+        reference,
+    )
+
+
 def do_ramsey(nv_sig, apd_indices):
 
     detuning = 2.5  # MHz
-    precession_time_range = [0, 4 * 10**3]
+    precession_time_range = [0, 4 * 10 ** 3]
     num_steps = 151
-    num_reps = 3 * 10**5
+    num_reps = 3 * 10 ** 5
     num_runs = 1
 
-    ramsey.main(nv_sig, apd_indices, detuning, precession_time_range,
-                num_steps, num_reps, num_runs)
+    ramsey.main(
+        nv_sig,
+        apd_indices,
+        detuning,
+        precession_time_range,
+        num_steps,
+        num_reps,
+        num_runs,
+    )
 
 
 def do_spin_echo_battery(nv_sig, apd_indices):
 
     for magnet_angle in numpy.linspace(125, 135, 6):
-        nv_sig['magnet_angle'] = magnet_angle
+        nv_sig["magnet_angle"] = magnet_angle
         do_pulsed_resonance_state(nv_sig, apd_indices, States.LOW)
         do_pulsed_resonance_state(nv_sig, apd_indices, States.HIGH)
         do_rabi(nv_sig, apd_indices, States.LOW, uwave_time_range=[0, 400])
@@ -392,35 +583,37 @@
     # In bulk it's more like 100 us at 300 K
     max_time = 120  # us
     num_steps = int(max_time + 1)  # 1 point per us
-#    num_steps = int(max_time/2) + 1  # 2 point per us
-#    max_time = 1  # us
-#    num_steps = 51
-    precession_time_range = [0, max_time * 10**3]
-#    num_reps = 8000
-#    num_runs = 5
+    #    num_steps = int(max_time/2) + 1  # 2 point per us
+    #    max_time = 1  # us
+    #    num_steps = 51
+    precession_time_range = [0, max_time * 10 ** 3]
+    #    num_reps = 8000
+    #    num_runs = 5
     num_reps = 1000
     num_runs = 40
-    
-#    num_steps = 151
-#    precession_time_range = [0, 10*10**3]
-#    num_reps = int(10.0 * 10**4)
-#    num_runs = 6
-    
+
+    #    num_steps = 151
+    #    precession_time_range = [0, 10*10**3]
+    #    num_reps = int(10.0 * 10**4)
+    #    num_runs = 6
+
     state = States.LOW
 
-    angle = spin_echo.main(nv_sig, apd_indices, precession_time_range,
-                           num_steps, num_reps, num_runs, state)
+    angle = spin_echo.main(
+        nv_sig, apd_indices, precession_time_range, num_steps, num_reps, num_runs, state
+    )
     return angle
+
 
 def do_SPaCE(nv_sig):
     # img_range = 0.11 # V (35 um / 2 V)
     # num_steps = 400
     # num_runs = 10
-    
-    img_range = [-(0.0216 + 0.007), -(0.0216 - 0.007)] # V (35 um / 2 V)
+
+    img_range = [-(0.0216 + 0.007), -(0.0216 - 0.007)]  # V (35 um / 2 V)
     num_steps = 100
     num_runs = 10
-    measurement_type = '1D'
+    measurement_type = "1D"
 
     SPaCE.main(nv_sig, img_range, num_steps, num_runs, measurement_type)
 
@@ -433,7 +626,7 @@
 
     # PESR parameters
     num_steps = 101
-    num_reps = 10**5
+    num_reps = 10 ** 5
     num_runs = 3
     uwave_power = 9.0
     uwave_pulse_dur = 100
@@ -443,11 +636,22 @@
 
     with labrad.connect() as cxn:
         for nv_sig in nv_sig_list:
-            g2_zero = g2(cxn, nv_sig, run_time, diff_window,
-                         apd_indices[0], apd_indices[1])
+            g2_zero = g2(
+                cxn, nv_sig, run_time, diff_window, apd_indices[0], apd_indices[1]
+            )
             if g2_zero < 0.5:
-                pesr(cxn, nv_sig, apd_indices, 2.87, 0.1, num_steps,
-                     num_reps, num_runs, uwave_power, uwave_pulse_dur)
+                pesr(
+                    cxn,
+                    nv_sig,
+                    apd_indices,
+                    2.87,
+                    0.1,
+                    num_steps,
+                    num_reps,
+                    num_runs,
+                    uwave_power,
+                    uwave_pulse_dur,
+                )
 
 
 def do_test_major_routines(nv_sig, apd_indices):
@@ -461,53 +665,63 @@
 # %% Run the file
 
 
-if __name__ == '__main__':
-
-    
+if __name__ == "__main__":
+
     # %% Shared parameters
-
 
     apd_indices = [0]
     # apd_indices = [1]
     # apd_indices = [0,1]
-    
-#    nd = 'nd_0'
+
+    #    nd = 'nd_0'
     # nd = 'nd_0.5'
     # nd = 'nd_1.0'
-    nd_yellow = 'nd_0.5'
-    nd_green = 'nd_0.5'
-    sample_name = 'johnson'
-#    green_laser = 'cobolt_515'
-    green_laser = 'laserglow_532'
-    yellow_laser = 'laserglow_589'
-    red_laser = 'cobolt_638'
-    
+    nd_yellow = "nd_0.5"
+    nd_green = "nd_0.5"
+    sample_name = "johnson"
+    #    green_laser = 'cobolt_515'
+    green_laser = "laserglow_532"
+    yellow_laser = "laserglow_589"
+    red_laser = "cobolt_638"
+
     # nv_sig = { 'coords': [0.0, 0.0, 0],
     #         'name': '{}-search'.format(sample_name),
     #         'expected_count_rate': None, 'nd_filter': nd,
     #         'pulsed_readout_dur': 350, 'magnet_angle': None,
     #         'resonance_LOW': 2.87, 'rabi_LOW': 160, 'uwave_power_LOW': 14.5,
     #         'resonance_HIGH': None, 'rabi_HIGH': None, 'uwave_power_HIGH': 13.0}
-    
-    nv_sig = { 'coords': [0.021, -0.058, 4.77],
-            'name': '{}-nv2_2021_08_04'.format(sample_name),
-            'disable_opt': False, 'expected_count_rate': 50,
-            'imaging_laser': green_laser, 'imaging_laser_filter': nd_green, 'imaging_readout_dur': 1E7,
-            # 'initialize_laser': red_laser, 'initialize_laser_power': 130, 'initialize_dur': 1E3,
-            'initialize_laser': green_laser, 'initialize_laser_filter': nd_green, 'initialize_dur': 1E3,
-            'CPG_laser': red_laser, 'CPG_laser_power': 80, 'CPG_laser_dur': 1E4,
-            # 'CPG_laser': green_laser, 'CPG_laser_filter': nd_green, 'CPG_laser_dur': 1E4,
-            'charge_readout_laser': yellow_laser, 'charge_readout_laser_filter': nd_yellow, 
-            'charge_readout_laser_power': 0.1, 'charge_readout_dur':100*10**6,
-<<<<<<< HEAD
-            'dir_1D': 'y',
-=======
-            'dir_1D': 'x',
->>>>>>> d85eb81f
-            'collection_filter': '630_lp', 'magnet_angle': None,
-            'resonance_LOW': 2.8012, 'rabi_LOW': 141.5, 'uwave_power_LOW': 15.5,  # 15.5 max
-            'resonance_HIGH': 2.9445, 'rabi_HIGH': 191.9, 'uwave_power_HIGH': 14.5}   # 14.5 max 
-    
+
+    nv_sig = {
+        "coords": [0.021, -0.058, 4.77],
+        "name": "{}-nv2_2021_08_04".format(sample_name),
+        "disable_opt": False,
+        "expected_count_rate": 50,
+        "imaging_laser": green_laser,
+        "imaging_laser_filter": nd_green,
+        "imaging_readout_dur": 1e7,
+        # 'initialize_laser': red_laser, 'initialize_laser_power': 130, 'initialize_dur': 1E3,
+        "initialize_laser": green_laser,
+        "initialize_laser_filter": nd_green,
+        "initialize_dur": 1e3,
+        "CPG_laser": red_laser,
+        "CPG_laser_power": 80,
+        "CPG_laser_dur": 1e4,
+        # 'CPG_laser': green_laser, 'CPG_laser_filter': nd_green, 'CPG_laser_dur': 1E4,
+        "charge_readout_laser": yellow_laser,
+        "charge_readout_laser_filter": nd_yellow,
+        "charge_readout_laser_power": 0.1,
+        "charge_readout_dur": 100 * 10 ** 6,
+        "dir_1D": "y",
+        "collection_filter": "630_lp",
+        "magnet_angle": None,
+        "resonance_LOW": 2.8012,
+        "rabi_LOW": 141.5,
+        "uwave_power_LOW": 15.5,  # 15.5 max
+        "resonance_HIGH": 2.9445,
+        "rabi_HIGH": 191.9,
+        "uwave_power_HIGH": 14.5,
+    }  # 14.5 max
+
     # %% Functions to run
 
     try:
@@ -519,28 +733,28 @@
         #     do_image_sample(nv_sig, apd_indices)
         #     do_pulsed_resonance_state(nv_sig, apd_indices, States.LOW)
         #     do_pulsed_resonance_state(nv_sig, apd_indices, States.HIGH)
-            
+
         # for dz in numpy.linspace(-0.1, 0.1 ,5):
         #     # do_optimize(nv_sig, apd_indices)
         #     nv_sig_copy = copy.deepcopy(nv_sig)
         #     coords = nv_sig['coords']
         #     nv_sig_copy['coords'] = [coords[0],coords[1],coords[2]+dz]
         #     do_image_sample(nv_sig_copy, apd_indices)
-        
+
         do_optimize(nv_sig, apd_indices)
         # do_image_sample(nv_sig, apd_indices)
-        # tool_belt.set_drift([0.0, 0.0, 0.0])  # Totally reset 
+        # tool_belt.set_drift([0.0, 0.0, 0.0])  # Totally reset
         # drift = tool_belt.get_drift()
         # tool_belt.set_drift([0.0, 0.0, drift[2]])  # Keep z
         # tool_belt.set_drift([drift[0], drift[1], 0.0])  # Keep xy
         # do_stationary_count(nv_sig, apd_indices)
         # do_resonance(nv_sig, apd_indices, 2.87, 0.1)
         # do_pulsed_resonance(nv_sig, apd_indices, 2.87, 0.220)
-#         do_resonance_state(nv_sig, apd_indices, States.LOW)
-#         do_resonance_state(nv_sig, apd_indices, States.HIGH)
+        #         do_resonance_state(nv_sig, apd_indices, States.LOW)
+        #         do_resonance_state(nv_sig, apd_indices, States.HIGH)
         # do_pulsed_resonance_state(nv_sig, apd_indices, States.LOW)
         # do_pulsed_resonance_state(nv_sig, apd_indices, States.HIGH)
-#         do_optimize_magnet_angle(nv_sig, apd_indices)
+        #         do_optimize_magnet_angle(nv_sig, apd_indices)
         # do_rabi(nv_sig, apd_indices, States.LOW, uwave_time_range=[0, 400])
         # do_rabi(nv_sig, apd_indices, States.HIGH, uwave_time_range=[0, 400])
         # do_discrete_rabi(nv_sig, apd_indices, States.LOW, 4)
@@ -554,22 +768,15 @@
         #       do_SPaCE(nv_sig_copy)
         #       nv_sig_copy['dir_1D'] = 'y'
         #       do_SPaCE(nv_sig_copy)
-<<<<<<< HEAD
-        for t in [4*10**5]:
+        for t in [4 * 10 ** 5]:
             nv_sig_copy = copy.deepcopy(nv_sig)
-            nv_sig_copy['CPG_laser_dur'] = t
+            nv_sig_copy["CPG_laser_dur"] = t
             do_SPaCE(nv_sig_copy)
-=======
-        # for t in [3*10**5]:
-        #     nv_sig_copy = copy.deepcopy(nv_sig)
-        #     nv_sig_copy['CPG_laser_dur'] = t
-        #     do_SPaCE(nv_sig_copy)
->>>>>>> d85eb81f
         # do_spin_echo_battery(nv_sig, apd_indices)
         # do_g2_measurement(nv_sig, 0, 1)  # 0, (394.6-206.0)/31 = 6.084 ns, 164.3 MHz; 1, (396.8-203.6)/33 = 5.855 ns, 170.8 MHz
         # do_t1_battery(nv_sig, apd_indices)
-           # do_t1_interleave_knill(nv_sig, apd_indices)
-        
+        # do_t1_interleave_knill(nv_sig, apd_indices)
+
         # Operations that don't need an NV
         # tool_belt.set_drift([0.0, 0.0, 0.0])  # Totally reset
         # tool_belt.set_drift([0.0, 0.0, tool_belt.get_drift()[2]])  # Keep z
@@ -582,5 +789,5 @@
         tool_belt.reset_cfm()
         # Kill safe stop
         if tool_belt.check_safe_stop_alive():
-            print('\n\nRoutine complete. Press enter to exit.')
+            print("\n\nRoutine complete. Press enter to exit.")
             tool_belt.poll_safe_stop()