--- conflicted
+++ resolved
@@ -90,15 +90,9 @@
 def do_image_sample_xz(nv_sig, apd_indices):
 
     scan_range_x = 0.05
-<<<<<<< HEAD
-    
+
     scan_range_z = 0.5
-    
-=======
-
-    scan_range_z = 0.3
-
->>>>>>> 7f60a662
+
     num_steps = 60
 
     image_sample_xz.main(
@@ -699,31 +693,17 @@
     return angle
 
 
-<<<<<<< HEAD
 def do_SPaCE(nv_sig,img_range, num_steps,num_runs,  dz, measurement_type):
     # img_range = 0.03 # V (35 um / 2 V)
     # num_steps = 401
     # num_runs = 10
     # measurement_type = "1D"
-    
+
     # img_range = 0.075
     # num_steps = 71
     # num_runs = 1
     # measurement_type = "2D"
-    
-=======
-def do_SPaCE(nv_sig, dz):
-    # img_range = 0.045 # V (35 um / 2 V)
-    img_range = 0.08  # V (35 um / 2 V)
-    num_steps = 301
-    # num_runs = 10
-
-    # img_range = [(0.02162 + 0.007), (0.02162 - 0.007)]  # V (35 um / 2 V)
-    # num_steps = 55
-    num_runs = 25
-    measurement_type = "1D"
-
->>>>>>> 7f60a662
+
     # dz = 0.09375
     SPaCE.main(nv_sig, img_range, num_steps, num_runs, measurement_type, dz)
 
@@ -819,8 +799,7 @@
         "rabi_HIGH": 191.9,
         "uwave_power_HIGH": 14.5,
     }  # 14.5 max
-<<<<<<< HEAD
-    
+
     nv_sig = { # possibly two NVs, somewhat bright
         "coords": [0.030, -0.051, 4.80],
         "name": "{}-nv1_2021_08_20".format(sample_name,),
@@ -852,17 +831,11 @@
         "rabi_HIGH": 191.9,
         "uwave_power_HIGH": 14.5,
     }  # 14.5 max
-    
-    
+
+
     # nv_sig = { # really nice NV
     #     "coords": [0.013, -0.090, 4.90],
     #     "name": "{}-nv2_2021_08_20".format(sample_name,),
-=======
-
-    # nv_sig = {
-    #     "coords": [0.123, -0.017, 5.06],
-    #     "name": "{}-nv2_2021_08_17".format(sample_name),
->>>>>>> 7f60a662
     #     "disable_opt": False,
     #     "expected_count_rate": 30,
     #     # "imaging_laser": red_laser,
@@ -891,12 +864,8 @@
     #     "rabi_HIGH": 191.9,
     #     "uwave_power_HIGH": 14.5,
     # }  # 14.5 max
-<<<<<<< HEAD
-    
-      
-=======
-
->>>>>>> 7f60a662
+
+
     # nv_sig = {
     #     "coords": [0.039, -0.126, 4.99],
     #     "name": "{}-nv3_2021_08_20".format(sample_name,),
@@ -916,12 +885,8 @@
     #     # 'CPG_laser': green_laser, 'CPG_laser_filter': nd_green, 'CPG_laser_dur': 1E4,
     #     "charge_readout_laser": yellow_laser,
     #     "charge_readout_laser_filter": nd_yellow,
-<<<<<<< HEAD
     #     "charge_readout_laser_power": 0.25,
     #     "charge_readout_dur": 100e6,
-=======
-    #     "charge_readout_laser_power": 0.15,
-    #     "charge_readout_dur": 50e6,
     #     "dir_1D": "x",
     #     "collection_filter": "630_lp",
     #     "magnet_angle": None,
@@ -933,46 +898,7 @@
     #     "uwave_power_HIGH": 14.5,
     # }  # 14.5 max
 
-    # nv_sig = {
-    #     "coords": [0.015, -0.114, 5.2],
-    #     "name": "{}-nv4_2021_08_17".format(sample_name),
-    #     "disable_opt": False,
-    #     # "expected_count_rate": 4, #20
-    #     # "imaging_laser": yellow_laser,
-    #     # "imaging_laser_filter": 'nd_0',
-    #     # "imaging_laser_power": 1,
-    #     # "imaging_readout_dur": 5*1e7,
-    #     "imaging_laser": green_laser,
-    #     "imaging_laser_filter": nd_green,
-    #     "imaging_readout_dur": 1e7,
-    #     "initialize_laser": green_laser,
-    #     "initialize_laser_filter": nd_green,
-    #     "initialize_dur": 1e3,
-    #     "CPG_laser": red_laser,
-    #     "CPG_laser_power": 80,
-    #     "CPG_laser_dur": 500e3,
-    #     # 'CPG_laser': green_laser, 'CPG_laser_filter': nd_green, 'CPG_laser_dur': 1E4,
-    #     "charge_readout_laser": yellow_laser,
-    #     "charge_readout_laser_filter": nd_yellow,
-    #     "charge_readout_laser_power": 0.15,
-    #     "charge_readout_dur": 50e6,
->>>>>>> 7f60a662
-    #     "dir_1D": "x",
-    #     "collection_filter": "630_lp",
-    #     "magnet_angle": None,
-    #     "resonance_LOW": 2.8012,
-    #     "rabi_LOW": 141.5,
-    #     "uwave_power_LOW": 15.5,  # 15.5 max
-    #     "resonance_HIGH": 2.9445,
-    #     "rabi_HIGH": 191.9,
-    #     "uwave_power_HIGH": 14.5,
-    # }  # 14.5 max
-<<<<<<< HEAD
-    
-    
-=======
-
->>>>>>> 7f60a662
+
     # %% Functions to run
 
     try:
@@ -1023,14 +949,14 @@
         # for dz in dz_list:
         #     nv_sig_copy = copy.deepcopy(nv_sig)
         #     nv_sig_copy['CPG_laser_dur'] = t
-            
-        #     img_range = 0.05 
+
+        #     img_range = 0.05
         #     num_steps = 401
         #     num_runs = 25
         #     measurement_type = "1D"
         #     # dz = 2.5/16
         #     do_SPaCE(nv_sig_copy,img_range, num_steps,num_runs,  dz, measurement_type)
-            
+
         #     img_range = 0.05
         #     num_steps = 87
         #     num_runs = 1
